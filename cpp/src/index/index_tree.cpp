/*
 * Copyright (C) 2019-2020 Zilliz. All rights reserved.
 *
 * Licensed under the Apache License, Version 2.0 (the "License");
 * you may not use this file except in compliance with the License.
 * You may obtain a copy of the License at
 *
 *     http://www.apache.org/licenses/LICENSE-2.0
 *
 * Unless required by applicable law or agreed to in writing, software
 * distributed under the License is distributed on an "AS IS" BASIS,
 * WITHOUT WARRANTIES OR CONDITIONS OF ANY KIND, either express or implied.
 * See the License for the specific language governing permissions and
 * limitations under the License.
 */
#include "index/index_tree.h"

#include <geos/indexBintree.h>
#include <geos/indexChain.h>
#include <geos/indexQuadtree.h>
#include <geos/indexStrtree.h>
#include <geos/indexSweepline.h>
#include <geos/spatialIndex.h>
#include <ogr_geometry.h>
#include <utils/arrow_alias.h>

#include <functional>
#include <iomanip>
#include <iostream>
#include <stdexcept>
#include <vector>

#include "arrow/api.h"
#include "arrow/array.h"
#include "render/utils/render_utils.h"

namespace arctern {
namespace geo_indexing {

#define PI 3.14159
#define RAD2DEG(x) ((x)*180.0 / PI)

void IndexTree::Create(IndexType type) {
  using RTree = GEOS_DLL::geos::index::strtree::STRtree;
  using QuadTree = GEOS_DLL::geos::index::quadtree::Quadtree;
  switch (type) {
    case IndexType::kQuadTree: {
      tree_ = std::make_unique<QuadTree>();
      break;
    }
    case IndexType::kRTree: {
      tree_ = std::make_unique<RTree>();
      break;
    }
    default: {
      throw std::invalid_argument("IndexType is Invalid");
      break;
    }
  }
}

void IndexTree::Append(const WkbArrayPtr& right) {
  for (int i = 0; i < right->length(); ++i) {
    if (right->IsNull(i)) {
      envelopes_.emplace_back(0, 0, 0, 0);
      geometries_.emplace_back(nullptr);
      continue;
    }
    auto view = right->GetView(i);
    auto append_index = geometries_.size();
    geometries_.emplace_back(render::GeometryExtraction(view));
    auto& polygon = geometries_.back();
    {
      OGREnvelope envelope;
      polygon->getEnvelope(&envelope);
      envelopes_.emplace_back(envelope.MinX, envelope.MaxX, envelope.MinY, envelope.MaxY);
    }
    auto& envelope = envelopes_.back();
    void* node = reinterpret_cast<void*>(append_index);
    tree_->insert(&envelope, node);
  }
}

void IndexTree::Append(const std::vector<ArrayPtr>& right) {
  for (const auto& ptr_raw : right) {
    auto ptr = std::static_pointer_cast<arrow::BinaryArray>(ptr_raw);
    this->Append(ptr);
  }
}

const std::vector<OGRGeometry*> IndexTree::map_match_query(const OGRGeometry* gps_point,
                                                           const bool greedy_search,
                                                           const double distance) const {
  auto deg_distance = RAD2DEG(distance / 6371251.46);
  std::vector<void*> matches;
  std::vector<OGRGeometry*> results;
  {
    OGREnvelope ogr_env;
    gps_point->getEnvelope(&ogr_env);
    do {
      results.clear();
      matches.clear();
      geos::geom::Envelope env(ogr_env.MinX - deg_distance, ogr_env.MaxX + deg_distance,
                               ogr_env.MinY - deg_distance, ogr_env.MaxY + deg_distance);
      get_tree()->query(&env, matches);
      for (auto match : matches) {
        // match(void*) contains index as binary representation.
        auto index = reinterpret_cast<size_t>(match);
        auto geo = get_geometry(index);
        results.emplace_back(geo);
      }
      deg_distance *= 2;
      if (!results.empty() || deg_distance > ogr_env.MinX + 90.0 ||
          deg_distance > 90.0 - ogr_env.MinX)
        break;
    } while (greedy_search);
  }

  return results;
}

const std::vector<std::shared_ptr<arrow::Array>> IndexTree::query(
<<<<<<< HEAD
        const OGRGeometry *input) const {
  std::vector<std::shared_ptr<arrow::Array>> results_arrow(1);
  arrow::Int32Builder builder;
  if (input) {
    std::vector<void *> matches;
    OGREnvelope ogr_env;
    input->getEnvelope(&ogr_env);
    matches.clear();
    geos::geom::Envelope env(ogr_env.MinX, ogr_env.MaxX,
                             ogr_env.MinY, ogr_env.MaxY);
=======
    const OGRGeometry* input) const {
  std::vector<std::shared_ptr<arrow::Array>> results_arrow(1);
  arrow::Int32Builder builder;
  if (input) {
    std::vector<void*> matches;
    OGREnvelope ogr_env;
    input->getEnvelope(&ogr_env);
    matches.clear();
    geos::geom::Envelope env(ogr_env.MinX, ogr_env.MaxX, ogr_env.MinY, ogr_env.MaxY);
>>>>>>> 4b3c9d54
    get_tree()->query(&env, matches);

    for (auto match : matches) {
      // match(void*) contains index as binary representation.
      auto index = reinterpret_cast<size_t>(match);
      auto final_index = static_cast<int>(index);
      CHECK_ARROW(builder.Append(final_index));
    }
  }
  CHECK_ARROW(builder.Finish(&(results_arrow[0])));

  return results_arrow;
}

}  // namespace geo_indexing
}  // namespace arctern<|MERGE_RESOLUTION|>--- conflicted
+++ resolved
@@ -120,18 +120,6 @@
 }
 
 const std::vector<std::shared_ptr<arrow::Array>> IndexTree::query(
-<<<<<<< HEAD
-        const OGRGeometry *input) const {
-  std::vector<std::shared_ptr<arrow::Array>> results_arrow(1);
-  arrow::Int32Builder builder;
-  if (input) {
-    std::vector<void *> matches;
-    OGREnvelope ogr_env;
-    input->getEnvelope(&ogr_env);
-    matches.clear();
-    geos::geom::Envelope env(ogr_env.MinX, ogr_env.MaxX,
-                             ogr_env.MinY, ogr_env.MaxY);
-=======
     const OGRGeometry* input) const {
   std::vector<std::shared_ptr<arrow::Array>> results_arrow(1);
   arrow::Int32Builder builder;
@@ -141,7 +129,6 @@
     input->getEnvelope(&ogr_env);
     matches.clear();
     geos::geom::Envelope env(ogr_env.MinX, ogr_env.MaxX, ogr_env.MinY, ogr_env.MaxY);
->>>>>>> 4b3c9d54
     get_tree()->query(&env, matches);
 
     for (auto match : matches) {
