/*
 * Copyright (C) 2019-2020 Zilliz. All rights reserved.
 *
 * Licensed under the Apache License, Version 2.0 (the "License");
 * you may not use this file except in compliance with the License.
 * You may obtain a copy of the License at
 *
 *     http://www.apache.org/licenses/LICENSE-2.0
 *
 * Unless required by applicable law or agreed to in writing, software
 * distributed under the License is distributed on an "AS IS" BASIS,
 * WITHOUT WARRANTIES OR CONDITIONS OF ANY KIND, either express or implied.
 * See the License for the specific language governing permissions and
 * limitations under the License.
 */

#include "index/geo_index.h"

#include "gis/map_match/map_match.h"
#include "gis/spatial_join/st_indexed_within.h"

namespace arctern {
namespace geo_indexing {

GeosIndex::GeosIndex() {
  auto index_tree = new IndexTree(IndexType::kRTree);
  index_ = index_tree;
}

GeosIndex::~GeosIndex() { delete index_; }

void GeosIndex::append(const std::vector<std::shared_ptr<arrow::Array>>& geos) {
  index_->Append(geos);
}

std::vector<std::shared_ptr<arrow::Array>> GeosIndex::near_road(
    const std::vector<std::shared_ptr<arrow::Array>>& points, const double distance) {
  return arctern::gis::map_match::near_road(*index_, points, distance);
}

std::vector<std::shared_ptr<arrow::Array>> GeosIndex::nearest_location_on_road(
    const std::vector<std::shared_ptr<arrow::Array>>& points) {
  return arctern::gis::map_match::nearest_location_on_road(*index_, points);
}

std::vector<std::shared_ptr<arrow::Array>> GeosIndex::nearest_road(
    const std::vector<std::shared_ptr<arrow::Array>>& points) {
  return arctern::gis::map_match::nearest_road(*index_, points);
}

std::vector<std::shared_ptr<arrow::Array>> GeosIndex::ST_IndexedWithin(
    const std::vector<std::shared_ptr<arrow::Array>>& points) {
  return arctern::gis::spatial_join::ST_IndexedWithin(*index_, points);
}

std::vector<std::shared_ptr<arrow::Array>> GeosIndex::query(
<<<<<<< HEAD
        const std::vector<std::shared_ptr<arrow::Array>>& inputs) {
=======
    const std::vector<std::shared_ptr<arrow::Array>>& inputs) {
>>>>>>> 4b3c9d54
  auto gps_points_geo = arctern::render::GeometryExtraction(inputs);
  assert(gps_points_geo.size() == 1);
  return (*index_).query(gps_points_geo[0].get());
}

}  // namespace geo_indexing
}  // namespace arctern<|MERGE_RESOLUTION|>--- conflicted
+++ resolved
@@ -54,11 +54,7 @@
 }
 
 std::vector<std::shared_ptr<arrow::Array>> GeosIndex::query(
-<<<<<<< HEAD
-        const std::vector<std::shared_ptr<arrow::Array>>& inputs) {
-=======
     const std::vector<std::shared_ptr<arrow::Array>>& inputs) {
->>>>>>> 4b3c9d54
   auto gps_points_geo = arctern::render::GeometryExtraction(inputs);
   assert(gps_points_geo.size() == 1);
   return (*index_).query(gps_points_geo[0].get());
