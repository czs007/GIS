--- conflicted
+++ resolved
@@ -1001,11 +1001,7 @@
     } else {
       auto rst = ogr1->Difference(ogr2);
       auto rst_wkb_size = rst->WkbSize();
-<<<<<<< HEAD
-      auto wkb = static_cast<unsigned char *>(CPLMalloc(rst_wkb_size));
-=======
       auto wkb = static_cast<unsigned char*>(CPLMalloc(rst_wkb_size));
->>>>>>> 31261135
       auto err_code = rst->exportToWkb(OGRwkbByteOrder::wkbNDR, wkb);
       if (err_code != OGRERR_NONE) {
         builder.AppendNull();
@@ -1029,11 +1025,7 @@
       auto polygon_geo = dynamic_cast<OGRPolygon*>(ogr);
       OGRLineString* rst = polygon_geo->getExteriorRing();
       auto rst_wkb_size = rst->WkbSize();
-<<<<<<< HEAD
-      auto wkb = static_cast<unsigned char *>(CPLMalloc(rst_wkb_size));
-=======
       auto wkb = static_cast<unsigned char*>(CPLMalloc(rst_wkb_size));
->>>>>>> 31261135
       auto err_code = OGR_G_ExportToWkb(rst, OGRwkbByteOrder::wkbNDR, wkb);
       if (err_code != OGRERR_NONE) {
         builder.AppendNull();
@@ -1061,13 +1053,8 @@
 }
 
 std::shared_ptr<arrow::ChunkedArray> ST_Affine(
-<<<<<<< HEAD
-    const std::shared_ptr<arrow::ChunkedArray>& geometries,
-    double a, double b, double d, double e, double offset_x, double offset_y) {
-=======
     const std::shared_ptr<arrow::ChunkedArray>& geometries, double a, double b, double d,
     double e, double offset_x, double offset_y) {
->>>>>>> 31261135
   AffineParams params(a, b, d, e, offset_x, offset_y);
   auto affine_visitor = new AffineVisitor(params);
   auto op = [&affine_visitor](arrow::BinaryBuilder& builder, OGRGeometry* ogr) {
@@ -1076,11 +1063,7 @@
       builder.AppendNull();
     } else {
       auto rst_wkb_size = ogr->WkbSize();
-<<<<<<< HEAD
-      auto wkb = static_cast<unsigned char *>(CPLMalloc(rst_wkb_size));
-=======
       auto wkb = static_cast<unsigned char*>(CPLMalloc(rst_wkb_size));
->>>>>>> 31261135
       auto err_code = OGR_G_ExportToWkb(ogr, OGRwkbByteOrder::wkbNDR, wkb);
       if (err_code != OGRERR_NONE) {
         builder.AppendNull();
@@ -1097,26 +1080,16 @@
 }
 
 std::shared_ptr<arrow::ChunkedArray> ST_Scale(
-<<<<<<< HEAD
-    const std::shared_ptr<arrow::ChunkedArray>& geometries,
-    double factor_x, double factor_y){
-  auto scale_visitor = new ScaleVisitor(factor_x,factor_y);
-=======
     const std::shared_ptr<arrow::ChunkedArray>& geometries, double factor_x,
     double factor_y) {
   auto scale_visitor = new ScaleVisitor(factor_x, factor_y);
->>>>>>> 31261135
   auto op = [&scale_visitor](arrow::BinaryBuilder& builder, OGRGeometry* ogr) {
     ogr->accept(scale_visitor);
     if (ogr->IsEmpty()) {
       builder.AppendNull();
     } else {
       auto rst_wkb_size = ogr->WkbSize();
-<<<<<<< HEAD
-      auto wkb = static_cast<unsigned char *>(CPLMalloc(rst_wkb_size));
-=======
       auto wkb = static_cast<unsigned char*>(CPLMalloc(rst_wkb_size));
->>>>>>> 31261135
       auto err_code = OGR_G_ExportToWkb(ogr, OGRwkbByteOrder::wkbNDR, wkb);
       if (err_code != OGRERR_NONE) {
         builder.AppendNull();
@@ -1124,11 +1097,7 @@
         builder.Append(wkb, rst_wkb_size);
       }
       CPLFree(wkb);
-<<<<<<< HEAD
-    }  
-=======
-    }
->>>>>>> 31261135
+    }
   };
 
   auto rst = UnaryOp<arrow::BinaryBuilder>(geometries, op);
