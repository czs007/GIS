/*
 * Copyright (C) 2019-2020 Zilliz. All rights reserved.
 *
 * Licensed under the Apache License, Version 2.0 (the "License");
 * you may not use this file except in compliance with the License.
 * You may obtain a copy of the License at
 *
 *     http://www.apache.org/licenses/LICENSE-2.0
 *
 * Unless required by applicable law or agreed to in writing, software
 * distributed under the License is distributed on an "AS IS" BASIS,
 * WITHOUT WARRANTIES OR CONDITIONS OF ANY KIND, either express or implied.
 * See the License for the specific language governing permissions and
 * limitations under the License.
 */

#include "gis/gdal/gis_functions.h"

#include <ogr_api.h>
#include <ogrsf_frmts.h>
#include <omp.h>

#include <functional>
#include <iomanip>
#include <iostream>
#include <limits>
#include <type_traits>
#include <utility>
#include <vector>

#include "common/version.h"
#include "gis/gdal/arctern_geos.h"
#include "gis/gdal/geometry_visitor.h"
#include "gis/parser.h"
#include "utils/arrow_utils.h"
#include "utils/check_status.h"

namespace arctern {
namespace gis {
namespace gdal {

constexpr int chunk_ratio = 10;
constexpr int parallel_threshold =
    10000;  // won't spawn multi threads unless number of lines exceed parallel_threshold.

static int omp_parallelism = 0;
static int num_of_procs = 0;

// inline void* Wrapper_OGR_G_Centroid(void* geo) {
//   void* centroid = new OGRPoint();
//   OGR_G_Centroid(geo, centroid);
//   return centroid;
// }

template <typename T>
struct ChunkArrayIdx {
  int chunk_idx = 0;
  int array_idx = 0;
  bool is_null = false;
  T item_value;
};

struct WkbItem {
  const void* data_ptr;
  int wkb_size;
  OGRGeometry* ToGeometry() {
    if (data_ptr == nullptr) return nullptr;
    if (wkb_size <= 0) return nullptr;
    OGRGeometry* geo = nullptr;
    auto err_code = OGRGeometryFactory::createFromWkb(data_ptr, nullptr, &geo, wkb_size);
    if (err_code != OGRERR_NONE) return nullptr;
    return geo;
  }
};

inline OGRGeometry* Wrapper_createFromWkt(
    const std::shared_ptr<arrow::StringArray>& array, int idx) {
  if (array->IsNull(idx)) return nullptr;
  auto wkb_str = array->GetString(idx);

  if (parser::IsValidWkt(wkb_str.c_str()) == false) return nullptr;
  OGRGeometry* geo = nullptr;
  auto err_code = OGRGeometryFactory::createFromWkt(wkb_str.c_str(), nullptr, &geo);
  if (err_code != OGRERR_NONE) return nullptr;
  return geo;
}

inline OGRGeometry* Wrapper_createFromWkb(
    const std::shared_ptr<arrow::BinaryArray>& array, int idx) {
  if (array->IsNull(idx)) return nullptr;
  arrow::BinaryArray::offset_type wkb_size;
  auto data_ptr = array->GetValue(idx, &wkb_size);
  if (wkb_size <= 0) return nullptr;

  OGRGeometry* geo = nullptr;
  auto err_code = OGRGeometryFactory::createFromWkb(data_ptr, nullptr, &geo, wkb_size);
  if (err_code != OGRERR_NONE) return nullptr;
  return geo;
}

inline OGRGeometry* Wrapper_CurveToLine(OGRGeometry* geo, HasCurveVisitor* has_curve) {
  if (geo != nullptr) {
    has_curve->reset();
    geo->accept(has_curve);
    if (has_curve->has_curve()) {
      auto linear = geo->getLinearGeometry();
      OGRGeometryFactory::destroyGeometry(geo);
      return linear;
    }
  }
  return geo;
}

// inline char* Wrapper_OGR_G_ExportToWkt(OGRGeometry* geo) {
//   char* str;
//   auto err_code = OGR_G_ExportToWkt(geo, &str);
//   if (err_code != OGRERR_NONE) {
//     std::string err_msg =
//         "failed to export to wkt, error code = " + std::to_string(err_code);
//     throw std::runtime_error(err_msg);
//   }
//   return str;
// }

inline void AppendWkbNDR(arrow::BinaryBuilder& builder, const OGRGeometry* geo) {
  if (geo == nullptr) {
    builder.AppendNull();
  } else if (geo->IsEmpty() && (geo->getGeometryType() == wkbPoint)) {
    builder.AppendNull();
  } else {
    auto wkb_size = geo->WkbSize();
    auto wkb = static_cast<unsigned char*>(CPLMalloc(wkb_size));
    auto err_code = geo->exportToWkb(OGRwkbByteOrder::wkbNDR, wkb);
    if (err_code != OGRERR_NONE) {
      builder.AppendNull();
      // std::string err_msg =
      //     "failed to export to wkb, error code = " + std::to_string(err_code);
      // throw std::runtime_error(err_msg);
    } else {
      CHECK_ARROW(builder.Append(wkb, wkb_size));
    }
    CPLFree(wkb);
  }
}

template <typename T, typename Enable = void>
struct ChunkArrayBuilder {
  static constexpr int64_t CAPACITY = _ARROW_ARRAY_SIZE;  // Debug: 16M, Release 1G
  // static constexpr int64_t CAPACITY = 1024 * 1024 * 1024;
};

template <typename T>
struct ChunkArrayBuilder<
    T, typename std::enable_if<std::is_base_of<arrow::ArrayBuilder, T>::value>::type> {
  T array_builder;
  int64_t array_size = 0;
};

inline std::shared_ptr<arrow::Array> AppendBoolean(
    ChunkArrayBuilder<arrow::BooleanBuilder>& builder, bool val) {
  std::shared_ptr<arrow::Array> array_ptr = nullptr;
  if (builder.array_size / 8 >= ChunkArrayBuilder<void>::CAPACITY) {
    CHECK_ARROW(builder.array_builder.Finish(&array_ptr));
    builder.array_size = 0;
  }
  builder.array_builder.Append(val);
  ++builder.array_size;
  return array_ptr;
}

inline std::shared_ptr<arrow::Array> AppendDouble(
    ChunkArrayBuilder<arrow::DoubleBuilder>& builder, double val) {
  std::shared_ptr<arrow::Array> array_ptr = nullptr;
  if (builder.array_size + sizeof(val) > ChunkArrayBuilder<void>::CAPACITY) {
    CHECK_ARROW(builder.array_builder.Finish(&array_ptr));
    builder.array_size = 0;
  }
  builder.array_builder.Append(val);
  builder.array_size += sizeof(val);
  return array_ptr;
}

inline std::shared_ptr<arrow::Array> AppendString(
    ChunkArrayBuilder<arrow::StringBuilder>& builder, std::string&& str_val) {
  std::shared_ptr<arrow::Array> array_ptr = nullptr;
  if (builder.array_size + str_val.size() > ChunkArrayBuilder<void>::CAPACITY) {
    CHECK_ARROW(builder.array_builder.Finish(&array_ptr));
    builder.array_size = 0;
  }
  builder.array_size += str_val.size();
  CHECK_ARROW(builder.array_builder.Append(std::move(str_val)));
  return array_ptr;
}

inline std::shared_ptr<arrow::Array> AppendString(
    ChunkArrayBuilder<arrow::StringBuilder>& builder, const char* val) {
  if (val == nullptr) {
    builder.array_builder.AppendNull();
    return nullptr;
  } else {
    auto str_val = std::string(val);
    return AppendString(builder, std::move(str_val));
  }
}

inline std::shared_ptr<arrow::Array> AppendWkb(
    ChunkArrayBuilder<arrow::BinaryBuilder>& builder, const OGRGeometry* geo) {
  std::shared_ptr<arrow::Array> array_ptr = nullptr;
  if (geo == nullptr) {
    builder.array_builder.AppendNull();
  } else if (geo->IsEmpty() && (geo->getGeometryType() == wkbPoint)) {
    builder.array_builder.AppendNull();
  } else {
    auto wkb_size = geo->WkbSize();
    auto wkb = static_cast<unsigned char*>(CPLMalloc(wkb_size));
    auto err_code = geo->exportToWkb(OGRwkbByteOrder::wkbNDR, wkb);
    if (err_code != OGRERR_NONE) {
      builder.array_builder.AppendNull();
    } else {
      if (builder.array_size + wkb_size > ChunkArrayBuilder<void>::CAPACITY) {
        CHECK_ARROW(builder.array_builder.Finish(&array_ptr));
        builder.array_size = 0;
      }
      CHECK_ARROW(builder.array_builder.Append(wkb, wkb_size));
      builder.array_size += wkb_size;
    }
    CPLFree(wkb);
  }
  return array_ptr;
}

inline void AppendWkb(arrow::BinaryBuilder& builder, const OGRGeometry* geo) {
  if (geo == nullptr) {
    CHECK_ARROW(builder.AppendNull());
  } else if (geo->IsEmpty() && (geo->getGeometryType() == wkbPoint)) {
    CHECK_ARROW(builder.AppendNull());
  } else {
    auto wkb_size = geo->WkbSize();
    auto wkb = static_cast<unsigned char*>(CPLMalloc(wkb_size));
    auto err_code = geo->exportToWkb(OGRwkbByteOrder::wkbNDR, wkb);
    if (err_code != OGRERR_NONE) {
      CHECK_ARROW(builder.AppendNull());
    } else {
      CHECK_ARROW(builder.Append(wkb, wkb_size));
    }
    CPLFree(wkb);
  }
}

bool GetNextValue(const std::vector<std::shared_ptr<arrow::Array>>& chunk_array,
                  ChunkArrayIdx<WkbItem>& idx) {
  if (idx.chunk_idx >= (int)chunk_array.size()) return false;
  int len = chunk_array[idx.chunk_idx]->length();
  if (idx.array_idx >= len) {
    idx.chunk_idx++;
    idx.array_idx = 0;
    return GetNextValue(chunk_array, idx);
  }
  if (chunk_array[idx.chunk_idx]->IsNull(idx.array_idx)) {
    idx.array_idx++;
    idx.is_null = true;
    idx.item_value.data_ptr = nullptr;
    idx.item_value.wkb_size = 0;
    return true;
  }
  auto binary_array =
      std::static_pointer_cast<arrow::BinaryArray>(chunk_array[idx.chunk_idx]);
  arrow::BinaryArray::offset_type wkb_size;
  auto data_ptr = binary_array->GetValue(idx.array_idx, &wkb_size);
  idx.item_value.data_ptr = data_ptr;
  idx.item_value.wkb_size = wkb_size;
  idx.array_idx++;
  idx.is_null = (idx.item_value.wkb_size > 0);
  return true;
}

bool GetNextValue(const std::vector<std::shared_ptr<arrow::Array>>& chunk_array,
                  ChunkArrayIdx<double>& idx) {
  if (idx.chunk_idx >= (int)chunk_array.size()) return false;
  int len = chunk_array[idx.chunk_idx]->length();
  if (idx.array_idx >= len) {
    idx.chunk_idx++;
    idx.array_idx = 0;
    return GetNextValue(chunk_array, idx);
  }
  if (chunk_array[idx.chunk_idx]->IsNull(idx.array_idx)) {
    idx.array_idx++;
    idx.is_null = true;
    return true;
  }
  auto double_array =
      std::static_pointer_cast<arrow::DoubleArray>(chunk_array[idx.chunk_idx]);
  idx.item_value = double_array->Value(idx.array_idx);
  idx.array_idx++;
  idx.is_null = false;
  return true;
}

template <typename T>
bool GetNextValue(std::vector<std::vector<std::shared_ptr<arrow::Array>>>& array_list,
                  std::vector<ChunkArrayIdx<T>>& idx_list, bool& is_null) {
  auto ret_val = GetNextValue(array_list[0], idx_list[0]);
  is_null = idx_list[0].is_null;

  for (int i = 1; i < array_list.size(); ++i) {
    auto cur_val = GetNextValue(array_list[i], idx_list[i]);
    if (cur_val != ret_val) {
      throw std::runtime_error("incorrect input data");
    }
    is_null |= idx_list[i].is_null;
  }
  return ret_val;
}

template <typename T>
typename std::enable_if<std::is_base_of<arrow::ArrayBuilder, T>::value,
                        std::shared_ptr<typename arrow::ChunkedArray>>::type
<<<<<<< HEAD
UnaryOp1(const std::shared_ptr<arrow::ChunkedArray>& chunked_array,
        std::function<void(T&, OGRGeometry*)> op) {
  T builder;
  for (int32_t i = 0; i < chunked_array->num_chunks(); i++) {
    auto wkb = std::static_pointer_cast<arrow::BinaryArray>(chunked_array->chunk(i));
    for (int32_t j = 0; j < wkb->length(); j++) {
      auto geo = Wrapper_createFromWkb(wkb, i);
    if (geo == nullptr) {
      builder.AppendNull();
    } else {
      op(builder, geo);
    }
    OGRGeometryFactory::destroyGeometry(geo);
    }
  }
  std::shared_ptr<arrow::Array> array;
  builder.Finish(&array);
  return std::make_shared<arrow::ChunkedArray>(array);
=======
UnaryOp(const std::shared_ptr<typename arrow::ChunkedArray>& array,
        std::function<void(T&, OGRGeometry*)> op) {
  auto total_lines = array->length();
  auto parallelism = total_lines >= parallel_threshold ? get_parallelism() : 1;
  auto expect_num_chunks = parallelism == 1 ? 1 : parallelism * chunk_ratio;
  auto max_chunk_size = total_lines / expect_num_chunks;

  std::vector<ChunkedArrayPtr> chunked_arrays{array};
  auto align_goes = arctern::AlignChunkedArray(chunked_arrays, max_chunk_size);
  auto num_chunks = align_goes[0]->num_chunks();
  arrow::ArrayVector result_arrays(num_chunks);

  omp_set_num_threads(parallelism);
  omp_set_dynamic(0);

#pragma omp parallel for num_threads(parallelism)
  for (int32_t i = 0; num_chunks > i; ++i) {
    T builder;
    auto binary_geo_chunk =
        std::static_pointer_cast<arrow::BinaryArray>(align_goes[0]->chunk(i));
    for (int32_t j = 0; j < binary_geo_chunk->length(); ++j) {
      auto geo = Wrapper_createFromWkb(binary_geo_chunk, j);
      if (geo == nullptr) {
        builder.AppendNull();
      } else {
        op(builder, geo);
      }
      OGRGeometryFactory::destroyGeometry(geo);
    }
    CHECK_ARROW(builder.Finish(&result_arrays[i]));
  }
  auto results = std::make_shared<arrow::ChunkedArray>(result_arrays);
  return results;
>>>>>>> 233ed198
}

template <typename T>
typename std::enable_if<std::is_base_of<arrow::ArrayBuilder, T>::value,
                        std::shared_ptr<typename arrow::Array>>::type
UnaryOp(const std::shared_ptr<arrow::Array>& array,
        std::function<void(T&, OGRGeometry*)> op) {
  auto wkb = std::static_pointer_cast<arrow::BinaryArray>(array);
  auto len = array->length();
  T builder;
  for (int i = 0; i < len; ++i) {
    auto geo = Wrapper_createFromWkb(wkb, i);
    if (geo == nullptr) {
      builder.AppendNull();
    } else {
      op(builder, geo);
    }
    OGRGeometryFactory::destroyGeometry(geo);
  }
  std::shared_ptr<arrow::Array> results;
  CHECK_ARROW(builder.Finish(&results));
  return results;
}

template <typename T>
typename std::enable_if<std::is_base_of<arrow::ArrayBuilder, T>::value,
                        std::vector<std::shared_ptr<typename arrow::Array>>>::type
UnaryOp(const std::shared_ptr<arrow::Array>& array,
        std::function<std::shared_ptr<typename arrow::Array>(ChunkArrayBuilder<T>&,
                                                             OGRGeometry*)>
            op) {
  auto wkb = std::static_pointer_cast<arrow::BinaryArray>(array);
  auto len = array->length();
  ChunkArrayBuilder<T> builder;
  std::vector<std::shared_ptr<arrow::Array>> result_array;

  for (int i = 0; i < len; ++i) {
    auto geo = Wrapper_createFromWkb(wkb, i);
    if (geo == nullptr) {
      builder.array_builder.AppendNull();
    } else {
      auto array_ptr = op(builder, geo);
      if (array_ptr != nullptr) result_array.push_back(array_ptr);
    }
    OGRGeometryFactory::destroyGeometry(geo);
  }
  std::shared_ptr<arrow::Array> array_ptr;
  CHECK_ARROW(builder.array_builder.Finish(&array_ptr));
  result_array.push_back(array_ptr);
  return result_array;
}

// template <typename T>
// typename std::enable_if<std::is_base_of<arrow::ArrayBuilder, T>::value,
//                         std::shared_ptr<typename arrow::Array>>::type
// BinaryOp(const std::shared_ptr<arrow::Array>& geo1,
//          const std::shared_ptr<arrow::Array>& geo2,
//          std::function<void(T&, OGRGeometry*, OGRGeometry*)> op,
//          std::function<void(T&, OGRGeometry*, OGRGeometry*)> null_op = nullptr) {
//   auto len = geo1->length();
//   auto wkt1 = std::static_pointer_cast<arrow::BinaryArray>(geo1);
//   auto wkt2 = std::static_pointer_cast<arrow::BinaryArray>(geo2);
//   T builder;
//   for (int i = 0; i < len; ++i) {
//     auto ogr1 = Wrapper_createFromWkb(wkt1, i);
//     auto ogr2 = Wrapper_createFromWkb(wkt2, i);
//     if ((ogr1 == nullptr) && (ogr2 == nullptr)) {
//       builder.AppendNull();
//     } else if ((ogr1 == nullptr) || (ogr2 == nullptr)) {
//       if (null_op == nullptr) {
//         builder.AppendNull();
//       } else {
//         null_op(builder, ogr1, ogr2);
//       }
//     } else {
//       op(builder, ogr1, ogr2);
//     }
//     OGRGeometryFactory::destroyGeometry(ogr1);
//     OGRGeometryFactory::destroyGeometry(ogr2);
//   }
//   std::shared_ptr<arrow::Array> results;
//   CHECK_ARROW(builder.Finish(&results));
//   return results;
// }

template <typename T>
typename std::enable_if<std::is_base_of<arrow::ArrayBuilder, T>::value,
                        std::shared_ptr<typename arrow::ChunkedArray>>::type
<<<<<<< HEAD
BinaryOp1(const std::shared_ptr<typename arrow::ChunkedArray>& geo1,
          const std::shared_ptr<typename arrow::ChunkedArray>& geo2,
          std::function<void (T&,OGRGeometry*, OGRGeometry*)> op,
          std::function<std::shared_ptr<typename arrow::Array>(T&,
                                                               OGRGeometry*, OGRGeometry*)>
          null_op = nullptr) {
  std::vector<ChunkedArrayPtr> chunked_arrays;
  chunked_arrays.push_back(geo1);
  chunked_arrays.push_back(geo2);

  auto align_goes = arctern::AlignChunkedArray(chunked_arrays);
  T builder;

  for (int32_t i = 0; i < align_goes[0]->num_chunks(); i++) {
    auto binary_geo1_chunk = 
                      std::static_pointer_cast<arrow::BinaryArray>(align_goes[0]->chunk(i));
    auto binary_geo2_chunk = 
                      std::static_pointer_cast<arrow::BinaryArray>(align_goes[1]->chunk(i));
=======
BinaryOp(const std::shared_ptr<typename arrow::ChunkedArray>& geo1,
         const std::shared_ptr<typename arrow::ChunkedArray>& geo2,
         std::function<void(T&, OGRGeometry*, OGRGeometry*)> op,
         std::function<void(T&, OGRGeometry*, OGRGeometry*)> null_op = nullptr) {
  auto total_lines = geo1->length();
  int parallelism = total_lines >= parallel_threshold ? get_parallelism() : 1;
  int expect_num_chunks = parallelism == 1 ? 1 : parallelism * chunk_ratio;

  std::size_t max_chunk_size = total_lines / expect_num_chunks;

  std::vector<ChunkedArrayPtr> chunked_arrays{geo1, geo2};
  auto align_goes = arctern::AlignChunkedArray(chunked_arrays, max_chunk_size);

  auto num_chunks = align_goes[0]->num_chunks();

  arrow::ArrayVector result_arrays(num_chunks);

  omp_set_num_threads(parallelism);
  omp_set_dynamic(0);
#pragma omp parallel for num_threads(parallelism)
  for (int32_t i = 0; i < num_chunks; i++) {
    T builder;
    auto binary_geo1_chunk =
        std::static_pointer_cast<arrow::BinaryArray>(align_goes[0]->chunk(i));
    auto binary_geo2_chunk =
        std::static_pointer_cast<arrow::BinaryArray>(align_goes[1]->chunk(i));

>>>>>>> 233ed198
    for (int32_t j = 0; j < binary_geo1_chunk->length(); j++) {
      auto ogr1 = Wrapper_createFromWkb(binary_geo1_chunk, j);
      auto ogr2 = Wrapper_createFromWkb(binary_geo2_chunk, j);
      if ((ogr1 == nullptr) && (ogr2 == nullptr)) {
        builder.AppendNull();
      } else if ((ogr1 == nullptr) || (ogr2 == nullptr)) {
        if (null_op == nullptr) {
          builder.AppendNull();
        } else {
          null_op(builder, ogr1, ogr2);
        }
      } else {
        op(builder, ogr1, ogr2);
      }
      OGRGeometryFactory::destroyGeometry(ogr1);
      OGRGeometryFactory::destroyGeometry(ogr2);
    }
<<<<<<< HEAD
  }
  std::shared_ptr<arrow::Array> array;
  builder.Finish(&array);
  return std::make_shared<arrow::ChunkedArray>(array);
=======
    CHECK_ARROW(builder.Finish(&result_arrays[i]));
  }

  return std::make_shared<arrow::ChunkedArray>(result_arrays);
>>>>>>> 233ed198
}

template <typename T>
typename std::enable_if<std::is_base_of<arrow::ArrayBuilder, T>::value,
                        std::vector<std::shared_ptr<typename arrow::Array>>>::type
BinaryOp(const std::vector<std::shared_ptr<typename arrow::Array>>& geo1,
         const std::vector<std::shared_ptr<typename arrow::Array>>& geo2,
         std::function<std::shared_ptr<typename arrow::Array>(ChunkArrayBuilder<T>&,
                                                              OGRGeometry*, OGRGeometry*)>
             op,
         std::function<std::shared_ptr<typename arrow::Array>(ChunkArrayBuilder<T>&,
                                                              OGRGeometry*, OGRGeometry*)>
             null_op = nullptr) {
  std::vector<std::vector<std::shared_ptr<arrow::Array>>> array_list{geo1, geo2};
  std::vector<ChunkArrayIdx<WkbItem>> idx_list(2);
  ChunkArrayBuilder<T> builder;
  std::vector<std::shared_ptr<arrow::Array>> result_array;
  bool is_null;

  while (GetNextValue(array_list, idx_list, is_null)) {
    auto ogr1 = idx_list[0].item_value.ToGeometry();
    auto ogr2 = idx_list[1].item_value.ToGeometry();
    if ((ogr1 == nullptr) && (ogr2 == nullptr)) {
      builder.array_builder.AppendNull();
    } else if ((ogr1 == nullptr) || (ogr2 == nullptr)) {
      if (null_op == nullptr) {
        builder.array_builder.AppendNull();
      } else {
        auto array_ptr = null_op(builder, ogr1, ogr2);
        if (array_ptr != nullptr) result_array.push_back(array_ptr);
      }
    } else {
      auto array_ptr = op(builder, ogr1, ogr2);
      if (array_ptr != nullptr) result_array.push_back(array_ptr);
    }
    OGRGeometryFactory::destroyGeometry(ogr1);
    OGRGeometryFactory::destroyGeometry(ogr2);
  }

  std::shared_ptr<arrow::Array> array_ptr;
  CHECK_ARROW(builder.array_builder.Finish(&array_ptr));
  result_array.push_back(array_ptr);
  return result_array;
}

/************************ GEOMETRY CONSTRUCTOR ************************/

std::vector<std::shared_ptr<arrow::Array>> ST_Point(
    const std::vector<std::shared_ptr<arrow::Array>>& x_values_raw,
    const std::vector<std::shared_ptr<arrow::Array>>& y_values_raw) {
  std::vector<std::vector<std::shared_ptr<arrow::Array>>> array_list{x_values_raw,
                                                                     y_values_raw};
  std::vector<ChunkArrayIdx<double>> idx_list(2);

  OGRPoint point;
  ChunkArrayBuilder<arrow::BinaryBuilder> builder;
  std::vector<std::shared_ptr<arrow::Array>> result_array;
  bool is_null;

  while (GetNextValue(array_list, idx_list, is_null)) {
    if (is_null) {
      builder.array_builder.AppendNull();
    } else {
      point.setX(idx_list[0].item_value);
      point.setY(idx_list[1].item_value);
      auto array_ptr = AppendWkb(builder, &point);
      if (array_ptr != nullptr) result_array.push_back(array_ptr);
    }
  }

  std::shared_ptr<arrow::Array> array_ptr;
  CHECK_ARROW(builder.array_builder.Finish(&array_ptr));
  result_array.push_back(array_ptr);
  return result_array;
}

std::vector<std::shared_ptr<arrow::Array>> ST_PolygonFromEnvelope(
    const std::vector<std::shared_ptr<arrow::Array>>& min_x_values,
    const std::vector<std::shared_ptr<arrow::Array>>& min_y_values,
    const std::vector<std::shared_ptr<arrow::Array>>& max_x_values,
    const std::vector<std::shared_ptr<arrow::Array>>& max_y_values) {
  std::vector<std::vector<std::shared_ptr<arrow::Array>>> array_list{
      min_x_values, min_y_values, max_x_values, max_y_values};
  std::vector<ChunkArrayIdx<double>> idx_list(4);
  ChunkArrayBuilder<arrow::BinaryBuilder> builder;
  std::vector<std::shared_ptr<arrow::Array>> result_array;
  bool is_null;
  OGRPolygon empty;

  while (GetNextValue(array_list, idx_list, is_null)) {
    if (is_null) {
      builder.array_builder.AppendNull();
    } else {
      if ((idx_list[0].item_value > idx_list[2].item_value) ||
          (idx_list[1].item_value > idx_list[3].item_value)) {
        auto array_ptr = AppendWkb(builder, &empty);
        if (array_ptr != nullptr) result_array.push_back(array_ptr);
      } else {
        OGRLinearRing ring;
        ring.addPoint(idx_list[0].item_value, idx_list[1].item_value);
        ring.addPoint(idx_list[0].item_value, idx_list[3].item_value);
        ring.addPoint(idx_list[2].item_value, idx_list[3].item_value);
        ring.addPoint(idx_list[2].item_value, idx_list[1].item_value);
        ring.addPoint(idx_list[0].item_value, idx_list[1].item_value);
        ring.closeRings();
        OGRPolygon polygon;
        polygon.addRing(&ring);
        auto array_ptr = AppendWkb(builder, &polygon);
        if (array_ptr != nullptr) result_array.push_back(array_ptr);
      }
    }
  }
  std::shared_ptr<arrow::Array> array_ptr;
  CHECK_ARROW(builder.array_builder.Finish(&array_ptr));
  result_array.push_back(array_ptr);
  return result_array;
}

std::vector<std::shared_ptr<arrow::Array>> ST_GeomFromGeoJSON(
    const std::shared_ptr<arrow::Array>& json) {
  auto json_geo = std::static_pointer_cast<arrow::StringArray>(json);
  int len = json_geo->length();
  ChunkArrayBuilder<arrow::BinaryBuilder> builder;
  std::vector<std::shared_ptr<arrow::Array>> result_array;

  for (int i = 0; i < len; ++i) {
    if (json_geo->IsNull(i)) {
      builder.array_builder.AppendNull();
    } else {
      auto str = json_geo->GetString(i);
      auto geo = (OGRGeometry*)OGR_G_CreateGeometryFromJson(str.c_str());
      if (geo != nullptr) {
        auto array_ptr = AppendWkb(builder, geo);
        if (array_ptr != nullptr) result_array.push_back(array_ptr);
        OGRGeometryFactory::destroyGeometry(geo);
      } else {
        builder.array_builder.AppendNull();
      }
    }
  }
  std::shared_ptr<arrow::Array> array_ptr;
  CHECK_ARROW(builder.array_builder.Finish(&array_ptr));
  result_array.push_back(array_ptr);
  return result_array;
}

std::vector<std::shared_ptr<arrow::Array>> ST_GeomFromText(
    const std::shared_ptr<arrow::Array>& text) {
  auto geo = std::static_pointer_cast<arrow::StringArray>(text);
  auto len = geo->length();
  ChunkArrayBuilder<arrow::BinaryBuilder> builder;
  std::vector<std::shared_ptr<arrow::Array>> result_array;

  for (int i = 0; i < len; ++i) {
    auto ogr = Wrapper_createFromWkt(geo, i);
    if (ogr == nullptr) {
      builder.array_builder.AppendNull();
    } else {
      auto array_ptr = AppendWkb(builder, ogr);
      if (array_ptr != nullptr) result_array.push_back(array_ptr);
    }
    OGRGeometryFactory::destroyGeometry(ogr);
  }
  std::shared_ptr<arrow::Array> array_ptr;
  CHECK_ARROW(builder.array_builder.Finish(&array_ptr));
  result_array.push_back(array_ptr);
  return result_array;
}

std::vector<std::shared_ptr<arrow::Array>> ST_AsText(
    const std::shared_ptr<arrow::Array>& wkb) {
  auto op = [](ChunkArrayBuilder<arrow::StringBuilder>& builder, OGRGeometry* geo) {
    char* str;
    auto err_code = geo->exportToWkt(&str);
    std::shared_ptr<arrow::Array> array_ptr = nullptr;
    if (err_code != OGRERR_NONE) {
      builder.array_builder.AppendNull();
    } else {
      array_ptr = AppendString(builder, str);
    }
    CPLFree(str);
    return array_ptr;
  };
  return UnaryOp<arrow::StringBuilder>(wkb, op);
}

std::vector<std::shared_ptr<arrow::Array>> ST_AsGeoJSON(
    const std::shared_ptr<arrow::Array>& wkb) {
  auto op = [](ChunkArrayBuilder<arrow::StringBuilder>& builder, OGRGeometry* geo) {
    char* str = geo->exportToJson();
    std::shared_ptr<arrow::Array> array_ptr = nullptr;
    if (str == nullptr) {
      builder.array_builder.AppendNull();
    } else {
      array_ptr = AppendString(builder, str);
    }
    CPLFree(str);
    return array_ptr;
  };
  return UnaryOp<arrow::StringBuilder>(wkb, op);
}

/************************* GEOMETRY ACCESSOR **************************/
std::shared_ptr<arrow::Array> ST_IsValid(const std::shared_ptr<arrow::Array>& array) {
  auto op = [](arrow::BooleanBuilder& builder, OGRGeometry* geo) {
    builder.Append(geo->IsValid() != 0);
  };
  return UnaryOp<arrow::BooleanBuilder>(array, op);
}

std::shared_ptr<arrow::Array> ST_GeometryType(
    const std::shared_ptr<arrow::Array>& array) {
  auto op = [](arrow::StringBuilder& builder, OGRGeometry* geo) {
    std::string name = std::string("ST_") + geo->getGeometryName();
    builder.Append(name);
  };
  return UnaryOp<arrow::StringBuilder>(array, op);
}

std::shared_ptr<arrow::Array> ST_IsSimple(const std::shared_ptr<arrow::Array>& array) {
  auto has_circular = new HasCircularVisitor;
  const char* papszOptions[] = {(const char*)"ADD_INTERMEDIATE_POINT=YES", nullptr};
  auto op = [&has_circular, &papszOptions](arrow::BooleanBuilder& builder,
                                           OGRGeometry* geo) {
    has_circular->reset();
    geo->accept(has_circular);
    if (has_circular->has_circular()) {
      auto linear = geo->getLinearGeometry(0, papszOptions);
      builder.Append(linear->IsSimple() != 0);
      OGRGeometryFactory::destroyGeometry(linear);
    } else {
      builder.Append(geo->IsSimple() != 0);
    }
  };
  auto results = UnaryOp<arrow::BooleanBuilder>(array, op);
  delete has_circular;
  return results;
}

std::shared_ptr<arrow::Array> ST_NPoints(const std::shared_ptr<arrow::Array>& array) {
  auto npoints = new NPointsVisitor;
  auto op = [&npoints](arrow::Int64Builder& builder, OGRGeometry* geo) {
    npoints->reset();
    geo->accept(npoints);
    builder.Append(npoints->npoints());
  };
  auto results = UnaryOp<arrow::Int64Builder>(array, op);
  delete npoints;
  return results;
}

std::shared_ptr<arrow::Array> ST_Envelope(const std::shared_ptr<arrow::Array>& array) {
  OGREnvelope env;
  auto op = [&env](arrow::BinaryBuilder& builder, OGRGeometry* geo) {
    if (geo->IsEmpty()) {
      AppendWkbNDR(builder, geo);
    } else {
      OGR_G_GetEnvelope(geo, &env);
      if (env.MinX == env.MaxX) {    // vertical line or Point
        if (env.MinY == env.MaxY) {  // point
          OGRPoint point(env.MinX, env.MinY);
          AppendWkbNDR(builder, &point);
        } else {  // line
          OGRLineString line;
          line.addPoint(env.MinX, env.MinY);
          line.addPoint(env.MinX, env.MaxY);
          AppendWkbNDR(builder, &line);
        }
      } else {
        if (env.MinY == env.MaxY) {  // horizontal line
          OGRLineString line;
          line.addPoint(env.MinX, env.MinY);
          line.addPoint(env.MaxX, env.MinY);
          AppendWkbNDR(builder, &line);
        } else {  // polygon
          OGRLinearRing ring;
          ring.addPoint(env.MinX, env.MinY);
          ring.addPoint(env.MinX, env.MaxY);
          ring.addPoint(env.MaxX, env.MaxY);
          ring.addPoint(env.MaxX, env.MinY);
          ring.addPoint(env.MinX, env.MinY);
          OGRPolygon polygon;
          polygon.addRing(&ring);
          AppendWkbNDR(builder, &polygon);
        }
      }
    }
  };

  return UnaryOp<arrow::BinaryBuilder>(array, op);
}

/************************ GEOMETRY PROCESSING ************************/
std::vector<std::shared_ptr<arrow::Array>> ST_Buffer(
    const std::shared_ptr<arrow::Array>& array, double buffer_distance,
    int n_quadrant_segments) {
  auto op = [&buffer_distance, &n_quadrant_segments](
                ChunkArrayBuilder<arrow::BinaryBuilder>& builder, OGRGeometry* geo) {
    auto buffer = geo->Buffer(buffer_distance, n_quadrant_segments);
    auto array_ptr = AppendWkb(builder, buffer);
    OGRGeometryFactory::destroyGeometry(buffer);
    return array_ptr;
  };
  return UnaryOp<arrow::BinaryBuilder>(array, op);
}

std::shared_ptr<arrow::Array> ST_PrecisionReduce(
    const std::shared_ptr<arrow::Array>& geometries, int32_t precision) {
  auto precision_reduce_visitor = new PrecisionReduceVisitor(precision);
  auto op = [&precision_reduce_visitor](arrow::BinaryBuilder& builder, OGRGeometry* geo) {
    geo->accept(precision_reduce_visitor);
    AppendWkbNDR(builder, geo);
  };

  auto results = UnaryOp<arrow::BinaryBuilder>(geometries, op);
  delete precision_reduce_visitor;
  return results;
}

std::vector<std::shared_ptr<arrow::Array>> ST_Intersection(
    const std::vector<std::shared_ptr<arrow::Array>>& geo1,
    const std::vector<std::shared_ptr<arrow::Array>>& geo2) {
  std::vector<std::vector<std::shared_ptr<arrow::Array>>> array_list{geo1, geo2};
  std::vector<ChunkArrayIdx<WkbItem>> idx_list(2);
  ChunkArrayBuilder<arrow::BinaryBuilder> builder;
  std::vector<std::shared_ptr<arrow::Array>> result_array;
  bool is_null;
  auto has_curve = new HasCurveVisitor;
  OGRGeometryCollection empty;

  while (GetNextValue(array_list, idx_list, is_null)) {
    auto ogr1 = idx_list[0].item_value.ToGeometry();
    auto ogr2 = idx_list[1].item_value.ToGeometry();

    ogr1 = Wrapper_CurveToLine(ogr1, has_curve);
    ogr2 = Wrapper_CurveToLine(ogr2, has_curve);

    if ((ogr1 == nullptr) && (ogr2 == nullptr)) {
      builder.array_builder.AppendNull();
    } else if ((ogr1 == nullptr) || (ogr2 == nullptr)) {
      auto array_ptr = AppendWkb(builder, &empty);
      if (array_ptr != nullptr) result_array.push_back(array_ptr);
    } else {
      auto rst = ogr1->Intersection(ogr2);
      if (rst == nullptr) {
        builder.array_builder.AppendNull();
      } else if (rst->IsEmpty()) {
        auto array_ptr = AppendWkb(builder, &empty);
        if (array_ptr != nullptr) result_array.push_back(array_ptr);
      } else {
        auto array_ptr = AppendWkb(builder, rst);
        if (array_ptr != nullptr) result_array.push_back(array_ptr);
      }
      OGRGeometryFactory::destroyGeometry(rst);
    }
    OGRGeometryFactory::destroyGeometry(ogr1);
    OGRGeometryFactory::destroyGeometry(ogr2);
  }

  delete has_curve;

  std::shared_ptr<arrow::Array> array_ptr;
  CHECK_ARROW(builder.array_builder.Finish(&array_ptr));
  result_array.push_back(array_ptr);
  return result_array;
}

std::shared_ptr<arrow::Array> ST_MakeValid(const std::shared_ptr<arrow::Array>& array) {
  auto wkb = std::static_pointer_cast<arrow::BinaryArray>(array);
  int len = wkb->length();
  arrow::BinaryBuilder builder;
  for (int i = 0; i < len; ++i) {
    auto geo = Wrapper_createFromWkb(wkb, i);
    if (geo == nullptr) {
      builder.AppendNull();
    } else {
      if (geo->IsValid()) {
        arrow::BinaryArray::offset_type offset;
        auto data_ptr = wkb->GetValue(i, &offset);
        builder.Append(data_ptr, offset);
      } else {
        auto make_valid = geo->MakeValid();
        AppendWkbNDR(builder, make_valid);
        OGRGeometryFactory::destroyGeometry(make_valid);
      }
    }
    OGRGeometryFactory::destroyGeometry(geo);
  }
  std::shared_ptr<arrow::Array> results;
  CHECK_ARROW(builder.Finish(&results));
  return results;
}

std::shared_ptr<arrow::Array> ST_SimplifyPreserveTopology(
    const std::shared_ptr<arrow::Array>& array, double distance_tolerance) {
  auto op = [&distance_tolerance](arrow::BinaryBuilder& builder, OGRGeometry* geo) {
    auto simple = geo->SimplifyPreserveTopology(distance_tolerance);
    AppendWkbNDR(builder, simple);
    OGRGeometryFactory::destroyGeometry(simple);
  };
  return UnaryOp<arrow::BinaryBuilder>(array, op);
}

std::shared_ptr<arrow::Array> ST_Centroid(const std::shared_ptr<arrow::Array>& array) {
  OGRPoint centro_point;
  auto op = [&centro_point](arrow::BinaryBuilder& builder, OGRGeometry* geo) {
    auto err_code = geo->Centroid(&centro_point);
    if (err_code == OGRERR_NONE) {
      AppendWkbNDR(builder, &centro_point);
    } else {
      builder.AppendNull();
    }
  };
  return UnaryOp<arrow::BinaryBuilder>(array, op);
}

std::shared_ptr<arrow::Array> ST_ConvexHull(const std::shared_ptr<arrow::Array>& array) {
  auto op = [](arrow::BinaryBuilder& builder, OGRGeometry* geo) {
    auto cvx = geo->ConvexHull();
    AppendWkbNDR(builder, cvx);
    OGRGeometryFactory::destroyGeometry(cvx);
  };
  return UnaryOp<arrow::BinaryBuilder>(array, op);
}

/*
 * The detailed EPSG information can be found at EPSG.io [https://epsg.io/]
 */
std::shared_ptr<arrow::Array> ST_Transform(
    const std::shared_ptr<arrow::Array>& geometries, const std::string& src_rs,
    const std::string& dst_rs) {
  OGRSpatialReference oSrcSRS;
  oSrcSRS.SetAxisMappingStrategy(OAMS_TRADITIONAL_GIS_ORDER);
  if (oSrcSRS.SetFromUserInput(src_rs.c_str()) != OGRERR_NONE) {
    std::string err_msg = "faild to tranform with sourceCRS = " + src_rs;
    throw std::runtime_error(err_msg);
  }

  OGRSpatialReference oDstS;
  oDstS.SetAxisMappingStrategy(OAMS_TRADITIONAL_GIS_ORDER);
  if (oDstS.SetFromUserInput(dst_rs.c_str()) != OGRERR_NONE) {
    std::string err_msg = "faild to tranform with targetCRS = " + dst_rs;
    throw std::runtime_error(err_msg);
  }

  void* poCT = OCTNewCoordinateTransformation(&oSrcSRS, &oDstS);

  auto op = [&poCT](arrow::BinaryBuilder& builder, OGRGeometry* geo) {
    auto err_code = geo->transform((OGRCoordinateTransformation*)poCT);
    if (err_code == OGRERR_NONE) {
      AppendWkbNDR(builder, geo);
    } else {
      builder.AppendNull();
    }
  };
  auto results = UnaryOp<arrow::BinaryBuilder>(geometries, op);
  OCTDestroyCoordinateTransformation(poCT);
  return results;
}

std::vector<std::shared_ptr<arrow::Array>> ST_CurveToLine(
    const std::shared_ptr<arrow::Array>& geometries) {
  auto op = [](ChunkArrayBuilder<arrow::BinaryBuilder>& builder, OGRGeometry* geo) {
    auto line = geo->getLinearGeometry();
    auto array_ptr = AppendWkb(builder, line);
    OGRGeometryFactory::destroyGeometry(line);
    return array_ptr;
  };
  return UnaryOp<arrow::BinaryBuilder>(geometries, op);
}

std::shared_ptr<arrow::ChunkedArray> ST_SymDifference(
    const std::shared_ptr<arrow::ChunkedArray>& geo1,
    const std::shared_ptr<arrow::ChunkedArray>& geo2) {
  auto op = [](arrow::BinaryBuilder& builder, OGRGeometry* ogr1, OGRGeometry* ogr2) {
    if (ogr1->IsEmpty() || ogr2->IsEmpty()) {
      builder.AppendNull();
    } else {
      auto rst = ogr1->SymDifference(ogr2);
<<<<<<< HEAD
      auto rst_wkb_size =rst->WkbSize();
=======
      auto rst_wkb_size = rst->WkbSize();
>>>>>>> 233ed198
      auto wkb = static_cast<unsigned char*>(CPLMalloc(rst_wkb_size));
      auto err_code = rst->exportToWkb(OGRwkbByteOrder::wkbNDR, wkb);
      if (err_code != OGRERR_NONE) {
        builder.AppendNull();
      } else {
        builder.Append(wkb, rst_wkb_size);
      }
      CPLFree(wkb);
    }
  };

<<<<<<< HEAD
  return BinaryOp1<arrow::BinaryBuilder>(geo1,geo2,op);
}

std::shared_ptr<arrow::ChunkedArray> ST_Difference(
    const std::shared_ptr<arrow::ChunkedArray>& geo1,
    const std::shared_ptr<arrow::ChunkedArray>& geo2) {
  auto op = [](arrow::BinaryBuilder& builder, OGRGeometry* ogr1, OGRGeometry* ogr2) {
    if (ogr1->IsEmpty() || ogr2->IsEmpty()) {
      builder.AppendNull();
    } else {
      auto rst = ogr1->Difference(ogr2);
      auto rst_wkb_size = rst->WkbSize();
      auto wkb = static_cast<unsigned char *>(CPLMalloc(rst_wkb_size));
      auto err_code = rst->exportToWkb(OGRwkbByteOrder::wkbNDR, wkb);
      if (err_code != OGRERR_NONE) {
        builder.AppendNull();
      } else {
        builder.Append(wkb, rst_wkb_size);
      }
      CPLFree(wkb);
    }
  };

  return BinaryOp1<arrow::BinaryBuilder>(geo1,geo2,op);
}

std::shared_ptr<arrow::ChunkedArray> ST_ExteriorRing(
  const std::shared_ptr<arrow::ChunkedArray>& geometries) {
  auto op = [](arrow::BinaryBuilder& builder, OGRGeometry* ogr) {
    assert(std::string(ogr->getGeometryName()) == "POLYGON");
    if (ogr->IsEmpty()) {
      builder.AppendNull();
    } else {
      auto polygon_geo = dynamic_cast<OGRPolygon*>(ogr);
      auto rst = polygon_geo->getExteriorRing();
      char* str;
      OGR_G_ExportToWkt(rst,&str);
      std::cout << rst->getGeometryName() << ":" << str << std::endl;
      auto rst_wkb_size = rst->WkbSize();
      auto wkb = static_cast<unsigned char *>(CPLMalloc(rst_wkb_size));
      auto err_code = rst->exportToWkb(OGRwkbByteOrder::wkbNDR, wkb);
      if (err_code != OGRERR_NONE) {
        builder.AppendNull();
      } else {
        builder.Append(wkb, rst_wkb_size);
      }
      CPLFree(wkb);
    }
  };

  return UnaryOp1<arrow::BinaryBuilder>(geometries,op);
=======
  return BinaryOp<arrow::BinaryBuilder>(geo1, geo2, op);
>>>>>>> 233ed198
}

/************************ MEASUREMENT FUNCTIONS ************************/

std::shared_ptr<arrow::Array> ST_Area(const std::shared_ptr<arrow::Array>& geometries) {
  auto* area = new AreaVisitor;
  auto op = [&area](arrow::DoubleBuilder& builder, OGRGeometry* geo) {
    area->reset();
    geo->accept(area);
    builder.Append(area->area());
  };
  auto results = UnaryOp<arrow::DoubleBuilder>(geometries, op);
  delete area;
  return results;
}

std::shared_ptr<arrow::Array> ST_Length(const std::shared_ptr<arrow::Array>& geometries) {
  auto* len_sum = new LengthVisitor;
  auto op = [&len_sum](arrow::DoubleBuilder& builder, OGRGeometry* geo) {
    len_sum->reset();
    geo->accept(len_sum);
    builder.Append(len_sum->length());
  };
  auto results = UnaryOp<arrow::DoubleBuilder>(geometries, op);
  delete len_sum;
  return results;
}

std::vector<std::shared_ptr<arrow::Array>> ST_HausdorffDistance(
    const std::vector<std::shared_ptr<arrow::Array>>& geo1,
    const std::vector<std::shared_ptr<arrow::Array>>& geo2) {
  auto geos_ctx = OGRGeometry::createGEOSContext();
  auto op = [&geos_ctx](ChunkArrayBuilder<arrow::DoubleBuilder>& builder,
                        OGRGeometry* ogr1, OGRGeometry* ogr2) {
    std::shared_ptr<arrow::Array> array_ptr = nullptr;
    if (ogr1->IsEmpty() || ogr2->IsEmpty()) {
      builder.array_builder.AppendNull();
    } else {
      auto geos1 = ogr1->exportToGEOS(geos_ctx);
      auto geos2 = ogr2->exportToGEOS(geos_ctx);
      double dist;
      int geos_err = GEOSHausdorffDistance_r(geos_ctx, geos1, geos2, &dist);
      if (geos_err == 0) {  // geos error
        dist = -1;
      }
      GEOSGeom_destroy_r(geos_ctx, geos1);
      GEOSGeom_destroy_r(geos_ctx, geos2);
      array_ptr = AppendDouble(builder, dist);
    }
    return array_ptr;
  };
  auto results = BinaryOp<arrow::DoubleBuilder>(geo1, geo2, op);
  OGRGeometry::freeGEOSContext(geos_ctx);
  return results;
}

std::vector<std::shared_ptr<arrow::Array>> ST_DistanceSphere(
    const std::vector<std::shared_ptr<arrow::Array>>& point_left,
    const std::vector<std::shared_ptr<arrow::Array>>& point_right) {
  auto distance = [](double fromlon, double fromlat, double tolon, double tolat) {
    double latitudeArc = (fromlat - tolat) * 0.017453292519943295769236907684886;
    double longitudeArc = (fromlon - tolon) * 0.017453292519943295769236907684886;
    double latitudeH = sin(latitudeArc * 0.5);
    latitudeH *= latitudeH;
    double lontitudeH = sin(longitudeArc * 0.5);
    lontitudeH *= lontitudeH;
    double tmp = cos(fromlat * 0.017453292519943295769236907684886) *
                 cos(tolat * 0.017453292519943295769236907684886);
    return 6372797.560856 * (2.0 * asin(sqrt(latitudeH + tmp * lontitudeH)));
  };

  auto op = [&distance](ChunkArrayBuilder<arrow::DoubleBuilder>& builder, OGRGeometry* g1,
                        OGRGeometry* g2) {
    std::shared_ptr<arrow::Array> array_ptr = nullptr;
    if ((g1->getGeometryType() != wkbPoint) || (g2->getGeometryType() != wkbPoint)) {
      builder.array_builder.AppendNull();
    } else {
      auto p1 = reinterpret_cast<OGRPoint*>(g1);
      auto p2 = reinterpret_cast<OGRPoint*>(g2);
      double fromlat = p1->getX();
      double fromlon = p1->getY();
      double tolat = p2->getX();
      double tolon = p2->getY();
      if ((fromlat > 180) || (fromlat < -180) || (fromlon > 90) || (fromlon < -90) ||
          (tolat > 180) || (tolat < -180) || (tolon > 90) || (tolon < -90)) {
        builder.array_builder.AppendNull();
      } else {
        array_ptr = AppendDouble(builder, distance(fromlat, fromlon, tolat, tolon));
      }
    }
    return array_ptr;
  };
  return BinaryOp<arrow::DoubleBuilder>(point_left, point_right, op);
}

std::vector<std::shared_ptr<arrow::Array>> ST_Distance(
    const std::vector<std::shared_ptr<arrow::Array>>& geo1,
    const std::vector<std::shared_ptr<arrow::Array>>& geo2) {
  auto op = [](ChunkArrayBuilder<arrow::DoubleBuilder>& builder, OGRGeometry* ogr1,
               OGRGeometry* ogr2) {
    std::shared_ptr<arrow::Array> array_ptr = nullptr;
    if (ogr1->IsEmpty() || ogr2->IsEmpty()) {
      builder.array_builder.AppendNull();
    } else {
      auto dist = ogr1->Distance(ogr2);
      if (dist < 0) {
        builder.array_builder.AppendNull();
      } else {
        array_ptr = AppendDouble(builder, dist);
      }
    }
    return array_ptr;
  };
  return BinaryOp<arrow::DoubleBuilder>(geo1, geo2, op);
}

/************************ SPATIAL RELATIONSHIP ************************/

/*************************************************
 * https://postgis.net/docs/ST_Equals.html
 * Returns TRUE if the given Geometries are "spatially equal".
 * Use this for a 'better' answer than '='.
 * Note by spatially equal we mean ST_Within(A,B) = true and ST_Within(B,A) = true and
 * also mean ordering of points can be different but represent the same geometry
 * structure. To verify the order of points is consistent, use ST_OrderingEquals (it must
 * be noted ST_OrderingEquals is a little more stringent than simply verifying order of
 * points are the same).
 * ***********************************************/

std::vector<std::shared_ptr<arrow::Array>> ST_Equals(
    const std::vector<std::shared_ptr<arrow::Array>>& geo1,
    const std::vector<std::shared_ptr<arrow::Array>>& geo2) {
  auto op = [](ChunkArrayBuilder<arrow::BooleanBuilder>& builder, OGRGeometry* ogr1,
               OGRGeometry* ogr2) {
    if (ogr1->IsEmpty() && ogr2->IsEmpty()) {
      return AppendBoolean(builder, true);
    } else if (ogr1->Within(ogr2) && ogr2->Within(ogr1)) {
      return AppendBoolean(builder, true);
    } else {
      return AppendBoolean(builder, false);
    }
  };
  auto null_op = [](ChunkArrayBuilder<arrow::BooleanBuilder>& builder, OGRGeometry* ogr1,
                    OGRGeometry* ogr2) { return AppendBoolean(builder, false); };
  return BinaryOp<arrow::BooleanBuilder>(geo1, geo2, op, null_op);
}

std::shared_ptr<arrow::ChunkedArray> ST_Disjoint(
    const std::shared_ptr<arrow::ChunkedArray>& geo1,
    const std::shared_ptr<arrow::ChunkedArray>& geo2) {
  auto op = [](arrow::BooleanBuilder& builder, OGRGeometry* ogr1, OGRGeometry* ogr2) {
    if (ogr1->IsEmpty() || ogr2->IsEmpty()) {
      CHECK_ARROW(builder.Append(true));
    } else if (ogr1->Disjoint(ogr2)) {
      CHECK_ARROW(builder.Append(true));
    } else {
      CHECK_ARROW(builder.Append(false));
    }
  };
  auto null_op = [](arrow::BooleanBuilder& builder, OGRGeometry* ogr1,
                    OGRGeometry* ogr2) { CHECK_ARROW(builder.Append(false)); };
  return BinaryOp<arrow::BooleanBuilder>(geo1, geo2, op, null_op);
}

std::shared_ptr<arrow::ChunkedArray> ST_Boundary(
    const std::shared_ptr<arrow::ChunkedArray>& geo) {
  auto op = [](arrow::BinaryBuilder& builder, OGRGeometry* ogr) {
    if (ogr->IsEmpty()) {
      AppendWkb(builder, ogr);
    } else {
      AppendWkb(builder, ogr->Boundary());
    }
  };
  return UnaryOp<arrow::BinaryBuilder>(geo, op);
}

std::vector<std::shared_ptr<arrow::Array>> ST_Touches(
    const std::vector<std::shared_ptr<arrow::Array>>& geo1,
    const std::vector<std::shared_ptr<arrow::Array>>& geo2) {
  auto op = [](ChunkArrayBuilder<arrow::BooleanBuilder>& builder, OGRGeometry* ogr1,
               OGRGeometry* ogr2) {
    return AppendBoolean(builder, ogr1->Touches(ogr2) != 0);
  };
  auto null_op = [](ChunkArrayBuilder<arrow::BooleanBuilder>& builder, OGRGeometry* ogr1,
                    OGRGeometry* ogr2) { return AppendBoolean(builder, false); };
  return BinaryOp<arrow::BooleanBuilder>(geo1, geo2, op, null_op);
}

std::vector<std::shared_ptr<arrow::Array>> ST_Overlaps(
    const std::vector<std::shared_ptr<arrow::Array>>& geo1,
    const std::vector<std::shared_ptr<arrow::Array>>& geo2) {
  auto op = [](ChunkArrayBuilder<arrow::BooleanBuilder>& builder, OGRGeometry* ogr1,
               OGRGeometry* ogr2) {
    return AppendBoolean(builder, ogr1->Overlaps(ogr2) != 0);
  };
  auto null_op = [](ChunkArrayBuilder<arrow::BooleanBuilder>& builder, OGRGeometry* ogr1,
                    OGRGeometry* ogr2) { return AppendBoolean(builder, false); };
  return BinaryOp<arrow::BooleanBuilder>(geo1, geo2, op, null_op);
}

std::vector<std::shared_ptr<arrow::Array>> ST_Crosses(
    const std::vector<std::shared_ptr<arrow::Array>>& geo1,
    const std::vector<std::shared_ptr<arrow::Array>>& geo2) {
  auto op = [](ChunkArrayBuilder<arrow::BooleanBuilder>& builder, OGRGeometry* ogr1,
               OGRGeometry* ogr2) {
    return AppendBoolean(builder, ogr1->Crosses(ogr2) != 0);
  };
  auto null_op = [](ChunkArrayBuilder<arrow::BooleanBuilder>& builder, OGRGeometry* ogr1,
                    OGRGeometry* ogr2) { return AppendBoolean(builder, false); };
  return BinaryOp<arrow::BooleanBuilder>(geo1, geo2, op, null_op);
}

std::vector<std::shared_ptr<arrow::Array>> ST_Contains(
    const std::vector<std::shared_ptr<arrow::Array>>& geo1,
    const std::vector<std::shared_ptr<arrow::Array>>& geo2) {
  auto op = [](ChunkArrayBuilder<arrow::BooleanBuilder>& builder, OGRGeometry* ogr1,
               OGRGeometry* ogr2) {
    return AppendBoolean(builder, ogr1->Contains(ogr2) != 0);
  };
  auto null_op = [](ChunkArrayBuilder<arrow::BooleanBuilder>& builder, OGRGeometry* ogr1,
                    OGRGeometry* ogr2) { return AppendBoolean(builder, false); };
  return BinaryOp<arrow::BooleanBuilder>(geo1, geo2, op, null_op);
}

std::vector<std::shared_ptr<arrow::Array>> ST_Intersects(
    const std::vector<std::shared_ptr<arrow::Array>>& geo1,
    const std::vector<std::shared_ptr<arrow::Array>>& geo2) {
  auto op = [](ChunkArrayBuilder<arrow::BooleanBuilder>& builder, OGRGeometry* ogr1,
               OGRGeometry* ogr2) {
    return AppendBoolean(builder, ogr1->Intersects(ogr2) != 0);
  };
  auto null_op = [](ChunkArrayBuilder<arrow::BooleanBuilder>& builder, OGRGeometry* ogr1,
                    OGRGeometry* ogr2) { return AppendBoolean(builder, false); };
  return BinaryOp<arrow::BooleanBuilder>(geo1, geo2, op, null_op);
}

std::vector<std::shared_ptr<arrow::Array>> ST_Within(
    const std::vector<std::shared_ptr<arrow::Array>>& geo1,
    const std::vector<std::shared_ptr<arrow::Array>>& geo2) {
  auto op = [](ChunkArrayBuilder<arrow::BooleanBuilder>& builder, OGRGeometry* ogr1,
               OGRGeometry* ogr2) {
    bool flag = true;
    std::shared_ptr<arrow::Array> ret_ptr = nullptr;
    do {
      /*
       * speed up for point within circle
       * point pattern : 'POINT ( x y )'
       * circle pattern : 'CurvePolygon ( CircularString ( x1 y1, x2 y2, x1 y2 ) )'
       *                   if the circularstring has 3 points and closed,
       *                   it becomes a circle,
       *                   the centre is (x1+x2)/2, (y1+y2)/2
       *                   the radius is sqrt((x1-x2)*(x1-x2) + (y1-y2)*(y2-y2))/2
       */
      auto type1 = ogr1->getGeometryType();
      if (type1 != wkbPoint) break;
      auto point = reinterpret_cast<OGRPoint*>(ogr1);

      auto type2 = ogr2->getGeometryType();
      if (type2 != wkbCurvePolygon) break;
      auto curve_poly = reinterpret_cast<OGRCurvePolygon*>(ogr2);

      auto curve_it = curve_poly->begin();
      if (curve_it == curve_poly->end()) break;
      auto curve = *curve_it;
      ++curve_it;
      if (curve_it != curve_poly->end()) break;

      auto curve_type = curve->getGeometryType();
      if (curve_type != wkbCircularString) break;
      auto circular_string = reinterpret_cast<OGRCircularString*>(curve);
      if (circular_string->getNumPoints() != 3) break;
      if (!circular_string->get_IsClosed()) break;

      auto circular_point_it = circular_string->begin();
      auto circular_point = &(*circular_point_it);
      if (circular_point->getGeometryType() != wkbPoint) break;
      auto p0_x = circular_point->getX();
      auto p0_y = circular_point->getY();

      ++circular_point_it;
      circular_point = &(*circular_point_it);
      if (circular_point->getGeometryType() != wkbPoint) break;
      auto p1_x = circular_point->getX();
      auto p1_y = circular_point->getY();

      auto d_x = (p0_x + p1_x) / 2 - point->getX();
      auto d_y = (p0_y + p1_y) / 2 - point->getY();
      auto dd = 4 * (d_x * d_x + d_y * d_y);
      auto l_x = p0_x - p1_x;
      auto l_y = p0_y - p1_y;
      auto ll = l_x * l_x + l_y * l_y;
      ret_ptr = AppendBoolean(builder, dd <= ll);

      flag = false;
    } while (0);
    if (flag) ret_ptr = AppendBoolean(builder, ogr1->Within(ogr2) != 0);
    return ret_ptr;
  };
  auto null_op = [](ChunkArrayBuilder<arrow::BooleanBuilder>& builder, OGRGeometry* ogr1,
                    OGRGeometry* ogr2) { return AppendBoolean(builder, false); };
  return BinaryOp<arrow::BooleanBuilder>(geo1, geo2, op, null_op);
}

std::vector<std::shared_ptr<arrow::Array>> ST_WithinOpt(
    const std::vector<std::shared_ptr<arrow::Array>>& geo1, const std::string& geo2) {
  auto op = [](ChunkArrayBuilder<arrow::BooleanBuilder>& builder, OGRGeometry* ogr1,
               OGRGeometry* ogr2) {
    return AppendBoolean(builder, ogr1->Within(ogr2) != 0);
  };
  auto null_op = [](ChunkArrayBuilder<arrow::BooleanBuilder>& builder, OGRGeometry* ogr1,
                    OGRGeometry* ogr2) { return AppendBoolean(builder, false); };

  std::vector<std::vector<std::shared_ptr<arrow::Array>>> array_list{geo1};
  std::vector<ChunkArrayIdx<WkbItem>> idx_list(2);
  ChunkArrayBuilder<arrow::BooleanBuilder> builder;
  std::vector<std::shared_ptr<arrow::Array>> result_array;

  OGRGeometry* ogr2;
  CHECK_GDAL(OGRGeometryFactory::createFromWkb(geo2.c_str(), nullptr, &ogr2));
  bool is_null;

  while (GetNextValue(array_list, idx_list, is_null)) {
    auto ogr1 = idx_list[0].item_value.ToGeometry();
    if ((ogr1 == nullptr) && (ogr2 == nullptr)) {
      auto status = builder.array_builder.AppendNull();
    } else if ((ogr1 == nullptr) || (ogr2 == nullptr)) {
      if (null_op == nullptr) {
        auto status = builder.array_builder.AppendNull();
      } else {
        auto array_ptr = null_op(builder, ogr1, ogr2);
        if (array_ptr != nullptr) result_array.push_back(array_ptr);
      }
    } else {
      auto array_ptr = op(builder, ogr1, ogr2);
      if (array_ptr != nullptr) result_array.push_back(array_ptr);
    }
    OGRGeometryFactory::destroyGeometry(ogr1);
  }

  OGRGeometryFactory::destroyGeometry(ogr2);
  std::shared_ptr<arrow::Array> array_ptr;
  CHECK_ARROW(builder.array_builder.Finish(&array_ptr));
  result_array.push_back(array_ptr);
  return result_array;
}

/*********************** AGGREGATE FUNCTIONS ***************************/

std::shared_ptr<arrow::Array> ST_Union_Aggr(const std::shared_ptr<arrow::Array>& geo) {
  auto len = geo->length();
  auto wkt = std::static_pointer_cast<arrow::BinaryArray>(geo);
  std::vector<OGRGeometry*> union_agg;
  OGRPolygon empty_polygon;
  OGRGeometry *g0, *g1;
  OGRGeometry *u0, *u1;
  auto has_curve = new HasCurveVisitor;
  for (int i = 0; i <= len / 2; i++) {
    if ((i * 2) < len) {
      g0 = Wrapper_createFromWkb(wkt, 2 * i);
      g0 = Wrapper_CurveToLine(g0, has_curve);
    } else {
      g0 = nullptr;
    }

    if ((i * 2 + 1) < len) {
      g1 = Wrapper_createFromWkb(wkt, 2 * i + 1);
      g1 = Wrapper_CurveToLine(g1, has_curve);
    } else {
      g1 = nullptr;
    }

    if (g0 != nullptr) {
      auto type = wkbFlatten(g0->getGeometryType());
      if (type == wkbMultiPolygon) {
        u0 = g0->UnionCascaded();
        OGRGeometryFactory::destroyGeometry(g0);
      } else {
        u0 = g0;
      }
    } else {
      u0 = nullptr;
    }

    if (g1 != nullptr) {
      auto type = wkbFlatten(g1->getGeometryType());
      if (type == wkbMultiPolygon) {
        u1 = g1->UnionCascaded();
        OGRGeometryFactory::destroyGeometry(g1);
      } else {
        u1 = g1;
      }
    } else {
      u1 = nullptr;
    }

    if ((u0 != nullptr) && (u1 != nullptr)) {
      OGRGeometry* ua = u0->Union(u1);
      union_agg.push_back(ua);
      OGRGeometryFactory::destroyGeometry(u0);
      OGRGeometryFactory::destroyGeometry(u1);
    } else if ((u0 != nullptr) && (u1 == nullptr)) {
      union_agg.push_back(u0);
    } else if ((u0 == nullptr) && (u1 != nullptr)) {
      union_agg.push_back(u1);
    }
  }
  len = union_agg.size();
  while (len > 1) {
    std::vector<OGRGeometry*> union_tmp;
    for (int i = 0; i <= len / 2; ++i) {
      if (i * 2 < len) {
        u0 = union_agg[i * 2];
      } else {
        u0 = nullptr;
      }

      if (i * 2 + 1 < len) {
        u1 = union_agg[i * 2 + 1];
      } else {
        u1 = nullptr;
      }

      if ((u0 != nullptr) && (u1 != nullptr)) {
        OGRGeometry* ua = u0->Union(u1);
        union_tmp.push_back(ua);
        OGRGeometryFactory::destroyGeometry(u0);
        OGRGeometryFactory::destroyGeometry(u1);
      } else if ((u0 != nullptr) && (u1 == nullptr)) {
        union_tmp.push_back(u0);
      } else if ((u0 == nullptr) && (u1 != nullptr)) {
        union_tmp.push_back(u1);
      }
    }
    union_agg = std::move(union_tmp);
    len = union_agg.size();
  }
  arrow::BinaryBuilder builder;
  if (union_agg.empty()) {
    builder.AppendNull();
  } else {
    AppendWkbNDR(builder, union_agg[0]);
    OGRGeometryFactory::destroyGeometry(union_agg[0]);
  }
  delete has_curve;
  std::shared_ptr<arrow::Array> results;
  CHECK_ARROW(builder.Finish(&results));
  return results;
}

std::shared_ptr<arrow::Array> ST_Envelope_Aggr(
    const std::shared_ptr<arrow::Array>& geometries) {
  auto wkt_geometries = std::static_pointer_cast<arrow::BinaryArray>(geometries);
  auto len = geometries->length();
  double inf = std::numeric_limits<double>::infinity();
  double xmin = inf;
  double xmax = -inf;
  double ymin = inf;
  double ymax = -inf;

  OGREnvelope env;
  bool set_env = false;
  for (int i = 0; i < len; ++i) {
    auto geo = Wrapper_createFromWkb(wkt_geometries, i);
    if (geo == nullptr) continue;
    if (geo->IsEmpty()) continue;
    set_env = true;
    OGR_G_GetEnvelope(geo, &env);
    if (env.MinX < xmin) xmin = env.MinX;
    if (env.MaxX > xmax) xmax = env.MaxX;
    if (env.MinY < ymin) ymin = env.MinY;
    if (env.MaxY > ymax) ymax = env.MaxY;
    OGRGeometryFactory::destroyGeometry(geo);
  }
  arrow::BinaryBuilder builder;
  OGRPolygon polygon;
  if (set_env) {
    OGRLinearRing ring;
    ring.addPoint(xmin, ymin);
    ring.addPoint(xmin, ymax);
    ring.addPoint(xmax, ymax);
    ring.addPoint(xmax, ymin);
    ring.addPoint(xmin, ymin);
    polygon.addRing(&ring);
  }
  AppendWkbNDR(builder, &polygon);
  std::shared_ptr<arrow::Array> results;
  CHECK_ARROW(builder.Finish(&results));
  return results;
}

void set_parallelism(int parallelism) {
  if (parallelism >= 0) {
    omp_parallelism = parallelism;
  }
}

int get_parallelism() {
  if (omp_parallelism) {
    return omp_parallelism;
  }
  if (0 == num_of_procs) {
    num_of_procs = omp_get_num_procs();
  }
  return num_of_procs;
}

}  // namespace gdal
}  // namespace gis
}  // namespace arctern<|MERGE_RESOLUTION|>--- conflicted
+++ resolved
@@ -315,26 +315,6 @@
 template <typename T>
 typename std::enable_if<std::is_base_of<arrow::ArrayBuilder, T>::value,
                         std::shared_ptr<typename arrow::ChunkedArray>>::type
-<<<<<<< HEAD
-UnaryOp1(const std::shared_ptr<arrow::ChunkedArray>& chunked_array,
-        std::function<void(T&, OGRGeometry*)> op) {
-  T builder;
-  for (int32_t i = 0; i < chunked_array->num_chunks(); i++) {
-    auto wkb = std::static_pointer_cast<arrow::BinaryArray>(chunked_array->chunk(i));
-    for (int32_t j = 0; j < wkb->length(); j++) {
-      auto geo = Wrapper_createFromWkb(wkb, i);
-    if (geo == nullptr) {
-      builder.AppendNull();
-    } else {
-      op(builder, geo);
-    }
-    OGRGeometryFactory::destroyGeometry(geo);
-    }
-  }
-  std::shared_ptr<arrow::Array> array;
-  builder.Finish(&array);
-  return std::make_shared<arrow::ChunkedArray>(array);
-=======
 UnaryOp(const std::shared_ptr<typename arrow::ChunkedArray>& array,
         std::function<void(T&, OGRGeometry*)> op) {
   auto total_lines = array->length();
@@ -368,7 +348,6 @@
   }
   auto results = std::make_shared<arrow::ChunkedArray>(result_arrays);
   return results;
->>>>>>> 233ed198
 }
 
 template <typename T>
@@ -457,26 +436,6 @@
 template <typename T>
 typename std::enable_if<std::is_base_of<arrow::ArrayBuilder, T>::value,
                         std::shared_ptr<typename arrow::ChunkedArray>>::type
-<<<<<<< HEAD
-BinaryOp1(const std::shared_ptr<typename arrow::ChunkedArray>& geo1,
-          const std::shared_ptr<typename arrow::ChunkedArray>& geo2,
-          std::function<void (T&,OGRGeometry*, OGRGeometry*)> op,
-          std::function<std::shared_ptr<typename arrow::Array>(T&,
-                                                               OGRGeometry*, OGRGeometry*)>
-          null_op = nullptr) {
-  std::vector<ChunkedArrayPtr> chunked_arrays;
-  chunked_arrays.push_back(geo1);
-  chunked_arrays.push_back(geo2);
-
-  auto align_goes = arctern::AlignChunkedArray(chunked_arrays);
-  T builder;
-
-  for (int32_t i = 0; i < align_goes[0]->num_chunks(); i++) {
-    auto binary_geo1_chunk = 
-                      std::static_pointer_cast<arrow::BinaryArray>(align_goes[0]->chunk(i));
-    auto binary_geo2_chunk = 
-                      std::static_pointer_cast<arrow::BinaryArray>(align_goes[1]->chunk(i));
-=======
 BinaryOp(const std::shared_ptr<typename arrow::ChunkedArray>& geo1,
          const std::shared_ptr<typename arrow::ChunkedArray>& geo2,
          std::function<void(T&, OGRGeometry*, OGRGeometry*)> op,
@@ -504,7 +463,6 @@
     auto binary_geo2_chunk =
         std::static_pointer_cast<arrow::BinaryArray>(align_goes[1]->chunk(i));
 
->>>>>>> 233ed198
     for (int32_t j = 0; j < binary_geo1_chunk->length(); j++) {
       auto ogr1 = Wrapper_createFromWkb(binary_geo1_chunk, j);
       auto ogr2 = Wrapper_createFromWkb(binary_geo2_chunk, j);
@@ -522,17 +480,10 @@
       OGRGeometryFactory::destroyGeometry(ogr1);
       OGRGeometryFactory::destroyGeometry(ogr2);
     }
-<<<<<<< HEAD
-  }
-  std::shared_ptr<arrow::Array> array;
-  builder.Finish(&array);
-  return std::make_shared<arrow::ChunkedArray>(array);
-=======
     CHECK_ARROW(builder.Finish(&result_arrays[i]));
   }
 
   return std::make_shared<arrow::ChunkedArray>(result_arrays);
->>>>>>> 233ed198
 }
 
 template <typename T>
@@ -1012,11 +963,7 @@
       builder.AppendNull();
     } else {
       auto rst = ogr1->SymDifference(ogr2);
-<<<<<<< HEAD
-      auto rst_wkb_size =rst->WkbSize();
-=======
       auto rst_wkb_size = rst->WkbSize();
->>>>>>> 233ed198
       auto wkb = static_cast<unsigned char*>(CPLMalloc(rst_wkb_size));
       auto err_code = rst->exportToWkb(OGRwkbByteOrder::wkbNDR, wkb);
       if (err_code != OGRERR_NONE) {
@@ -1028,8 +975,7 @@
     }
   };
 
-<<<<<<< HEAD
-  return BinaryOp1<arrow::BinaryBuilder>(geo1,geo2,op);
+  return BinaryOp<arrow::BinaryBuilder>(geo1,geo2,op);
 }
 
 std::shared_ptr<arrow::ChunkedArray> ST_Difference(
@@ -1052,7 +998,7 @@
     }
   };
 
-  return BinaryOp1<arrow::BinaryBuilder>(geo1,geo2,op);
+  return BinaryOp<arrow::BinaryBuilder>(geo1,geo2,op);
 }
 
 std::shared_ptr<arrow::ChunkedArray> ST_ExteriorRing(
@@ -1063,13 +1009,18 @@
       builder.AppendNull();
     } else {
       auto polygon_geo = dynamic_cast<OGRPolygon*>(ogr);
+      std::cout << "ddddddd" << std::endl;
       auto rst = polygon_geo->getExteriorRing();
+      std::cout << "ccccc" << std::endl;
       char* str;
-      OGR_G_ExportToWkt(rst,&str);
+      OGR_G_ExportToWkt(rst, &str);
       std::cout << rst->getGeometryName() << ":" << str << std::endl;
       auto rst_wkb_size = rst->WkbSize();
       auto wkb = static_cast<unsigned char *>(CPLMalloc(rst_wkb_size));
-      auto err_code = rst->exportToWkb(OGRwkbByteOrder::wkbNDR, wkb);
+      auto err_code = OGR_G_ExportToWkb(rst, OGRwkbByteOrder::wkbNDR, wkb);
+//      OGRGeometry* abc = nullptr;
+//      OGRGeometryFactory::createFromWkb(wkb, nullptr, &abc);
+//      std::cout << abc->getGeometryName() << std::endl;
       if (err_code != OGRERR_NONE) {
         builder.AppendNull();
       } else {
@@ -1079,10 +1030,7 @@
     }
   };
 
-  return UnaryOp1<arrow::BinaryBuilder>(geometries,op);
-=======
-  return BinaryOp<arrow::BinaryBuilder>(geo1, geo2, op);
->>>>>>> 233ed198
+  return UnaryOp<arrow::BinaryBuilder>(geometries,op);
 }
 
 /************************ MEASUREMENT FUNCTIONS ************************/
