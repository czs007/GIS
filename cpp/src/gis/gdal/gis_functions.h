/*
 * Copyright (C) 2019-2020 Zilliz. All rights reserved.
 *
 * Licensed under the Apache License, Version 2.0 (the "License");
 * you may not use this file except in compliance with the License.
 * You may obtain a copy of the License at
 *
 *     http://www.apache.org/licenses/LICENSE-2.0
 *
 * Unless required by applicable law or agreed to in writing, software
 * distributed under the License is distributed on an "AS IS" BASIS,
 * WITHOUT WARRANTIES OR CONDITIONS OF ANY KIND, either express or implied.
 * See the License for the specific language governing permissions and
 * limitations under the License.
 */

#pragma once

#include <stdint.h>

#include <memory>
#include <string>
#include <vector>

#include "arrow/api.h"
#include "arrow/array.h"

namespace arctern {
namespace gis {
namespace gdal {

/**************************** GEOMETRY CONSTRUCTOR ***************************/

std::vector<std::shared_ptr<arrow::Array>> ST_Point(
    const std::vector<std::shared_ptr<arrow::Array>>& x_values_raw,
    const std::vector<std::shared_ptr<arrow::Array>>& y_values_raw);

std::vector<std::shared_ptr<arrow::Array>> ST_PolygonFromEnvelope(
    const std::vector<std::shared_ptr<arrow::Array>>& min_x_values,
    const std::vector<std::shared_ptr<arrow::Array>>& min_y_values,
    const std::vector<std::shared_ptr<arrow::Array>>& max_x_values,
    const std::vector<std::shared_ptr<arrow::Array>>& max_y_values);

std::vector<std::shared_ptr<arrow::Array>> ST_GeomFromGeoJSON(
    const std::shared_ptr<arrow::Array>& json);

std::vector<std::shared_ptr<arrow::Array>> ST_GeomFromText(
    const std::shared_ptr<arrow::Array>& text);

std::vector<std::shared_ptr<arrow::Array>> ST_AsText(
    const std::shared_ptr<arrow::Array>& wkb);

std::vector<std::shared_ptr<arrow::Array>> ST_AsGeoJSON(
    const std::shared_ptr<arrow::Array>& wkb);

/***************************** GEOMETRY ACCESSOR *****************************/

std::shared_ptr<arrow::Array> ST_IsValid(const std::shared_ptr<arrow::Array>& geometries);

std::shared_ptr<arrow::Array> ST_IsSimple(
    const std::shared_ptr<arrow::Array>& geometries);

std::shared_ptr<arrow::Array> ST_GeometryType(
    const std::shared_ptr<arrow::Array>& geometries);

std::shared_ptr<arrow::Array> ST_NPoints(const std::shared_ptr<arrow::Array>& geometries);

std::shared_ptr<arrow::Array> ST_Envelope(
    const std::shared_ptr<arrow::Array>& geometries);

/**************************** GEOMETRY PROCESSING ****************************/

std::vector<std::shared_ptr<arrow::Array>> ST_Buffer(
    const std::shared_ptr<arrow::Array>& geometries, double buffer_distance,
    int n_quadrant_segments = 30);

std::shared_ptr<arrow::Array> ST_PrecisionReduce(
    const std::shared_ptr<arrow::Array>& geometries, int32_t precision);

std::shared_ptr<arrow::ChunkedArray> ST_Translate(
    const std::shared_ptr<arrow::ChunkedArray>& geometries, double shifter_x,
    double shifter_y);

std::vector<std::shared_ptr<arrow::Array>> ST_Intersection(
    const std::vector<std::shared_ptr<arrow::Array>>& geometries_1,
    const std::vector<std::shared_ptr<arrow::Array>>& geometries_2);

std::shared_ptr<arrow::Array> ST_MakeValid(
    const std::shared_ptr<arrow::Array>& geometries);

std::shared_ptr<arrow::Array> ST_SimplifyPreserveTopology(
    const std::shared_ptr<arrow::Array>& geometries, double distance_tolerance);

std::shared_ptr<arrow::Array> ST_Centroid(
    const std::shared_ptr<arrow::Array>& geometries);

std::shared_ptr<arrow::Array> ST_ConvexHull(
    const std::shared_ptr<arrow::Array>& geometries);

std::shared_ptr<arrow::Array> ST_Transform(const std::shared_ptr<arrow::Array>& geos,
                                           const std::string& src_rs,
                                           const std::string& dst_rs);

std::vector<std::shared_ptr<arrow::Array>> ST_CurveToLine(
    const std::shared_ptr<arrow::Array>& geometries);

std::shared_ptr<arrow::ChunkedArray> ST_SymDifference(
    const std::shared_ptr<arrow::ChunkedArray>& geo1,
    const std::shared_ptr<arrow::ChunkedArray>& geo2);

<<<<<<< HEAD
std::shared_ptr<arrow::ChunkedArray> ST_Difference(
    const std::shared_ptr<arrow::ChunkedArray>& geo1,
    const std::shared_ptr<arrow::ChunkedArray>& geo2);

std::shared_ptr<arrow::ChunkedArray> ST_ExteriorRing(
    const std::shared_ptr<arrow::ChunkedArray>& geometries);

std::shared_ptr<arrow::ChunkedArray> ST_IsEmpty(
    const std::shared_ptr<arrow::ChunkedArray>& geometries);

std::shared_ptr<arrow::ChunkedArray> ST_Affine(
    const std::shared_ptr<arrow::ChunkedArray>& geometries,
    double a, double b, double d, double e, double offset_x, double offset_y);

std::shared_ptr<arrow::ChunkedArray> ST_Scale(
    const std::shared_ptr<arrow::ChunkedArray>& geometries,
    double factor_x, double factor_y);

=======
std::shared_ptr<arrow::ChunkedArray> ST_Union(
    const std::shared_ptr<arrow::ChunkedArray>& geo1,
    const std::shared_ptr<arrow::ChunkedArray>& geo2);

>>>>>>> 8148e000
/*************************** MEASUREMENT FUNCTIONS ***************************/

std::vector<std::shared_ptr<arrow::Array>> ST_DistanceSphere(
    const std::vector<std::shared_ptr<arrow::Array>>& point_left,
    const std::vector<std::shared_ptr<arrow::Array>>& point_right);

std::vector<std::shared_ptr<arrow::Array>> ST_Distance(
    const std::vector<std::shared_ptr<arrow::Array>>& geometries_1,
    const std::vector<std::shared_ptr<arrow::Array>>& geometries_2);

std::shared_ptr<arrow::Array> ST_Area(const std::shared_ptr<arrow::Array>& geometries);

std::shared_ptr<arrow::Array> ST_Length(const std::shared_ptr<arrow::Array>& geometries);

std::vector<std::shared_ptr<arrow::Array>> ST_HausdorffDistance(
    const std::vector<std::shared_ptr<arrow::Array>>& geo1,
    const std::vector<std::shared_ptr<arrow::Array>>& geo2);

/**************************** SPATIAL RELATIONSHIP ***************************/

std::vector<std::shared_ptr<arrow::Array>> ST_Equals(
    const std::vector<std::shared_ptr<arrow::Array>>& geometries_1,
    const std::vector<std::shared_ptr<arrow::Array>>& geometries_2);

std::shared_ptr<arrow::ChunkedArray> ST_Equals1(
    const std::shared_ptr<arrow::ChunkedArray>& geometries_1,
    const std::shared_ptr<arrow::ChunkedArray>& geometries_2);

std::shared_ptr<arrow::ChunkedArray> ST_Disjoint(
    const std::shared_ptr<arrow::ChunkedArray>& geometries_1,
    const std::shared_ptr<arrow::ChunkedArray>& geometries_2);

std::shared_ptr<arrow::ChunkedArray> ST_Boundary(
    const std::shared_ptr<arrow::ChunkedArray>& geometries);

std::vector<std::shared_ptr<arrow::Array>> ST_Touches(
    const std::vector<std::shared_ptr<arrow::Array>>& geometries_1,
    const std::vector<std::shared_ptr<arrow::Array>>& geometries_2);

std::vector<std::shared_ptr<arrow::Array>> ST_Overlaps(
    const std::vector<std::shared_ptr<arrow::Array>>& geometries_1,
    const std::vector<std::shared_ptr<arrow::Array>>& geometries_2);

std::vector<std::shared_ptr<arrow::Array>> ST_Crosses(
    const std::vector<std::shared_ptr<arrow::Array>>& geometries_1,
    const std::vector<std::shared_ptr<arrow::Array>>& geometries_2);

std::vector<std::shared_ptr<arrow::Array>> ST_Contains(
    const std::vector<std::shared_ptr<arrow::Array>>& geometries_1,
    const std::vector<std::shared_ptr<arrow::Array>>& geometries_2);

std::vector<std::shared_ptr<arrow::Array>> ST_Intersects(
    const std::vector<std::shared_ptr<arrow::Array>>& geometries_1,
    const std::vector<std::shared_ptr<arrow::Array>>& geometries_2);

std::vector<std::shared_ptr<arrow::Array>> ST_Within(
    const std::vector<std::shared_ptr<arrow::Array>>& geometries_1,
    const std::vector<std::shared_ptr<arrow::Array>>& geometries_2);

std::vector<std::shared_ptr<arrow::Array>> ST_WithinOpt(
    const std::vector<std::shared_ptr<arrow::Array>>& geometries_1,
    const std::string& geometry_2);

/*************************** AGGREGATE FUNCTIONS ***************************/

std::shared_ptr<arrow::Array> ST_Union_Aggr(
    const std::shared_ptr<arrow::Array>& geometries);

std::shared_ptr<arrow::Array> ST_Envelope_Aggr(
    const std::shared_ptr<arrow::Array>& geometries);

/*************************** MISC FUNCTIONS *******************************/

void set_parallelism(int parallelism);
int get_parallelism();

}  // namespace gdal
}  // namespace gis
}  // namespace arctern<|MERGE_RESOLUTION|>--- conflicted
+++ resolved
@@ -108,7 +108,6 @@
     const std::shared_ptr<arrow::ChunkedArray>& geo1,
     const std::shared_ptr<arrow::ChunkedArray>& geo2);
 
-<<<<<<< HEAD
 std::shared_ptr<arrow::ChunkedArray> ST_Difference(
     const std::shared_ptr<arrow::ChunkedArray>& geo1,
     const std::shared_ptr<arrow::ChunkedArray>& geo2);
@@ -127,12 +126,10 @@
     const std::shared_ptr<arrow::ChunkedArray>& geometries,
     double factor_x, double factor_y);
 
-=======
 std::shared_ptr<arrow::ChunkedArray> ST_Union(
     const std::shared_ptr<arrow::ChunkedArray>& geo1,
     const std::shared_ptr<arrow::ChunkedArray>& geo2);
 
->>>>>>> 8148e000
 /*************************** MEASUREMENT FUNCTIONS ***************************/
 
 std::vector<std::shared_ptr<arrow::Array>> ST_DistanceSphere(
