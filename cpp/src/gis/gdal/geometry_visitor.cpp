--- conflicted
+++ resolved
@@ -127,8 +127,6 @@
   geo->setY(coordinate_precision_reduce(coordinate_y));
 }
 
-<<<<<<< HEAD
-=======
 void AffineVisitor::visit(OGRPoint* geo) {
   double coordinate_x = geo->getX();
   double coordinate_y = geo->getY();
@@ -143,7 +141,6 @@
   geo->setY(coordinate_y * factor_y_);
 }
 
->>>>>>> 31261135
 void TranslateVisitor::visit(OGRPoint* geo) {
   double coordinate_x = geo->getX();
   double coordinate_y = geo->getY();
