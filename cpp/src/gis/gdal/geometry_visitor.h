--- conflicted
+++ resolved
@@ -178,8 +178,6 @@
   int32_t precision_ = 0;
 };
 
-<<<<<<< HEAD
-=======
 class AffineVisitor : public OGRDefaultGeometryVisitor {
  public:
   explicit AffineVisitor(const AffineParams& params) : param_(params) {}
@@ -191,7 +189,6 @@
   AffineParams param_;
 };
 
->>>>>>> 31261135
 class TranslateVisitor : public OGRDefaultGeometryVisitor {
  public:
   explicit TranslateVisitor(double shifter_x, double shifter_y)
@@ -205,8 +202,6 @@
   double shifter_y = 0.0;
 };
 
-<<<<<<< HEAD
-=======
 class ScaleVisitor : public OGRDefaultGeometryVisitor {
  public:
   explicit ScaleVisitor(double factor_x, double factor_y)
@@ -220,7 +215,6 @@
   double factor_y_;
 };
 
->>>>>>> 31261135
 }  // namespace gdal
 }  // namespace gis
 }  // namespace arctern