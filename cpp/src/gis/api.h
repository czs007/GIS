--- conflicted
+++ resolved
@@ -120,21 +120,12 @@
     const std::shared_ptr<arrow::ChunkedArray>& geometries);
 
 std::shared_ptr<arrow::ChunkedArray> ST_Scale(
-<<<<<<< HEAD
-    const std::shared_ptr<arrow::ChunkedArray>& geometries,
-    double factor_x, double factor_y);
-
-std::shared_ptr<arrow::ChunkedArray> ST_Affine(
-  const std::shared_ptr<arrow::ChunkedArray>& geometries,
-  double a, double b, double d, double e, double offset_x, double offset_y);
-=======
     const std::shared_ptr<arrow::ChunkedArray>& geometries, double factor_x,
     double factor_y);
 
 std::shared_ptr<arrow::ChunkedArray> ST_Affine(
     const std::shared_ptr<arrow::ChunkedArray>& geometries, double a, double b, double d,
     double e, double offset_x, double offset_y);
->>>>>>> 31261135
 std::shared_ptr<arrow::ChunkedArray> ST_Union(
     const std::shared_ptr<arrow::ChunkedArray>& geometries_1,
     const std::shared_ptr<arrow::ChunkedArray>& geometries_2);
