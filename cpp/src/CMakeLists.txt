# Copyright (C) 2019-2020 Zilliz. All rights reserved.
#
# Licensed under the Apache License, Version 2.0 (the "License");
# you may not use this file except in compliance with the License.
# You may obtain a copy of the License at
#
#     http://www.apache.org/licenses/LICENSE-2.0
#
# Unless required by applicable law or agreed to in writing, software
# distributed under the License is distributed on an "AS IS" BASIS,
# WITHOUT WARRANTIES OR CONDITIONS OF ANY KIND, either express or implied.
# See the License for the specific language governing permissions and
# limitations under the License.

include_directories(${ARCTERN_SOURCE_DIR})
include_directories(${ARCTERN_ENGINE_SRC})
include_directories(${ARCTERN_THIRDPARTY_SRC})

include_directories(${CMAKE_CURRENT_SOURCE_DIR})
set(render_src
        render/2d/fishnet_map/fishnet_map.cpp
        render/2d/scatter_plot/pointmap.cpp
        render/2d/scatter_plot/weighted_pointmap.cpp
        render/2d/choropleth_map/choropleth_map.cpp
        render/2d/general_2d.cpp
        render/2d/heatmap/heatmap.cpp
        render/2d/heatmap/set_color.cpp
        render/2d/icon/icon_viz.cpp
        render/utils/vega/vega_fishnet_map/vega_fishnet_map.cpp
        render/utils/render_utils.cpp
        render/utils/agg/agg_handler.cpp
        render/utils/vega/vega_scatter_plot/vega_pointmap.cpp
        render/utils/vega/vega_scatter_plot/vega_weighted_pointmap.cpp
        render/utils/vega/vega_choropleth_map/vega_choropleth_map.cpp
        render/utils/vega/vega.cpp
        render/utils/vega/vega_heatmap/vega_heatmap.cpp
        render/utils/vega/vega_icon/vega_icon.cpp
        render/utils/color/color.cpp
        render/utils/color/color_gradient.cpp
        render/utils/image/image_loader.cpp
        )

set(cpu_render_src
        render/window/window_osmesa/window_cpu_2d.cpp
        )

set(gpu_render_src
        render/window/window_egl/window_gpu_2d.cpp
        render/2d/cuda/heatmap.cu
        )

set(gis_src
        gis/gis_functions.cpp
        gis/gdal/gis_functions.cpp
        gis/parser.cpp
        gis/gdal/geometry_visitor.cpp
        gis/dispatch/wkt_type_scanner.cpp
        gis/dispatch/wkb_type_scanner.cpp
        gis/dispatch/type_scanner.cpp
        gis/gdal/format_conversion.cpp
        gis/spatial_join/st_indexed_within.cpp
        )

set(cuda_gis_src
        gis/cuda/conversion/arrow_decode.cu
        gis/cuda/conversion/arrow_decode.cpp
        gis/cuda/conversion/arrow_encode.cu
        gis/cuda/conversion/arrow_encode.cpp
        gis/cuda/common/gis_definitions.cpp
        gis/cuda/common/gis_definitions.cu
        gis/cuda/functor/st_distance.cu
        gis/cuda/functor/st_within.cu
        gis/cuda/functor/st_intersects.cu
        gis/cuda/functor/st_crosses.cu
        gis/cuda/functor/st_overlaps.cu
        gis/cuda/functor/st_touches.cu
        gis/cuda/functor/st_equals.cu
        gis/cuda/functor/st_length.cu
        gis/cuda/functor/st_area.cu
        gis/cuda/functor/st_envelope.cu
        gis/cuda/functor/st_point.cu
        gis/cuda/functor/st_relate.cu
        gis/cuda/gis_functions.cpp
        )

set(arrow_src
        arrow/render_api.cpp
        )

set(index_src
        index/index_tree.cpp
        index/geo_index.cpp
        )

set(map_match_src
<<<<<<< HEAD
        map_match/map_match.cpp
        )

set(utils_src
        utils/arrow_utils.cpp          
        )
=======
        gis/map_match/map_match.cpp)
>>>>>>> 185c1a53

set(LIBRARY_TYPE SHARED)
if (STATIC_LIB_SWITCH)
    set(LIBRARY_TYPE STATIC index/geo_index.h index/geo_index.cpp)
endif (STATIC_LIB_SWITCH)

if (BUILD_WITH_GPU)
    add_library(
            arctern ${LIBRARY_TYPE}
            ${gis_src}
            ${cuda_gis_src}
            ${render_src}
            ${gpu_render_src}
            ${arrow_src}
            ${index_src}
            ${map_match_src}
            ${utils_src}
    )
else ()
    add_library(
            arctern ${LIBRARY_TYPE}
            ${gis_src}
            ${render_src}
            ${cpu_render_src}
            ${arrow_src}
            ${index_src}
            ${map_match_src}
            ${utils_src}
    )
endif ()

set(third_party_libs
        gdal
        arrow
        miniz
        )

set_property(TARGET arctern PROPERTY CUDA_STANDARD 14)
if (BUILD_WITH_GPU)
    set(third_party_libs
            ${third_party_libs}
            GL
            EGL
            ${CUDA_LIBRARIES}
            )
else ()
    set(third_party_libs
            ${third_party_libs}
            GLU
            OSMesa
            )
endif ()

target_link_libraries(arctern
        pthread
        ${third_party_libs}
        )


install(TARGETS arctern
        DESTINATION lib)
<|MERGE_RESOLUTION|>--- conflicted
+++ resolved
@@ -93,16 +93,7 @@
         )
 
 set(map_match_src
-<<<<<<< HEAD
-        map_match/map_match.cpp
-        )
-
-set(utils_src
-        utils/arrow_utils.cpp          
-        )
-=======
         gis/map_match/map_match.cpp)
->>>>>>> 185c1a53
 
 set(LIBRARY_TYPE SHARED)
 if (STATIC_LIB_SWITCH)
