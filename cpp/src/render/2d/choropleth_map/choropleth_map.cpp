/*
 * Copyright (C) 2019-2020 Zilliz. All rights reserved.
 *
 * Licensed under the Apache License, Version 2.0 (the "License");
 * you may not use this file except in compliance with the License.
 * You may obtain a copy of the License at
 *
 *     http://www.apache.org/licenses/LICENSE-2.0
 *
 * Unless required by applicable law or agreed to in writing, software
 * distributed under the License is distributed on an "AS IS" BASIS,
 * WITHOUT WARRANTIES OR CONDITIONS OF ANY KIND, either express or implied.
 * See the License for the specific language governing permissions and
 * limitations under the License.
 */
#include <iostream>
#include <string>
#include <utility>
#include <vector>
#define GL_GLEXT_PROTOTYPES
#include <GL/gl.h>
#include <GL/glext.h>
#include <gdal_utils.h>
#include <ogrsf_frmts.h>

#include "render/2d/choropleth_map/choropleth_map.h"
#include "render/utils/color/color_gradient.h"

namespace arctern {
namespace render {

template class ChoroplethMap<int8_t>;

template class ChoroplethMap<int16_t>;

template class ChoroplethMap<int32_t>;

template class ChoroplethMap<int64_t>;

template class ChoroplethMap<uint8_t>;

template class ChoroplethMap<uint16_t>;

template class ChoroplethMap<uint32_t>;

template class ChoroplethMap<uint64_t>;

template class ChoroplethMap<float>;

template class ChoroplethMap<double>;

template <typename T>
ChoroplethMap<T>::ChoroplethMap(std::vector<std::string> choropleth_wkt, T* count,
                                int64_t num_buildings)
    : choropleth_wkt_(std::move(choropleth_wkt)),
      count_(count),
      num_buildings_(num_buildings) {}

template <typename T>
void ChoroplethMap<T>::Draw() {
#ifndef USE_GPU
  glOrtho(0, window()->window_params().width(), 0, window()->window_params().height(), -1,
          1);
#endif

  glClear(GL_COLOR_BUFFER_BIT);

  glEnable(GL_BLEND);
  glBlendFunc(GL_SRC_ALPHA, GL_ZERO);

  for (int i = 0; i < num_buildings_; i++) {
    glColor4f(colors_[i * 4], colors_[i * 4 + 1], colors_[i * 4 + 2], colors_[i * 4 + 3]);
    glBegin(GL_POLYGON);
    for (int j = 0; j < buildings_x_[i].size(); j++) {
      glVertex2d(buildings_x_[i][j], buildings_y_[i][j]);
    }
    glEnd();
  }

  glFinish();
}

template <typename T>
void ChoroplethMap<T>::Transform() {
//  buildings_x_.resize(num_buildings_);
//  buildings_y_.resize(num_buildings_);
//
//  auto bounding_box = choropleth_vega_.bounding_box();
//
//  auto x_left = bounding_box.longitude_left * 111319.490778;
//  auto x_right = bounding_box.longitude_right * 111319.490778;
//
//  auto y_left =
//      6378136.99911 * log(tan(.00872664626 * bounding_box.latitude_left + .785398163397));
//  auto y_right = 6378136.99911 *
//                 log(tan(.00872664626 * bounding_box.latitude_right + .785398163397));
//
//  auto width = window_->window_params().width();
//  auto height = window_->window_params().height();
//
//  for (int i = 0; i < num_buildings_; i++) {
//    OGRGeometry* geometry;
//    OGRGeometryFactory::createFromWkt(choropleth_wkt_[i].c_str(), nullptr, &geometry);
//
//    auto type = geometry->getGeometryType();
//
//    if (type == OGRwkbGeometryType::wkbPolygon) {
//      auto ring = geometry->toPolygon()->getExteriorRing();
//
//      auto ring_size = ring->getNumPoints();
//      buildings_x_[i].resize(ring_size);
//      buildings_y_[i].resize(ring_size);
//      for (int j = 0; j < ring_size; j++) {
//        double x_pos = ring->getX(j) * 111319.490778;
//        int ret_x = (int)(((x_pos - x_left) / (x_right - x_left)) * width - 1E-9);
//        buildings_x_[i][j] = ret_x;
//
//        double y_pos =
//            6378136.99911 * log(tan(.00872664626 * ring->getY(j) + .785398163397));
//        int ret_y = (int)(((y_pos - y_left) / (y_right - y_left)) * height - 1E-9);
//        buildings_y_[i][j] = ret_y;
//      }
//
//    } else {
//      // TODO: add log here
//      std::cout << "Unknown geometry type." << std::endl;
//    }
//
//    OGRGeometryFactory::destroyGeometry(geometry);
//  }
  buildings_x_.resize(num_buildings_);
  buildings_y_.resize(num_buildings_);

  for (int i = 0; i < num_buildings_; i++) {
    OGRGeometry* geometry;
    OGRGeometryFactory::createFromWkt(choropleth_wkt_[i].c_str(), nullptr, &geometry);

    auto type = geometry->getGeometryType();

    if (type == OGRwkbGeometryType::wkbPolygon) {
      auto ring = geometry->toPolygon()->getExteriorRing();

      auto ring_size = ring->getNumPoints();
      buildings_x_[i].resize(ring_size);
      buildings_y_[i].resize(ring_size);
      for (int j = 0; j < ring_size; j++) {
<<<<<<< HEAD
//        double x_pos = ring->getX(j) * 111319.490778;
//        int ret_x = (int)(((x_pos - x_left) / (x_right - x_left)) * width - 1E-9);
//        buildings_x_[i][j] = ret_x;

//        double y_pos =
//            6378136.99911 * log(tan(.00872664626 * ring->getY(j) + .785398163397));
//        int ret_y = (int)(((y_pos - y_left) / (y_right - y_left)) * height - 1E-9);
//        buildings_y_[i][j] = ret_y;
        double x_pos = ring->getX(j);
        buildings_x_[i][j] = x_pos;
	double y_pos = ring->getY(j);
        buildings_x_[i][j] = y_pos;
=======
        buildings_x_[i][j] = ring->getX(j);
        buildings_y_[i][j] = ring->getY(j);
>>>>>>> 78652b94
      }

    } else {
      // TODO: add log here
      std::cout << "Unknown geometry type." << std::endl;
    }

    OGRGeometryFactory::destroyGeometry(geometry);
  }
}

template <typename T>
void ChoroplethMap<T>::SetColor() {
  colors_.resize(num_buildings_ * 4);

  auto count_start = choropleth_vega_.ruler().first;
  auto count_end = choropleth_vega_.ruler().second;
  auto count_range = count_end - count_start;

  size_t c_offset = 0;
  for (auto i = 0; i < num_buildings_; i++) {
    auto count = count_[i] >= count_start ? count_[i] : count_start;
    count = count_[i] <= count_end ? count : count_end;
    auto ratio = (count - count_start) / count_range;
    auto circle_params_2d =
        ColorGradient::GetCircleParams(choropleth_vega_.color_style(), ratio);
    colors_[c_offset++] = circle_params_2d.color.r;
    colors_[c_offset++] = circle_params_2d.color.g;
    colors_[c_offset++] = circle_params_2d.color.b;
    colors_[c_offset++] = circle_params_2d.color.a;
  }
}

template <typename T>
uint8_t* ChoroplethMap<T>::Render() {
  WindowsInit(choropleth_vega_.window_params());
  SetColor();
  Transform();
  Draw();
  Finalize();
  return Output();
}

}  // namespace render
}  // namespace arctern<|MERGE_RESOLUTION|>--- conflicted
+++ resolved
@@ -82,52 +82,6 @@
 
 template <typename T>
 void ChoroplethMap<T>::Transform() {
-//  buildings_x_.resize(num_buildings_);
-//  buildings_y_.resize(num_buildings_);
-//
-//  auto bounding_box = choropleth_vega_.bounding_box();
-//
-//  auto x_left = bounding_box.longitude_left * 111319.490778;
-//  auto x_right = bounding_box.longitude_right * 111319.490778;
-//
-//  auto y_left =
-//      6378136.99911 * log(tan(.00872664626 * bounding_box.latitude_left + .785398163397));
-//  auto y_right = 6378136.99911 *
-//                 log(tan(.00872664626 * bounding_box.latitude_right + .785398163397));
-//
-//  auto width = window_->window_params().width();
-//  auto height = window_->window_params().height();
-//
-//  for (int i = 0; i < num_buildings_; i++) {
-//    OGRGeometry* geometry;
-//    OGRGeometryFactory::createFromWkt(choropleth_wkt_[i].c_str(), nullptr, &geometry);
-//
-//    auto type = geometry->getGeometryType();
-//
-//    if (type == OGRwkbGeometryType::wkbPolygon) {
-//      auto ring = geometry->toPolygon()->getExteriorRing();
-//
-//      auto ring_size = ring->getNumPoints();
-//      buildings_x_[i].resize(ring_size);
-//      buildings_y_[i].resize(ring_size);
-//      for (int j = 0; j < ring_size; j++) {
-//        double x_pos = ring->getX(j) * 111319.490778;
-//        int ret_x = (int)(((x_pos - x_left) / (x_right - x_left)) * width - 1E-9);
-//        buildings_x_[i][j] = ret_x;
-//
-//        double y_pos =
-//            6378136.99911 * log(tan(.00872664626 * ring->getY(j) + .785398163397));
-//        int ret_y = (int)(((y_pos - y_left) / (y_right - y_left)) * height - 1E-9);
-//        buildings_y_[i][j] = ret_y;
-//      }
-//
-//    } else {
-//      // TODO: add log here
-//      std::cout << "Unknown geometry type." << std::endl;
-//    }
-//
-//    OGRGeometryFactory::destroyGeometry(geometry);
-//  }
   buildings_x_.resize(num_buildings_);
   buildings_y_.resize(num_buildings_);
 
@@ -144,23 +98,8 @@
       buildings_x_[i].resize(ring_size);
       buildings_y_[i].resize(ring_size);
       for (int j = 0; j < ring_size; j++) {
-<<<<<<< HEAD
-//        double x_pos = ring->getX(j) * 111319.490778;
-//        int ret_x = (int)(((x_pos - x_left) / (x_right - x_left)) * width - 1E-9);
-//        buildings_x_[i][j] = ret_x;
-
-//        double y_pos =
-//            6378136.99911 * log(tan(.00872664626 * ring->getY(j) + .785398163397));
-//        int ret_y = (int)(((y_pos - y_left) / (y_right - y_left)) * height - 1E-9);
-//        buildings_y_[i][j] = ret_y;
-        double x_pos = ring->getX(j);
-        buildings_x_[i][j] = x_pos;
-	double y_pos = ring->getY(j);
-        buildings_x_[i][j] = y_pos;
-=======
         buildings_x_[i][j] = ring->getX(j);
         buildings_y_[i][j] = ring->getY(j);
->>>>>>> 78652b94
       }
 
     } else {
