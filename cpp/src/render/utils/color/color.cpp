--- conflicted
+++ resolved
@@ -34,16 +34,10 @@
 
   std::smatch match;
   if (std::regex_match(css_color_string_, match, pattern_rgb)) {
-<<<<<<< HEAD
-    color_.r = std::stoul(match[1].str(), nullptr, 16);
-    color_.g = std::stoul(match[2].str(), nullptr, 16);
-    color_.b = std::stoul(match[3].str(), nullptr, 16);
-    is_css_hex_color_ = true;
-=======
     color_.r = std::stoul(match[1].str(), nullptr, 16) / (float)255.0;
     color_.g = std::stoul(match[2].str(), nullptr, 16) / (float)255.0;
     color_.b = std::stoul(match[3].str(), nullptr, 16) / (float)255.0;
->>>>>>> 20c22195
+    is_css_hex_color_ = true;
   } else {
     // TODO: add **INFO** log here
     // TODO: note, not throw error here, color string may also be a color_style
