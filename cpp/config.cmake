--- conflicted
+++ resolved
@@ -1,8 +1,4 @@
-<<<<<<< HEAD
 set(USE_GPU off)
-=======
-#set(USE_GPU on)
->>>>>>> 33103011
 
 #set(CMAKE_BUILD_TYPE Debug)
 
