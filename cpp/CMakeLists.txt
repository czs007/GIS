project(zillizgis LANGUAGES CXX)

option(USE_GPU off)
option(BUILD_UNITTEST off)
<<<<<<< HEAD
=======

# get build time
MACRO(GET_CURRENT_TIME CURRENT_TIME)
    execute_process(COMMAND "date" +"%Y-%m-%d %H:%M.%S" OUTPUT_VARIABLE ${CURRENT_TIME})
ENDMACRO(GET_CURRENT_TIME)

GET_CURRENT_TIME(BUILD_TIME)
string(REGEX REPLACE "\n" "" BUILD_TIME ${BUILD_TIME})
message(STATUS "Building time ${BUILD_TIME}")

# get branch name
MACRO(GET_GIT_BRANCH_NAME GIT_BRANCH_NAME)
    execute_process(COMMAND sh "-c" "git log --decorate | head -n 1 | sed 's/.*, //' | sed 's/)*//g'"
            OUTPUT_VARIABLE ${GIT_BRANCH_NAME})
ENDMACRO(GET_GIT_BRANCH_NAME)

GET_GIT_BRANCH_NAME(GIT_BRANCH_NAME)
string(REGEX REPLACE "\n" "" GIT_BRANCH_NAME ${GIT_BRANCH_NAME})
message(STATUS "Building branch ${GIT_BRANCH_NAME}")

# get last commit id
MACRO(GET_LAST_COMMIT_ID LAST_COMMIT_ID)
    execute_process(COMMAND sh "-c" "git log --decorate | head -n 1 | awk '{print $2}'"
            OUTPUT_VARIABLE ${LAST_COMMIT_ID})
ENDMACRO(GET_LAST_COMMIT_ID)

GET_LAST_COMMIT_ID(LAST_COMMIT_ID)
string(REGEX REPLACE "\n" "" LAST_COMMIT_ID ${LAST_COMMIT_ID})
message(STATUS "Building commit ${LAST_COMMIT_ID}")
if (NOT LAST_COMMIT_ID STREQUAL "")
    string(REGEX REPLACE "\n" "" LAST_COMMIT_ID ${LAST_COMMIT_ID})
    set(LAST_COMMIT_ID "${LAST_COMMIT_ID}")
else ()
    set(LAST_COMMIT_ID "Unknown")
endif ()
>>>>>>> e75c2a7f

set(CMAKE_CXX_STANDARD 14)
if (USE_GPU)
    message(STATUS "Building on GPU")
    project(zillizgis LANGUAGES CUDA CXX)
    set(CMAKE_CUDA_STANDARD 14)
    add_compile_definitions(USE_GPU)
else()
    message(STATUS "Building on CPU")
endif ()

cmake_minimum_required(VERSION 3.12)
message(STATUS "Building using CMake version: ${CMAKE_VERSION}")

set(CMAKE_MODULE_PATH ${CMAKE_MODULE_PATH} "${CMAKE_CURRENT_SOURCE_DIR}/cmake")

file(MAKE_DIRECTORY "${CMAKE_BINARY_DIR}/thirdparty/include")
file(MAKE_DIRECTORY "${CMAKE_BINARY_DIR}/thirdparty/lib")
file(MAKE_DIRECTORY "${CMAKE_BINARY_DIR}/scripts")

include(ExternalProject)
include(ThirdParty)

if (CMAKE_SYSTEM_PROCESSOR MATCHES "(x86)|(X86)|(amd64)|(AMD64)")
    message(STATUS "building GIS on x86 architecture")
    set(GIS_BUILD_ARCH x86_64)
elseif (CMAKE_SYSTEM_PROCESSOR MATCHES "(ppc)")
    message(STATUS "building GIS on ppc architecture")
    set(GIS_BUILD_ARCH ppc64le)
else ()
    message(STATUS "unknown processor type")
    message(STATUS "CMAKE_SYSTEM_PROCESSOR=${CMAKE_SYSTEM_PROCESSOR}")
    set(GIS_BUILD_ARCH unknown)
endif ()

if (DEFINED APPLE)
    message(STATUS "building GIS on MacOS")
    set(GIS_BUILD_SYSTEM macos)
elseif (DEFINED UNIX)
    message(STATUS "building GIS on Unix")
    set(GIS_BUILD_SYSTEM unix)
else ()
    message(STATUS "unknown OS")
    set(GIS_BUILD_SYSTEM unknown)
endif ()

if (GIS_BUILD_ARCH STREQUAL "ppc64le")
    set(CMAKE_CXX_FLAGS "${CMAKE_CXX_FLAGS} -mfloat128")
endif ()

set(CMAKE_CXX_FLAGS "${CMAKE_CXX_FLAGS} -fPIC -Wall -Wno-unused-variable -Wno-sign-compare -Werror")
#set(CMAKE_CXX_FLAGS "${CMAKE_CXX_FLAGS} -D_GLIBCXX_USE_CXX11_ABI=0")
if (USE_GPU)
    set(CUDA_NVCC_FLAGS "${CUDA_NVCC_FLAGS} -Xcompiler -fPIC -std=c++11 -D_FORCE_INLINES -arch sm_60 --expt-extended-lambda")
endif ()

if( CMAKE_BUILD_TYPE STREQUAL "Release" )
    message(STATUS "Building Release version")
    set(CMAKE_CXX_FLAGS "${CMAKE_CXX_FLAGS} -O3")
else()
    message(STATUS "Building Debug version")
    add_definitions(-DWRITE_IMAGE)
    set(CMAKE_CXX_FLAGS "${CMAKE_CXX_FLAGS} -O0 -g")
endif()

message(STATUS "CMAKE_CXX_FLAGS=${CMAKE_CXX_FLAGS}")
# Arch info over

set(LIB_GIS_INCLUDE ${CMAKE_CURRENT_SOURCE_DIR}/src)
set(LIB_GIS_SRC_INCLUDE ${CMAKE_CURRENT_SOURCE_DIR}/src)

if (USE_GPU)
    set(cuda_inc /usr/local/cuda/include)
    if (DEFINED APPLE)
        set(cuda_lib /usr/local/cuda/lib)
    elseif (DEFINED UNIX)
        set(cuda_lib /usr/local/cuda/lib64)
    endif ()
endif ()


include_directories(${LIB_GIS_INCLUDE})
include_directories(${LIB_GIS_SRC_INCLUDE})
include_directories(${PROJECT_BINARY_DIR})
message(STATUS "PROJECT_BINARY_DIR = ${PROJECT_BINARY_DIR}")

if (USE_GPU)
    include_directories(${cuda_inc})
    link_directories(${cuda_lib})
endif ()

message(STATUS "conda_prefix = " $ENV{CONDA_PREFIX})

include_directories(${CMAKE_BINARY_DIR}/thirdparty/include)
include_directories($ENV{CONDA_PREFIX}/include)
link_directories(${CMAKE_BINARY_DIR}/thirdparty/lib)
link_directories($ENV{CONDA_PREFIX}/lib)

add_subdirectory(src)

if (BUILD_UNITTEST)
    add_subdirectory(unittest)
endif (BUILD_UNITTEST)
unset(BUILD_UNITTEST CACHE)

install(
    DIRECTORY ${CMAKE_BINARY_DIR}/thirdparty/lib/
    DESTINATION lib
    FILES_MATCHING PATTERN "lib*"
)

set(GIS_LIB_DIR ${CMAKE_INSTALL_PREFIX}/lib)

configure_file(${CMAKE_CURRENT_SOURCE_DIR}/scripts/gis_env.sh.template ${CMAKE_BINARY_DIR}/scripts/gis_env.sh @ONLY)

install(DIRECTORY ${CMAKE_BINARY_DIR}/scripts/
        DESTINATION scripts
        FILE_PERMISSIONS OWNER_EXECUTE OWNER_WRITE OWNER_READ
        GROUP_EXECUTE GROUP_READ
        WORLD_EXECUTE WORLD_READ
        FILES_MATCHING PATTERN "*.sh")<|MERGE_RESOLUTION|>--- conflicted
+++ resolved
@@ -2,8 +2,6 @@
 
 option(USE_GPU off)
 option(BUILD_UNITTEST off)
-<<<<<<< HEAD
-=======
 
 # get build time
 MACRO(GET_CURRENT_TIME CURRENT_TIME)
@@ -39,7 +37,6 @@
 else ()
     set(LAST_COMMIT_ID "Unknown")
 endif ()
->>>>>>> e75c2a7f
 
 set(CMAKE_CXX_STANDARD 14)
 if (USE_GPU)
