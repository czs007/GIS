/*
 * Copyright (C) 2019-2020 Zilliz. All rights reserved.
 *
 * Licensed under the Apache License, Version 2.0 (the "License");
 * you may not use this file except in compliance with the License.
 * You may obtain a copy of the License at
 *
 *     http://www.apache.org/licenses/LICENSE-2.0
 *
 * Unless required by applicable law or agreed to in writing, software
 * distributed under the License is distributed on an "AS IS" BASIS,
 * WITHOUT WARRANTIES OR CONDITIONS OF ANY KIND, either express or implied.
 * See the License for the specific language governing permissions and
 * limitations under the License.
 */

#include <arrow/api.h>
#include <arrow/array.h>
#include <gtest/gtest.h>
#include <ogr_geometry.h>

#include <ctime>
#include <iostream>

#include "arrow/gis_api.h"
#include "map_match/map_match.h"
#include "utils/check_status.h"
#include "gis/gdal/geometry_visitor.h"

#define COMMON_TEST_CASES                                                              \
  auto p1 = "POINT (0 1)";                                                             \
                                                                                       \
  auto p2 = "LINESTRING (0 0, 0 1)";                                                   \
  auto p3 = "LINESTRING (0 0, 1 0)";                                                   \
  auto p4 = "LINESTRING (0 0, 1 1)";                                                   \
  auto p5 = "LINESTRING (0 0, 0 1, 1 1)";                                              \
  auto p6 = "LINESTRING (0 0, 1 0, 1 1)";                                              \
  auto p7 = "LINESTRING (0 0, 1 0, 1 1, 0 0)";                                         \
                                                                                       \
  auto p8 = "POLYGON ((0 0, 1 0, 1 1, 0 1, 0 0))";                                     \
  auto p9 = "POLYGON ((0 0, 0 1, 1 1, 1 0, 0 0))";                                     \
  auto p10 = "POLYGON ((0 0, 1 0, 1 1, 0 0))";                                         \
  auto p11 = "POLYGON ((0 0, 0 1, 1 1, 0 0))";                                         \
                                                                                       \
  auto p12 = "MULTIPOINT (0 0, 1 0, 1 2)";                                             \
  auto p13 = "MULTIPOINT (0 0, 1 0, 1 2, 1 2)";                                        \
                                                                                       \
  auto p14 = "MULTILINESTRING ( (0 0, 1 2), (0 0, 1 0, 1 1) )";                        \
  auto p15 = "MULTILINESTRING ( (0 0, 1 2), (0 0, 1 0, 1 1) )";                        \
  auto p16 = "MULTILINESTRING ( (0 0, 1 2), (0 0, 1 0, 1 1),(-1 2,3 4,9 -3,-4 100) )"; \
                                                                                       \
  auto p17 = "MULTIPOLYGON ( ((0 0, 1 0, 1 1,0 0)) )";                                 \
  auto p18 = "MULTIPOLYGON ( ((0 0, 1 1, 1 0,0 0)) )";                                 \
                                                                                       \
  auto p19 =                                                                           \
      "MULTIPOLYGON ( ((0 0, 0 4, 4 4, 4 0, 0 0)), ((0 0, 4 0, 4 1, 0 1, 0 0)) )";     \
  auto p20 =                                                                           \
      "MULTIPOLYGON ( ((0 0, 4 0, 4 1, 0 1, 0 0)), ((0 0, 0 4, 4 4, 4 0, 0 0)) )";     \
  auto p21 =                                                                           \
      "MULTIPOLYGON ( ((0 0, 1 0, 1 1, 0 1, 0 0)), ((0 0, 0 4, 4 4, 4 0, 0 0)) )";     \
  auto p22 =                                                                           \
      "MULTIPOLYGON ( ((0 0, 4 0, 4 4, 0 4, 0 0)), ((0 0, 0 1, 4 1, 4 0, 0 0)) )";     \
  auto p23 =                                                                           \
      "MULTIPOLYGON ( ((0 0, 0 1, 4 1, 4 0, 0 0)), ((0 0, 4 0, 4 4, 0 4, 0 0)) )";     \
  auto p24 =                                                                           \
      "MULTIPOLYGON ( ((0 0, 0 1, 1 1, 1 0, 0 0)), ((0 0, 4 0, 4 4, 0 4, 0 0)) )";     \
                                                                                       \
  auto p25 =                                                                           \
      "MULTIPOLYGON ( ((0 0, 4 0, 4 4, 0 4, 0 0)), ((0 0, 1 0, 1 1, 0 1, 0 0)) )";     \
  auto p26 =                                                                           \
      "MULTIPOLYGON ( ((0 0, 1 0, 1 1, 0 1, 0 0)), ((0 0, 4 0, 4 4, 0 4, 0 0)) )";     \
  auto p27 =                                                                           \
      "MULTIPOLYGON ( ((0 0, 0 4, 4 4, 4 0, 0 0)), ((0 0, 0 1, 1 1, 1 0, 0 0)) )";     \
  auto p28 =                                                                           \
      "MULTIPOLYGON ( ((0 0, 0 1, 1 1, 1 0, 0 0)), ((0 0, 0 4, 4 4, 4 0, 0 0)) )";     \
                                                                                       \
  auto p29 = "MULTIPOLYGON ( ((0 0, 1 0, 1 1, 0 0)), ((0 0, 1 4, 1 0, 0 0)) )";        \
  auto p30 = "MULTIPOLYGON ( ((0 0, 0 4, 4 4, 0 0)), ((0 0, 1 -8, 1 1, 0 1, 0 0)) )";  \
  auto p31 = "MULTIPOLYGON ( ((0 0, 1 -8, 1 1, 0 1, 0 0)), ((0 0, 4 4, 0 4, 0 0)) )";  \
  auto p32 =                                                                           \
      "MULTIPOLYGON ( ((0 0, 1 -8, 1 1, 0 1, 0 0)), ((0 0, 4 4, 0 4, 0 0)),((0 0, 0 "  \
      "-2, -3 4, 0 2, 0 0)) )";                                                        \
  auto p33 =                                                                           \
      "MULTIPOLYGON ( ((0 0, 1 -8, 1 1, 0 1, 0 0)), ((0 0, 4 4, 0 4, 0 0)),((0 0, 0 "  \
      "-2, 3 4, 0 2, 0 0)) )";

#define CONSTRUCT_COMMON_TEST_CASES    \
  arrow::StringBuilder builder;        \
  std::shared_ptr<arrow::Array> input; \
  builder.Append(std::string(p1));     \
  builder.Append(std::string(p2));     \
  builder.Append(std::string(p3));     \
  builder.Append(std::string(p4));     \
  builder.Append(std::string(p5));     \
  builder.Append(std::string(p6));     \
  builder.Append(std::string(p7));     \
  builder.Append(std::string(p8));     \
  builder.Append(std::string(p9));     \
  builder.Append(std::string(p10));    \
  builder.Append(std::string(p11));    \
  builder.Append(std::string(p12));    \
  builder.Append(std::string(p13));    \
  builder.Append(std::string(p14));    \
  builder.Append(std::string(p15));    \
  builder.Append(std::string(p16));    \
  builder.Append(std::string(p17));    \
  builder.Append(std::string(p18));    \
  builder.Append(std::string(p19));    \
  builder.Append(std::string(p20));    \
  builder.Append(std::string(p21));    \
  builder.Append(std::string(p22));    \
  builder.Append(std::string(p23));    \
  builder.Append(std::string(p24));    \
  builder.Append(std::string(p25));    \
  builder.Append(std::string(p26));    \
  builder.Append(std::string(p27));    \
  builder.Append(std::string(p28));    \
  builder.Append(std::string(p29));    \
  builder.Append(std::string(p30));    \
  builder.Append(std::string(p31));    \
  builder.Append(std::string(p32));    \
  builder.Append(std::string(p33));    \
  builder.Finish(&input);

using array_t = std::vector<std::shared_ptr<arrow::Array>>;

TEST(geometry_test, make_point_from_double) {
  arrow::DoubleBuilder builder_x;
  arrow::DoubleBuilder builder_y;
  std::shared_ptr<arrow::Array> ptr_x;
  std::shared_ptr<arrow::Array> ptr_y;

  for (int i = 0; i < 2; i++) {
    builder_x.Append(i);
    builder_y.Append(i);
  }

  builder_x.Finish(&ptr_x);
  builder_y.Finish(&ptr_y);

  array_t array_x{ptr_x};
  array_t array_y{ptr_y};

  auto point_arr =
      arctern::gis::ST_AsText(arctern::gis::ST_Point(array_x, array_y)[0])[0];
  auto point_arr_str = std::static_pointer_cast<arrow::StringArray>(point_arr);

  ASSERT_EQ(point_arr_str->length(), 2);
  ASSERT_EQ(point_arr_str->GetString(0), "POINT (0 0)");
  ASSERT_EQ(point_arr_str->GetString(1), "POINT (1 1)");
}

char* build_point(double x, double y) {
  OGRPoint point(x, y);
  char* point_str = nullptr;
  CHECK_GDAL(point.exportToWkt(&point_str));
  return point_str;
}

char* build_polygon(double x, double y) {
  OGRLinearRing ring;
  ring.addPoint(x, y);
  ring.addPoint(x, y + 10);
  ring.addPoint(x + 10, y + 10);
  ring.addPoint(x + 10, y);
  ring.addPoint(x, y);
  ring.closeRings();
  OGRPolygon polygon;
  polygon.addRing(&ring);

  char* polygon_str = nullptr;
  CHECK_GDAL(polygon.exportToWkt(&polygon_str));
  return polygon_str;
}

char* build_linestring(double x, double y) {
  OGRLineString line;
  line.addPoint(x, y);
  line.addPoint(x, y + 20);

  char* line_str = nullptr;
  CHECK_GDAL(line.exportToWkt(&line_str));
  return line_str;
}

std::shared_ptr<arrow::Array> build_points() {
  arrow::StringBuilder string_builder;
  std::shared_ptr<arrow::Array> points;

  char* point_str1 = build_point(10, 20);
  char* point_str2 = build_point(20, 30);
  char* point_str3 = build_point(30, 40);

  string_builder.Append(std::string(point_str1));
  string_builder.Append(std::string(point_str2));
  string_builder.Append(std::string(point_str3));

  CPLFree(point_str1);
  CPLFree(point_str2);
  CPLFree(point_str3);

  string_builder.Finish(&points);
  return points;
}

std::shared_ptr<arrow::Array> build_polygons() {
  arrow::StringBuilder string_builder;
  std::shared_ptr<arrow::Array> polygons;

  char* str1 = build_polygon(10, 20);
  char* str2 = build_polygon(30, 40);
  char* str3 = build_polygon(50, 60);
  string_builder.Append(std::string(str1));
  string_builder.Append(std::string(str2));
  string_builder.Append(std::string(str3));
  CPLFree(str1);
  CPLFree(str2);
  CPLFree(str3);

  string_builder.Finish(&polygons);
  return polygons;
}

std::shared_ptr<arrow::Array> build_linestrings() {
  arrow::StringBuilder string_builder;
  std::shared_ptr<arrow::Array> line_strings;

  char* str1 = build_linestring(10, 20);
  char* str2 = build_linestring(30, 40);
  char* str3 = build_linestring(50, 60);
  string_builder.Append(std::string(str1));
  string_builder.Append(std::string(str2));
  string_builder.Append(std::string(str3));
  CPLFree(str1);
  CPLFree(str2);
  CPLFree(str3);

  string_builder.Finish(&line_strings);
  return line_strings;
}

TEST(geometry_test, test_ST_Point) {
  arrow::DoubleBuilder x_builder;
  for (int i = 0; i < 10 * 10000; ++i) {
    CHECK_ARROW(x_builder.Append(1.23456789012345));
  }
  std::shared_ptr<arrow::Array> x_array;
  CHECK_ARROW(x_builder.Finish(&x_array));
  array_t point_x;
  for (int i = 0; i < 10; ++i) point_x.push_back(x_array);

  arrow::DoubleBuilder y_builder;
  for (int i = 0; i < 10000; ++i) {
    CHECK_ARROW(y_builder.Append(1.2345678902345));
  }
  std::shared_ptr<arrow::Array> y_array;
  CHECK_ARROW(y_builder.Finish(&y_array));
  array_t point_y;
  for (int i = 0; i < 100; ++i) point_y.push_back(y_array);

  auto result = arctern::gis::ST_Point(point_x, point_y);
  int64_t total_len = 0;
  for (auto& array : result) {
    auto len = array->length();
    std::cout << "array len = " << len << std::endl;
    total_len += len;
  }

  // if in debug mode
  if (_ARROW_ARRAY_SIZE <= 16 * 1024 * 1024) {
    ASSERT_GT(result.size(), 1);
  }

  ASSERT_EQ(total_len, 100 * 10000);

  total_len = 0;
  auto json_result = arctern::gis::ST_AsGeoJSON(result[0]);
  for (auto& array : json_result) {
    std::cout << "json result len = " << array->length() << std::endl;
    total_len += array->length();
  }

  ASSERT_EQ(total_len, result[0]->length());
}

TEST(geometry_test, test_ST_IsValid2) {
  auto p0 = "POINT (1 8 2 4 )kdjff,";
  auto p1 = "POLYGON ((1 1,1 2,2 2,2 1,1 1)),((dkjfkjd0 0,1 -1,3 4,-2 3,0 0))";

  arrow::StringBuilder string_builder;
  std::shared_ptr<arrow::Array> line_strings;

  string_builder.Append(p0);
  string_builder.Append(p1);

  string_builder.Finish(&line_strings);

  auto res = arctern::gis::ST_IsValid(arctern::gis::ST_GeomFromText(line_strings)[0]);
  auto res_bool = std::static_pointer_cast<arrow::BooleanArray>(res);

  ASSERT_EQ(res_bool->Value(0), false);
  ASSERT_EQ(res_bool->Value(1), false);
}

TEST(geometry_test, test_ST_IsValid) {
  COMMON_TEST_CASES;
  CONSTRUCT_COMMON_TEST_CASES;

  auto res = arctern::gis::ST_IsValid(arctern::gis::ST_GeomFromText(input)[0]);
  auto res_bool = std::static_pointer_cast<arrow::BooleanArray>(res);

  ASSERT_EQ(res_bool->Value(0), true);
  ASSERT_EQ(res_bool->Value(1), true);
  ASSERT_EQ(res_bool->Value(2), true);
  ASSERT_EQ(res_bool->Value(3), true);
  ASSERT_EQ(res_bool->Value(4), true);
  ASSERT_EQ(res_bool->Value(5), true);
  ASSERT_EQ(res_bool->Value(6), true);
  ASSERT_EQ(res_bool->Value(7), true);
  ASSERT_EQ(res_bool->Value(8), true);
  ASSERT_EQ(res_bool->Value(9), true);
  ASSERT_EQ(res_bool->Value(10), true);
  ASSERT_EQ(res_bool->Value(11), true);
  ASSERT_EQ(res_bool->Value(12), true);
  ASSERT_EQ(res_bool->Value(13), true);
  ASSERT_EQ(res_bool->Value(14), true);
  ASSERT_EQ(res_bool->Value(15), true);
  ASSERT_EQ(res_bool->Value(16), true);
  ASSERT_EQ(res_bool->Value(17), true);
  ASSERT_EQ(res_bool->Value(18), false);
  ASSERT_EQ(res_bool->Value(19), false);
  ASSERT_EQ(res_bool->Value(20), false);
  ASSERT_EQ(res_bool->Value(21), false);
  ASSERT_EQ(res_bool->Value(22), false);
  ASSERT_EQ(res_bool->Value(23), false);
  ASSERT_EQ(res_bool->Value(24), false);
  ASSERT_EQ(res_bool->Value(25), false);
  ASSERT_EQ(res_bool->Value(26), false);
  ASSERT_EQ(res_bool->Value(27), false);
  ASSERT_EQ(res_bool->Value(28), false);
  ASSERT_EQ(res_bool->Value(29), false);
  ASSERT_EQ(res_bool->Value(30), false);
  ASSERT_EQ(res_bool->Value(31), false);
  ASSERT_EQ(res_bool->Value(32), false);
}

TEST(geometry_test, test_ST_Intersection2) {
  auto l1 = "POLYGON ((1 1,1 2,2 2,2 1,1 1))";
  auto r1 =
      "MULTISURFACE (CURVEPOLYGON (CIRCULARSTRING (-2 0, -1 -1, 0 0, 1 -1, 2 0, 0 2, -2 "
      "0), (-1 0, 0 0.5, 1 0, 0 1, -1 0)), ((7 8, 10 10, 6 14, 4 11, 7 8)))";

  arrow::StringBuilder builder_l;
  arrow::StringBuilder builder_r;
  builder_l.Append(std::string(l1));
  builder_r.Append(std::string(r1));

  std::shared_ptr<arrow::Array> array_l;
  std::shared_ptr<arrow::Array> array_r;

  builder_l.Finish(&array_l);
  builder_r.Finish(&array_r);

  auto res = arctern::gis::ST_Intersection(arctern::gis::ST_GeomFromText(array_l),
                                           arctern::gis::ST_GeomFromText(array_r))[0];
  // auto res_str = std::static_pointer_cast<arrow::StringArray>(res);
  // std::cout << res_str->GetString(0) << std::endl;

  auto area = arctern::gis::ST_Area(res);
  auto area_dbl = std::static_pointer_cast<arrow::DoubleArray>(area);
  ASSERT_TRUE(std::abs(area_dbl->Value(0) - 0.3142967270928585) < 1e5);
  // std::cout << area_dbl->Value(0) << std::endl;
}

TEST(geometry_test, test_ST_Intersection) {
  auto l1 = "POINT (0 1)";
  auto l2 = "POINT (0 1)";
  auto l3 = "POINT (0 1)";
  auto l4 = "POINT (0 1)";
  auto l5 = "POINT (0 1)";
  auto l6 = "POINT (0 1)";
  auto l7 = "POINT (0 1)";
  auto l8 = "POINT (0 1)";
  auto l9 = "POINT (0 1)";
  auto l10 = "POINT (0 1)";
  auto l11 = "POINT (0 1)";
  auto l12 = "POINT (0 1)";
  auto l13 = "POINT (0 1)";
  auto l14 = "POINT (0 1)";
  auto l15 = "POINT (0 1)";
  auto l16 = "POINT (0 1)";

  auto l17 = "MULTIPOINT (1 8, 2 3)";
  auto l18 = "MULTIPOINT (1 8, 2 3)";
  auto l19 = "MULTIPOINT (1 8, 2 3)";
  auto l20 = "MULTIPOINT (1 8, 2 3)";
  auto l21 = "MULTIPOINT (1 8, 2 3)";
  auto l22 = "MULTIPOINT (1 8, 2 3)";
  auto l23 = "MULTIPOINT (1 8, 2 3)";
  auto l24 = "MULTIPOINT (1 8, 2 3)";
  auto l25 = "MULTIPOINT (1 8, 2 3)";
  auto l26 = "MULTIPOINT (1 8, 2 3)";
  auto l27 = "MULTIPOINT (1 8, 2 3)";
  auto l28 = "MULTIPOINT (1 8, 2 3)";
  auto l29 = "MULTIPOINT (1 8, 2 3)";
  auto l30 = "MULTIPOINT (1 8, 2 3)";

  auto l31 = "LINESTRING (0 0, 1 0, 1 8)";
  auto l32 = "LINESTRING (0 0, 1 0, 1 8)";
  auto l33 = "LINESTRING (0 0, 1 0, 1 8)";
  auto l34 = "LINESTRING (0 0, 1 0, 1 8)";
  auto l35 = "LINESTRING (0 0, 1 0, 1 8)";
  auto l36 = "LINESTRING (0 0, 1 0, 1 8)";
  auto l37 = "LINESTRING (0 0, 1 0, 1 8)";
  auto l38 = "LINESTRING (0 0, 1 0, 1 8)";
  auto l39 = "LINESTRING (0 0, 1 0, 1 8)";
  auto l40 = "LINESTRING (0 0, 1 0, 1 8)";
  auto l41 = "LINESTRING (0 0, 1 0, 1 8)";
  auto l42 = "LINESTRING (0 0, 1 0, 1 8)";

  auto l43 = "MULTILINESTRING ( (0 1, 0 1), (0 1, 2 3, 1 1) )";
  auto l44 = "MULTILINESTRING ( (0 1, 0 1), (0 1, 2 3, 1 1) )";
  auto l45 = "MULTILINESTRING ( (0 1, 0 1), (0 1, 2 3, 1 1) )";
  auto l46 = "MULTILINESTRING ( (0 1, 0 1), (0 1, 2 3, 1 1) )";
  auto l47 = "MULTILINESTRING ( (0 1, 0 1), (0 1, 2 3, 1 1) )";
  auto l48 = "MULTILINESTRING ( (0 1, 0 1), (0 1, 2 3, 1 1) )";
  auto l49 = "MULTILINESTRING ( (0 1, 0 1), (0 1, 2 3, 1 1) )";
  auto l50 = "MULTILINESTRING ( (0 1, 0 1), (0 1, 2 3, 1 1) )";
  auto l51 = "MULTILINESTRING ( (0 1, 0 1), (0 1, 2 3, 1 1) )";

  auto l52 = "POLYGON ((0 1, 2 3, 1 1, 1 0, 0 1))";
  auto l53 = "POLYGON ((0 1, 2 3, 1 1, 1 0, 0 1))";
  auto l54 = "POLYGON ((0 1, 2 3, 1 1, 1 0, 0 1))";
  auto l55 = "POLYGON ((0 1, 2 3, 1 1, 1 0, 0 1))";
  auto l56 = "POLYGON ((0 1, 2 3, 1 1, 1 0, 0 1))";
  auto l57 = "POLYGON ((0 1, 2 3, 1 1, 1 0, 0 1))";
  auto l58 = "POLYGON ((0 1, 2 3, 1 1, 1 0, 0 1))";

  auto l59 = "MULTIPOLYGON ( ((0 0, 0 4, 1 8, 4 0, 0 0)), ((0 0, 4 0, 4 1, 0 1, 0 0)) )";
  auto l60 = "MULTIPOLYGON ( ((0 0, 0 4, 1 8, 4 0, 0 0)), ((0 0, 4 0, 4 1, 0 1, 0 0)) )";
  auto l61 = "MULTIPOLYGON ( ((0 0, 0 4, 1 8, 4 0, 0 0)), ((0 0, 4 0, 4 1, 0 1, 0 0)) )";
  auto l62 = "MULTIPOLYGON ( ((0 0, 0 4, 1 8, 4 0, 0 0)), ((0 0, 4 0, 4 1, 0 1, 0 0)) )";

  arrow::StringBuilder builder1;
  std::shared_ptr<arrow::Array> input1;
  builder1.Append(std::string(l1));
  builder1.Append(std::string(l2));
  builder1.Append(std::string(l3));
  builder1.Append(std::string(l4));
  builder1.Append(std::string(l5));
  builder1.Append(std::string(l6));
  builder1.Append(std::string(l7));
  builder1.Append(std::string(l8));
  builder1.Append(std::string(l9));
  builder1.Append(std::string(l10));
  builder1.Append(std::string(l11));
  builder1.Append(std::string(l12));
  builder1.Append(std::string(l13));
  builder1.Append(std::string(l14));
  // builder1.Append(std::string(l15));
  // builder1.Append(std::string(l16));
  builder1.Append(std::string(l17));
  builder1.Append(std::string(l18));
  builder1.Append(std::string(l19));
  builder1.Append(std::string(l20));
  builder1.Append(std::string(l21));
  builder1.Append(std::string(l22));
  builder1.Append(std::string(l23));
  builder1.Append(std::string(l24));
  builder1.Append(std::string(l25));
  builder1.Append(std::string(l26));
  builder1.Append(std::string(l27));
  builder1.Append(std::string(l28));
  builder1.Append(std::string(l29));
  builder1.Append(std::string(l30));
  builder1.Append(std::string(l31));
  builder1.Append(std::string(l32));
  builder1.Append(std::string(l33));
  builder1.Append(std::string(l34));
  builder1.Append(std::string(l35));
  builder1.Append(std::string(l36));
  builder1.Append(std::string(l37));
  builder1.Append(std::string(l38));
  builder1.Append(std::string(l39));
  builder1.Append(std::string(l40));
  // builder1.Append(std::string(l41));
  builder1.Append(std::string(l42));
  builder1.Append(std::string(l43));
  builder1.Append(std::string(l44));
  builder1.Append(std::string(l45));
  builder1.Append(std::string(l46));
  builder1.Append(std::string(l47));
  builder1.Append(std::string(l48));
  // builder1.Append(std::string(l49));
  // builder1.Append(std::string(l50));
  // builder1.Append(std::string(l51));
  builder1.Append(std::string(l52));
  builder1.Append(std::string(l53));
  builder1.Append(std::string(l54));
  builder1.Append(std::string(l55));
  builder1.Append(std::string(l56));
  // builder1.Append(std::string(l57));
  // builder1.Append(std::string(l58));
  // builder1.Append(std::string(l59));
  // builder1.Append(std::string(l60));
  // builder1.Append(std::string(l61));
  // builder1.Append(std::string(l62));
  builder1.Finish(&input1);

  auto r1 = "POINT (0 1)";
  auto r2 = "POINT (3 1)";
  auto r3 = "MULTIPOINT (0 1, 1 0, 1 2, 1 2)";
  auto r4 = "MULTIPOINT (0 2, 1 0, 1 2, 1 2)";
  auto r5 = "LINESTRING (0 0, 0 1, 1 1)";
  auto r6 = "LINESTRING (0 0, 0 2, 1 1)";
  auto r7 = "LINESTRING (0 0, 0.5 2, 1 1)";
  auto r8 = "POLYGON ((0 0, 1 0, 1 1, 0 1, 0 0))";
  auto r9 = "POLYGON ((0 0, 1 0, 1 1, 0 2, 0 0))";
  auto r10 = "POLYGON ((0 0, 1 0, 1 1, 0 0.5, 0 0))";
  auto r11 = "MULTILINESTRING ( (0 0, 1 2), (0 0, 0 2, 1 1),(-1 2,3 4,9 -3,-4 100) )";
  auto r12 = "MULTILINESTRING ( (0 0, 1 2), (0 0, 1 0, 1 1),(-1 2,3 4,9 -3,-4 100) )";
  auto r13 = "MULTIPOLYGON ( ((0 0, 1 1, 0 2,0 0)) )";
  auto r14 = "MULTIPOLYGON ( ((0 0, 1 1, 2 0,0 0)) )";
  auto r15 = "MULTIPOLYGON ( ((0 0, 0 4, 4 4, 4 0, 0 0)), ((0 0, 4 0, 4 1, 0 1, 0 0)) )";
  auto r16 = "MULTIPOLYGON ( ((0 0, 4 4, 4 0, 0 0)), ((0 0, 4 0, 4 1, 0 0)) )";

  auto r17 = "MULTIPOINT (0 1, 1 0, 1 8, 1 2)";
  auto r18 = "MULTIPOINT (0 1, 0 2)";
  auto r19 = "LINESTRING (0 0, 0 1, 1 8)";
  auto r20 = "LINESTRING (0 1, 0 1, 0 1)";
  auto r21 = "LINESTRING (0 0, 0 1, 2 3, 0 1, 0 0)";
  auto r22 = "POLYGON ((0 0, 0 1, 0 1, 0 1, 0 0))";
  auto r23 = "POLYGON ((0 1, 2 3, 1 1, 1 0, 0 1))";
  auto r24 = "POLYGON ((0 0, 1 0, 1 8, 0 0.5, 0 0))";
  auto r25 = "MULTILINESTRING ( (0 0, 1 8), (0 0, 0 2, 1 1),(-1 2,3 4,9 -3,-4 100) )";
  auto r26 = "MULTILINESTRING ( (0 1, 0 1), (0 1, 2 3, 0 1) )";
  auto r27 = "MULTIPOLYGON ( ((0 0, 1 8, 0 2,0 0)) )";
  auto r28 = "MULTIPOLYGON ( ((0 1, 0 1, 0 1,0 1)) )";
  auto r29 = "MULTIPOLYGON ( ((0 0, 0 4, 1 8, 4 0, 0 0)), ((0 0, 4 0, 4 1, 0 1, 0 0)) )";
  auto r30 = "MULTIPOLYGON ( ((0 1, 2 3, 0 1,0 1)), ((0 1, 0 1, 0 1, 0 1)) )";

  auto r31 = "LINESTRING (0 0, 1 0, 1 8)";
  auto r32 = "LINESTRING (0 0, 1 1, 0 1)";
  auto r33 = "LINESTRING (0 0, 0 1, 2 3, 0 1, 0 0)";
  auto r34 = "POLYGON ((0 0, 0 1, 0 1, 0 1, 0 0))";
  auto r35 = "POLYGON ((0 1, 2 3, 1 1, 1 0, 0 1))";
  auto r36 = "POLYGON ((0 0, 1 0, 1 8, 0 0.5, 0 0))";
  auto r37 = "MULTILINESTRING ( (0 0, 1 8), (0 0, 0 2, 1 1),(-1 2,3 4,9 -3,-4 100) )";
  auto r38 = "MULTILINESTRING ( (0 1, 0 1), (0 1, 2 3, 0 1) )";
  auto r39 = "MULTIPOLYGON ( ((0 0, 1 8, 0 2,0 0)) )";
  auto r40 = "MULTIPOLYGON ( ((0 1, 0 1, 0 1,0 1)) )";
  auto r41 = "MULTIPOLYGON ( ((0 0, 0 4, 1 8, 4 0, 0 0)), ((0 0, 4 0, 4 1, 0 1, 0 0)) )";
  auto r42 = "MULTIPOLYGON ( ((0 1, 1 8, 0 1,0 1)), ((0 1, 0 1, 0 1, 0 1)) )";

  auto r43 = "POLYGON ((0 0, 0 1, 0 1, 0 1, 0 0))";
  auto r44 = "POLYGON ((0 1, 2 3, 1 1, 1 0, 0 1))";
  auto r45 = "POLYGON ((0 0, 1 0, 1 8, 0 0.5, 0 0))";
  auto r46 = "MULTILINESTRING ( (0 0, 1 8), (0 0, 0 2, 1 1),(0 1, 2 3, 1 1) )";
  auto r47 = "MULTILINESTRING ( (0 1, 0 1), (0 1, 2 3, 1 1) )";
  auto r48 = "MULTIPOLYGON ( ((0 0, 1 8, 0 2,0 0)) )";
  auto r49 = "MULTIPOLYGON ( ((0 1, 2 3, 3 0, 0 0, 0 1)) )";
  auto r50 = "MULTIPOLYGON ( ((0 0, 0 4, 1 8, 4 0, 0 0)), ((0 0, 4 0, 4 1, 0 1, 0 0)) )";
  auto r51 = "MULTIPOLYGON ( ((0 1, 1 8, 0 1,0 1)), ((0 1, 0 1, 0 1, 0 1)) )";

  auto r52 = "POLYGON ((0 0, 0 1, 0 1, 0 1, 0 0))";
  auto r53 = "POLYGON ((0 1, 2 3, 1 1, 1 0, 0 1))";
  auto r54 = "POLYGON ((0 0, 1 0, 1 8, 0 0.5, 0 0))";
  auto r55 = "MULTIPOLYGON ( ((0 0, 1 8, 0 2,0 0)) )";
  auto r56 = "MULTIPOLYGON ( ((0 1, 2 3, 3 0, 0 0, 0 1)) )";
  auto r57 = "MULTIPOLYGON ( ((0 0, 0 4, 1 8, 4 0, 0 0)), ((0 0, 4 0, 4 1, 0 1, 0 0)) )";
  auto r58 = "MULTIPOLYGON ( ((0 1, 1 8, 0 1,0 1)), ((0 1, 0 1, 0 1, 0 1)) )";

  auto r59 = "MULTIPOLYGON ( ((0 0, 1 8, 0 2,0 0)) )";
  auto r60 = "MULTIPOLYGON ( ((0 1, 2 3, 3 0, 0 0, 0 1)) )";
  auto r61 = "MULTIPOLYGON ( ((0 0, 0 4, 1 8, 4 0, 0 0)), ((0 0, 4 0, 4 1, 0 1, 0 0)) )";
  auto r62 = "MULTIPOLYGON ( ((0 1, 1 8, 0 1,0 1)), ((0 1, 0 1, 0 1, 0 1)) )";

  arrow::StringBuilder builder2;
  std::shared_ptr<arrow::Array> input2;
  builder2.Append(std::string(r1));
  builder2.Append(std::string(r2));
  builder2.Append(std::string(r3));
  builder2.Append(std::string(r4));
  builder2.Append(std::string(r5));
  builder2.Append(std::string(r6));
  builder2.Append(std::string(r7));
  builder2.Append(std::string(r8));
  builder2.Append(std::string(r9));
  builder2.Append(std::string(r10));
  builder2.Append(std::string(r11));
  builder2.Append(std::string(r12));
  builder2.Append(std::string(r13));
  builder2.Append(std::string(r14));
  // builder2.Append(std::string(r15));
  // builder2.Append(std::string(r16));
  builder2.Append(std::string(r17));
  builder2.Append(std::string(r18));
  builder2.Append(std::string(r19));
  builder2.Append(std::string(r20));
  builder2.Append(std::string(r21));
  builder2.Append(std::string(r22));
  builder2.Append(std::string(r23));
  builder2.Append(std::string(r24));
  builder2.Append(std::string(r25));
  builder2.Append(std::string(r26));
  builder2.Append(std::string(r27));
  builder2.Append(std::string(r28));
  builder2.Append(std::string(r29));
  builder2.Append(std::string(r30));
  builder2.Append(std::string(r31));
  builder2.Append(std::string(r32));
  builder2.Append(std::string(r33));
  builder2.Append(std::string(r34));
  builder2.Append(std::string(r35));
  builder2.Append(std::string(r36));
  builder2.Append(std::string(r37));
  builder2.Append(std::string(r38));
  builder2.Append(std::string(r39));
  builder2.Append(std::string(r40));
  // builder2.Append(std::string(r41));
  builder2.Append(std::string(r42));
  builder2.Append(std::string(r43));
  builder2.Append(std::string(r44));
  builder2.Append(std::string(r45));
  builder2.Append(std::string(r46));
  builder2.Append(std::string(r47));
  builder2.Append(std::string(r48));
  // builder2.Append(std::string(r49));
  // builder2.Append(std::string(r50));
  // builder2.Append(std::string(r51));
  builder2.Append(std::string(r52));
  builder2.Append(std::string(r53));
  builder2.Append(std::string(r54));
  builder2.Append(std::string(r55));
  builder2.Append(std::string(r56));
  // builder2.Append(std::string(r57));
  // builder2.Append(std::string(r58));
  // builder2.Append(std::string(r59));
  // builder2.Append(std::string(r60));
  // builder2.Append(std::string(r61));
  // builder2.Append(std::string(r62));
  builder2.Finish(&input2);

  auto res = arctern::gis::ST_AsText(
      arctern::gis::ST_Intersection(arctern::gis::ST_GeomFromText(input1),
                                    arctern::gis::ST_GeomFromText(input2))[0])[0];
  auto res_str = std::static_pointer_cast<arrow::StringArray>(res);

  ASSERT_EQ(res_str->GetString(0), "POINT (0 1)");
  ASSERT_EQ(res_str->GetString(1), "GEOMETRYCOLLECTION EMPTY");
  ASSERT_EQ(res_str->GetString(2), "POINT (0 1)");
  // ASSERT_EQ(res_str->GetString(3), "MULTIPOLYGON EMPTY"); // POINT EMPTY
  ASSERT_EQ(res_str->GetString(4), "POINT (0 1)");
  ASSERT_EQ(res_str->GetString(5), "POINT (0 1)");
  // ASSERT_EQ(res_str->GetString(6), "MULTIPOLYGON EMPTY"); // POINT EMPTY
  ASSERT_EQ(res_str->GetString(7), "POINT (0 1)");
  ASSERT_EQ(res_str->GetString(8), "POINT (0 1)");
  // ASSERT_EQ(res_str->GetString(9), "MULTIPOLYGON EMPTY"); // POINT EMPTY
  ASSERT_EQ(res_str->GetString(10), "POINT (0 1)");
  // ASSERT_EQ(res_str->GetString(11), "MULTIPOLYGON EMPTY"); // POINT EMPTY
  ASSERT_EQ(res_str->GetString(12), "POINT (0 1)");
  // ASSERT_EQ(res_str->GetString(13), "MULTIPOLYGON EMPTY"); // POINT EMPTY
  // ASSERT_EQ(res_str->GetString(14), "POINT (0 1)"); // error
  // ASSERT_EQ(res_str->GetString(15), "MULTIPOLYGON EMPTY"); // error
  // TODO : need verify against geospark result below.
  ASSERT_EQ(res_str->GetString(16), "POINT (1 8)");
  ASSERT_EQ(res_str->GetString(17), "GEOMETRYCOLLECTION EMPTY");
  ASSERT_EQ(res_str->GetString(18), "POINT (2 3)");
  ASSERT_EQ(res_str->GetString(19), "GEOMETRYCOLLECTION EMPTY");
  ASSERT_EQ(res_str->GetString(20), "POINT (2 3)");
  ASSERT_EQ(res_str->GetString(21), "POINT (1 8)");
  ASSERT_EQ(res_str->GetString(22), "POINT (1 8)");
  ASSERT_EQ(res_str->GetString(23), "POINT (2 3)");
  ASSERT_EQ(res_str->GetString(24), "POINT (1 8)");
  ASSERT_EQ(res_str->GetString(25), "GEOMETRYCOLLECTION EMPTY");
  ASSERT_EQ(res_str->GetString(26), "MULTIPOINT (1 8,2 3)");
  ASSERT_EQ(res_str->GetString(27), "POINT (2 3)");
  ASSERT_EQ(res_str->GetString(28), "MULTILINESTRING ((0 0,1 0),(1 0,1 8))");
  ASSERT_EQ(res_str->GetString(29), "MULTIPOINT (0 0,1 1)");
  ASSERT_EQ(res_str->GetString(30), "MULTIPOINT (0 0,1 2)");
  ASSERT_EQ(res_str->GetString(31), "LINESTRING (0 0,1 0,1 8)");
  ASSERT_EQ(res_str->GetString(32), "MULTILINESTRING ((1 0,1 1),(1 1,1 2))");
  ASSERT_EQ(res_str->GetString(33), "MULTILINESTRING ((0 0,1 0),(1 0,1 8))");
  ASSERT_EQ(res_str->GetString(34), "MULTIPOINT (0 0,1 1,1 3,1 8)");
  ASSERT_EQ(res_str->GetString(35), "POINT (1 2)");
  ASSERT_EQ(res_str->GetString(36), "MULTIPOINT (0 0,1 8)");
  ASSERT_EQ(res_str->GetString(37), "GEOMETRYCOLLECTION EMPTY");
  ASSERT_EQ(res_str->GetString(38), "LINESTRING (0 0,1 0,1 8)");
  ASSERT_EQ(res_str->GetString(39), "LINESTRING (0 1,2 3,1 1)");
  ASSERT_EQ(res_str->GetString(40), "MULTILINESTRING ((0 1,2 3),(2 3,1 1))");
  ASSERT_EQ(res_str->GetString(41),
            "GEOMETRYCOLLECTION (POINT (1 1),LINESTRING (0.076923076923077 "
            "1.07692307692308,1 2))");
  ASSERT_EQ(
      res_str->GetString(42),
      "MULTILINESTRING ((0 1,0.142857142857143 1.14285714285714),(0.142857142857143 "
      "1.14285714285714,0.5 1.5),(0.5 1.5,2 3),(2 3,1 1))");
  ASSERT_EQ(res_str->GetString(43), "MULTILINESTRING ((0 1,2 3),(2 3,1 1))");
  ASSERT_EQ(res_str->GetString(44),
            "LINESTRING (0 1,0.142857142857143 1.14285714285714)");
  ASSERT_EQ(res_str->GetString(45), "POLYGON ((0 1,2 3,1 1,1 0,0 1))");
  ASSERT_EQ(res_str->GetString(46), "POLYGON ((0 1,2 3,1 1,1 0,0 1))");
  ASSERT_EQ(res_str->GetString(47),
            "POLYGON ((0.076923076923077 1.07692307692308,1 2,1 1,1 0,0.058823529411765 "
            "0.941176470588235,0.076923076923077 1.07692307692308))");
  ASSERT_EQ(res_str->GetString(48),
            "POLYGON ((0 1,0.142857142857143 1.14285714285714,0.111111111111111 "
            "0.888888888888889,0 1))");
  ASSERT_EQ(res_str->GetString(49), "POLYGON ((0 1,2 3,1 1,1 0,0 1))");
}

TEST(geometry_test, test_ST_PrecisionReduce) {
  auto l0 = "POINT (120.6 100.999)";
  auto l1 = "POINT (50.555 6.00008)";
  auto l2 = "POLYGON ((100.33333 20.456,120 30,130 40,100.33333 20.456))";
  auto l3 = "LINESTRING (100.345 89.666,89.03 78)";
  auto l4 = "MULTIPOINT (120 90,89 90.009)";
  auto l5 = "MULTIPOINT ((12978 89765),(89.876 90.087))";
  auto l6 =
      "MULTIPOLYGON (((0 0.555,10 0,10 10,0 10,0 0.555)),((11 11.78987,20 11,20 20,20 "
      "11,11 11.78987)))";
  auto l7 = "MULTILINESTRING ((12.666 15.23,89.45 98.67),(12.555 78.777,90.789 67.3))";
  auto l8 =
      "GEOMETRYCOLLECTION (POLYGON ((100.33333 20.456,120 30,130 40,100.33333 "
      "20.456)),POINT (120.6 100.999))";
  auto l9 = "CIRCULARSTRING (0.999 2.8886,-1.3373 1,0 0,0.5 0,1 0,2 1,1 2,0.5 2,0 2)";
  auto l10 =
      "COMPOUNDCURVE (CIRCULARSTRING (0 2,-1 1,0 0),(0 0,0.5 0,1 0),CIRCULARSTRING (1 "
      "0,2.6796 1.9089,1 2),(1 2,0.5 2,0 2))";
  auto l11 =
      "MULTICURVE ((5 5,3 5,3 3,0 3),CIRCULARSTRING (0 0,0.2 1,0.5 1.4),COMPOUNDCURVE "
      "(CIRCULARSTRING (0 0,1 1,1 0),(1 0,0 1)))";
  auto l12 =
      "CURVEPOLYGON (CIRCULARSTRING (0 0,4 0,4 4,0 4,0 0),(1.8888 1.787,3 3,3 1,1.8888 "
      "1.787))";
  auto l13 =
      "CURVEPOLYGON (COMPOUNDCURVE (CIRCULARSTRING (0 0,2 0,2 1,2 3,4 3),(4 3,4 5,1 4,0 "
      "0)),CIRCULARSTRING (1.79999 1.9865,1.4 0.4,1.6 0.4,1.6 0.5,1.79999 1.9865))";

  arrow::StringBuilder string_builder;
  std::shared_ptr<arrow::Array> array;

  string_builder.Append(l0);
  string_builder.Append(l1);
  string_builder.Append(l2);
  string_builder.Append(l3);
  string_builder.Append(l4);
  string_builder.Append(l5);
  string_builder.Append(l6);
  string_builder.Append(l7);
  string_builder.Append(l8);
  string_builder.Append(l9);
  string_builder.Append(l10);
  string_builder.Append(l11);
  string_builder.Append(l12);
  string_builder.Append(l13);

  string_builder.Finish(&array);
  auto geometries = arctern::gis::ST_AsText(
      arctern::gis::ST_PrecisionReduce(arctern::gis::ST_GeomFromText(array)[0], 4))[0];
  auto geometries_arr = std::static_pointer_cast<arrow::StringArray>(geometries);

  ASSERT_EQ(geometries_arr->GetString(0), "POINT (120.6 101.0)");
  ASSERT_EQ(geometries_arr->GetString(1), "POINT (50.56 6.0)");
  ASSERT_EQ(geometries_arr->GetString(2),
            "POLYGON ((100.3 20.46,120 30,130 40,100.3 20.46))");
  ASSERT_EQ(geometries_arr->GetString(3), "LINESTRING (100.3 89.67,89.03 78.0)");
  ASSERT_EQ(geometries_arr->GetString(4), "MULTIPOINT (120 90,89.0 90.01)");
  ASSERT_EQ(geometries_arr->GetString(5), "MULTIPOINT (12980 89770,89.88 90.09)");
  ASSERT_EQ(geometries_arr->GetString(6),
            "MULTIPOLYGON (((0.0 0.555,10 0,10 10,0 10,0.0 0.555)),((11.0 11.79,20 11,20 "
            "20,20 11,11.0 11.79)))");
  ASSERT_EQ(geometries_arr->GetString(7),
            "MULTILINESTRING ((12.67 15.23,89.45 98.67),(12.56 78.78,90.79 67.3))");
  ASSERT_EQ(geometries_arr->GetString(8),
            "GEOMETRYCOLLECTION (POLYGON ((100.3 20.46,120 30,130 40,100.3 20.46)),POINT "
            "(120.6 101.0))");
  ASSERT_EQ(
      geometries_arr->GetString(9),
      "CIRCULARSTRING (0.999 2.889,-1.337 1.0,0 0,0.5 0.0,1 0,2 1,1 2,0.5 2.0,0 2)");
  ASSERT_EQ(geometries_arr->GetString(10),
            "COMPOUNDCURVE (CIRCULARSTRING (0 2,-1 1,0 0),(0 0,0.5 0.0,1 "
            "0),CIRCULARSTRING (1 0,2.68 1.909,1 2),(1 2,0.5 2.0,0 2))");
  ASSERT_EQ(geometries_arr->GetString(11),
            "MULTICURVE ((5 5,3 5,3 3,0 3),CIRCULARSTRING (0 0,0.2 1.0,0.5 "
            "1.4),COMPOUNDCURVE (CIRCULARSTRING (0 0,1 1,1 0),(1 0,0 1)))");
  ASSERT_EQ(geometries_arr->GetString(12),
            "CURVEPOLYGON (CIRCULARSTRING (0 0,4 0,4 4,0 4,0 0),(1.889 1.787,3 3,3 "
            "1,1.889 1.787))");
  ASSERT_EQ(geometries_arr->GetString(13),
            "CURVEPOLYGON (COMPOUNDCURVE (CIRCULARSTRING (0 0,2 0,2 1,2 3,4 3),(4 3,4 "
            "5,1 4,0 0)),CIRCULARSTRING (1.8 1.987,1.4 0.4,1.6 0.4,1.6 0.5,1.8 1.987))");
}

TEST(geometry_test, test_ST_Equals3) {
  auto l0 = "POLYGON EMPTY";
  auto r0 = "POLYGON EMPTY";

  auto l1 = "LINESTRING EMPTY";
  auto r1 = "POLYGON EMPTY";

  auto l2 = "CIRCULARSTRING EMPTY";
  auto r2 = "POLYGON EMPTY";

  auto l3 = "MULTIPOLYGON EMPTY";
  auto r3 = "POLYGON EMPTY";

  auto l4 = "MULTILINESTRING EMPTY";
  auto r4 = "POLYGON EMPTY";

  auto l5 = "MULTIPOINT EMPTY";
  auto r5 = "POLYGON EMPTY";

  arrow::StringBuilder builder_l, builder_r;

  builder_l.Append(std::string(l0));
  builder_r.Append(std::string(r0));

  builder_l.Append(std::string(l1));
  builder_r.Append(std::string(r1));

  builder_l.Append(std::string(l2));
  builder_r.Append(std::string(r2));

  builder_l.Append(std::string(l3));
  builder_r.Append(std::string(r3));

  builder_l.Append(std::string(l4));
  builder_r.Append(std::string(r4));

  builder_l.Append(std::string(l5));
  builder_r.Append(std::string(r5));

  std::shared_ptr<arrow::Array> input_l, input_r;

  builder_l.Finish(&input_l);
  builder_r.Finish(&input_r);

  auto res = arctern::gis::ST_Equals(arctern::gis::ST_GeomFromText(input_l),
                                     arctern::gis::ST_GeomFromText(input_r))[0];
  auto res_bool = std::static_pointer_cast<arrow::BooleanArray>(res);

  ASSERT_EQ(res_bool->Value(0), true);
  ASSERT_EQ(res_bool->Value(1), true);
  ASSERT_EQ(res_bool->Value(2), true);
  ASSERT_EQ(res_bool->Value(3), true);
  ASSERT_EQ(res_bool->Value(4), true);
  ASSERT_EQ(res_bool->Value(5), true);
}

TEST(geometry_test, test_ST_Equals2) {
  auto l0 = "LINESTRING (0 0, 10 10)";
  auto l1 = "LINESTRING (10 10, 0 0)";
  auto l2 = "LINESTRING(0 0, 1 1)";

  auto r0 = "LINESTRING (0 0, 5 5, 10 10)";
  auto r1 = "LINESTRING (0 0, 5 5, 10 10)";
  auto r2 = "LINESTRING(1 1, 0 0)";

  arrow::StringBuilder builder1, builder2;

  builder1.Append(std::string(l0));
  builder1.Append(std::string(l1));
  builder1.Append(std::string(l2));

  builder2.Append(std::string(r0));
  builder2.Append(std::string(r1));
  builder2.Append(std::string(r2));

  std::shared_ptr<arrow::Array> input1, input2;

  builder1.Finish(&input1);
  builder2.Finish(&input2);

  auto res = arctern::gis::ST_Equals(arctern::gis::ST_GeomFromText(input1),
                                     arctern::gis::ST_GeomFromText(input2))[0];
  auto res_bool = std::static_pointer_cast<arrow::BooleanArray>(res);

  ASSERT_EQ(res_bool->Value(0), true);
  ASSERT_EQ(res_bool->Value(1), true);
  ASSERT_EQ(res_bool->Value(2), true);
}

TEST(geometry_test, test_ST_Equals) {
  auto l1 = "POINT (0 1)";
  auto l2 = "POINT (0 1)";
  auto l3 = "POINT (0 1)";
  auto l4 = "POINT (0 1)";
  auto l5 = "POINT (0 1)";
  auto l6 = "POINT (0 1)";
  auto l7 = "POINT (0 1)";
  auto l8 = "POINT (0 1)";
  auto l9 = "POINT (0 1)";
  auto l10 = "POINT (0 1)";
  auto l11 = "POINT (0 1)";
  auto l12 = "POINT (0 1)";

  auto l13 = "LINESTRING (0 0, 0 1, 1 1)";
  auto l14 = "LINESTRING (0 0, 0 1, 1 1)";
  auto l15 = "LINESTRING (0 0, 0 1, 1 1)";
  auto l16 = "LINESTRING (0 0, 0 1, 1 1)";
  auto l17 = "LINESTRING (0 0, 0 1, 1 1)";
  auto l18 = "LINESTRING (0 0, 0 1, 1 1)";
  auto l19 = "LINESTRING (0 0, 0 1, 1 1)";
  auto l20 = "LINESTRING (0 0, 0 1, 1 1)";
  auto l21 = "LINESTRING (0 0, 0 1, 1 1)";
  auto l22 = "LINESTRING (0 0, 0 1, 1 1)";

  auto l23 = "POLYGON ((0 0, 1 0, 1 1, 0 1, 0 0))";
  auto l24 = "POLYGON ((0 0, 1 0, 1 1, 0 1, 0 0))";
  auto l25 = "POLYGON ((0 0, 1 0, 1 1, 0 1, 0 0))";
  auto l26 = "POLYGON ((0 0, 1 0, 1 1, 0 1, 0 0))";
  auto l27 = "POLYGON ((0 0, 1 0, 1 1, 0 1, 0 0))";
  auto l28 = "POLYGON ((0 0, 1 0, 1 1, 0 1, 0 0))";
  auto l29 = "POLYGON ((0 0, 1 0, 1 1, 0 1, 0 0))";
  auto l30 = "POLYGON ((0 0, 1 0, 1 1, 0 1, 0 0))";

  auto l31 = "MULTIPOINT (0 1, 0 1)";
  auto l32 = "MULTIPOINT (0 1, 0 1)";
  auto l33 = "MULTIPOINT (0 1, 0 1)";
  auto l34 = "MULTIPOINT (0 1, 0 1)";
  auto l35 = "MULTIPOINT (0 1, 0 1)";
  auto l36 = "MULTIPOINT (0 1, 0 1)";

  auto l37 = "MULTILINESTRING ( (0 1, 0 1), (0 0, 0 1, 1 1) )";
  auto l38 = "MULTILINESTRING ( (0 1, 0 1), (0 0, 0 1, 1 1) )";
  auto l39 = "MULTILINESTRING ( (0 1, 0 1), (0 0, 0 1, 1 1) )";
  auto l40 = "MULTILINESTRING ( (0 1, 0 1), (0 0, 0 1, 1 1) )";

  auto l41 = "MULTIPOLYGON ( ((0 0, 0 1, 1 1, 0 0)), ((0 0, 0 1, 1 1,0 0)) )";
  auto l42 = "MULTIPOLYGON ( ((0 0, 0 1, 1 1, 0 0)), ((0 0, 0 1, 1 1,0 0)) )";

  arrow::StringBuilder builder1;
  std::shared_ptr<arrow::Array> input1;
  builder1.Append(std::string(l1));
  builder1.Append(std::string(l2));
  builder1.Append(std::string(l3));
  builder1.Append(std::string(l4));
  builder1.Append(std::string(l5));
  builder1.Append(std::string(l6));
  builder1.Append(std::string(l7));
  builder1.Append(std::string(l8));
  builder1.Append(std::string(l9));
  builder1.Append(std::string(l10));
  builder1.Append(std::string(l11));
  builder1.Append(std::string(l12));
  builder1.Append(std::string(l13));
  builder1.Append(std::string(l14));
  builder1.Append(std::string(l15));
  builder1.Append(std::string(l16));
  builder1.Append(std::string(l17));
  builder1.Append(std::string(l18));
  builder1.Append(std::string(l19));
  builder1.Append(std::string(l20));
  builder1.Append(std::string(l21));
  builder1.Append(std::string(l22));
  builder1.Append(std::string(l23));
  builder1.Append(std::string(l24));
  builder1.Append(std::string(l25));
  builder1.Append(std::string(l26));
  builder1.Append(std::string(l27));
  builder1.Append(std::string(l28));
  builder1.Append(std::string(l29));
  builder1.Append(std::string(l30));
  builder1.Append(std::string(l31));
  builder1.Append(std::string(l32));
  builder1.Append(std::string(l33));
  builder1.Append(std::string(l34));
  builder1.Append(std::string(l35));
  builder1.Append(std::string(l36));
  builder1.Append(std::string(l37));
  builder1.Append(std::string(l38));
  builder1.Append(std::string(l39));
  builder1.Append(std::string(l40));
  builder1.Append(std::string(l41));
  builder1.Append(std::string(l42));
  builder1.Finish(&input1);

  auto r1 = "POINT (0 1)";
  auto r2 = "POINT (3 1)";
  auto r3 = "MULTIPOINT (0 1, 1 0, 1 2, 1 2)";
  auto r4 = "MULTIPOINT (0 1, 0 1)";
  auto r5 = "LINESTRING (0 0, 0 1, 1 1)";
  auto r6 = "LINESTRING (0 1, 0 1)";
  auto r7 = "POLYGON ((0 0, 1 0, 1 1, 0 1, 0 0))";
  auto r8 = "POLYGON ((0 1, 0 1, 0 1, 0 1))";
  auto r9 = "MULTILINESTRING ( (0 1, 0 1), (0 0, 0 1, 0 1) )";
  auto r10 = "MULTILINESTRING ( (0 1, 0 1), (0 1, 0 1, 0 1) )";
  auto r11 = "MULTIPOLYGON ( ((0 0, 1 1, 0 2,0 0)) )";
  auto r12 = "MULTIPOLYGON ( ((0 1, 0 1, 0 1,0 1)), ((0 1, 0 1, 0 1,0 1)) )";

  auto r13 = "MULTIPOINT (0 1, 1 0, 1 2, 1 2)";
  auto r14 = "MULTIPOINT (0 1, 0 1)";
  auto r15 = "LINESTRING (0 0, 0 1, 1 1)";
  auto r16 = "LINESTRING (0 1, 0 1)";
  auto r17 = "POLYGON ((0 0, 1 0, 1 1, 0 1, 0 0))";
  auto r18 = "POLYGON ((0 0, 0 1, 1 1, 1 0, 0 0))";
  auto r19 = "MULTILINESTRING ( (0 1, 0 1), (0 0, 0 1, 1 1) )";
  auto r20 = "MULTILINESTRING ( (0 0, 0 1, 1 1), (0 0, 0 1, 1 1) )";
  auto r21 = "MULTIPOLYGON ( ((0 0, 1 1, 0 2,0 0)) )";
  auto r22 = "MULTIPOLYGON ( ((0 0, 0 1, 1 1,0 0)), ((0 0, 0 1, 1 1,0 0)) )";

  auto r23 = "MULTIPOINT (0 1, 1 0, 1 2, 1 2)";
  auto r24 = "MULTIPOINT (0 1, 0 1)";
  auto r25 = "POLYGON ((0 0, 1 0, 1 1, 0 1, 0 0))";
  auto r26 = "POLYGON ((0 0, 0 1, 1 1, 1 0, 0 0))";
  auto r27 = "MULTILINESTRING ( (0 1, 0 1), (0 0, 0 1, 1 1) )";
  auto r28 = "MULTILINESTRING ( (0 0, 0 1, 1 1), (0 0, 0 1, 1 1) )";
  auto r29 = "MULTIPOLYGON ( ((0 0, 1 1, 0 2,0 0)) )";
  auto r30 = "MULTIPOLYGON ( ((0 0, 0 1, 1 1,0 0)), ((0 0, 0 1, 1 1,0 0)) )";

  auto r31 = "MULTIPOINT (0 1, 1 0, 1 2)";
  auto r32 = "MULTIPOINT (0 1, 0 1)";
  auto r33 = "MULTILINESTRING ( (0 1, 0 1), (0 0, 0 1, 1 1) )";
  auto r34 = "MULTILINESTRING ( (0 0, 0 1, 1 1), (0 0, 0 1, 1 1) )";
  auto r35 = "MULTIPOLYGON ( ((0 0, 1 1, 0 2, 0 0)) )";
  auto r36 = "MULTIPOLYGON ( ((0 0, 0 1, 1 1, 0 0)), ((0 0, 0 1, 1 1,0 0)) )";

  auto r37 = "MULTILINESTRING ( (0 1, 0 1), (0 0, 0 1, 1 1) )";
  auto r38 = "MULTILINESTRING ( (0 0, 0 1, 1 1), (0 0, 0 1, 1 1) )";
  auto r39 = "MULTIPOLYGON ( ((0 0, 1 1, 0 2, 0 0)) )";
  auto r40 = "MULTIPOLYGON ( ((0 0, 0 1, 1 1, 0 0)), ((0 0, 0 1, 1 1,0 0)) )";

  auto r41 = "MULTIPOLYGON ( ((0 0, 1 1, 0 2, 0 0)) )";
  auto r42 = "MULTIPOLYGON ( ((0 0, 0 1, 1 1, 0 0)), ((0 0, 0 1, 1 1,0 0)) )";

  arrow::StringBuilder builder2;
  std::shared_ptr<arrow::Array> input2;
  builder2.Append(std::string(r1));
  builder2.Append(std::string(r2));
  builder2.Append(std::string(r3));
  builder2.Append(std::string(r4));
  builder2.Append(std::string(r5));
  builder2.Append(std::string(r6));
  builder2.Append(std::string(r7));
  builder2.Append(std::string(r8));
  builder2.Append(std::string(r9));
  builder2.Append(std::string(r10));
  builder2.Append(std::string(r11));
  builder2.Append(std::string(r12));
  builder2.Append(std::string(r13));
  builder2.Append(std::string(r14));
  builder2.Append(std::string(r15));
  builder2.Append(std::string(r16));
  builder2.Append(std::string(r17));
  builder2.Append(std::string(r18));
  builder2.Append(std::string(r19));
  builder2.Append(std::string(r20));
  builder2.Append(std::string(r21));
  builder2.Append(std::string(r22));
  builder2.Append(std::string(r23));
  builder2.Append(std::string(r24));
  builder2.Append(std::string(r25));
  builder2.Append(std::string(r26));
  builder2.Append(std::string(r27));
  builder2.Append(std::string(r28));
  builder2.Append(std::string(r29));
  builder2.Append(std::string(r30));
  builder2.Append(std::string(r31));
  builder2.Append(std::string(r32));
  builder2.Append(std::string(r33));
  builder2.Append(std::string(r34));
  builder2.Append(std::string(r35));
  builder2.Append(std::string(r36));
  builder2.Append(std::string(r37));
  builder2.Append(std::string(r38));
  builder2.Append(std::string(r39));
  builder2.Append(std::string(r40));
  builder2.Append(std::string(r41));
  builder2.Append(std::string(r42));
  builder2.Finish(&input2);

  auto res = arctern::gis::ST_Equals(arctern::gis::ST_GeomFromText(input1),
                                     arctern::gis::ST_GeomFromText(input2))[0];
  auto res_bool = std::static_pointer_cast<arrow::BooleanArray>(res);

  ASSERT_EQ(res_bool->Value(0), true);
  ASSERT_EQ(res_bool->Value(1), false);
  ASSERT_EQ(res_bool->Value(2), false);
  ASSERT_EQ(res_bool->Value(3), true);
  ASSERT_EQ(res_bool->Value(4), false);
  ASSERT_EQ(res_bool->Value(5), true);
  ASSERT_EQ(res_bool->Value(6), false);
  ASSERT_EQ(res_bool->Value(7), false);
  ASSERT_EQ(res_bool->Value(8), false);
  ASSERT_EQ(res_bool->Value(9), true);
  ASSERT_EQ(res_bool->Value(10), false);
  ASSERT_EQ(res_bool->Value(11), false);
  ASSERT_EQ(res_bool->Value(12), false);
  ASSERT_EQ(res_bool->Value(13), false);
  ASSERT_EQ(res_bool->Value(14), true);
  ASSERT_EQ(res_bool->Value(15), false);
  ASSERT_EQ(res_bool->Value(16), false);
  ASSERT_EQ(res_bool->Value(17), false);
  ASSERT_EQ(res_bool->Value(18), true);
  ASSERT_EQ(res_bool->Value(19), true);
  ASSERT_EQ(res_bool->Value(20), false);
  ASSERT_EQ(res_bool->Value(21), false);
  ASSERT_EQ(res_bool->Value(22), false);
  ASSERT_EQ(res_bool->Value(23), false);
  ASSERT_EQ(res_bool->Value(24), true);
  ASSERT_EQ(res_bool->Value(25), true);
  ASSERT_EQ(res_bool->Value(26), false);
  ASSERT_EQ(res_bool->Value(27), false);
  ASSERT_EQ(res_bool->Value(28), false);
  ASSERT_EQ(res_bool->Value(29), false);
  ASSERT_EQ(res_bool->Value(30), false);
  ASSERT_EQ(res_bool->Value(31), true);
  ASSERT_EQ(res_bool->Value(32), false);
  ASSERT_EQ(res_bool->Value(33), false);
  ASSERT_EQ(res_bool->Value(34), false);
  ASSERT_EQ(res_bool->Value(35), false);
  ASSERT_EQ(res_bool->Value(36), true);
  ASSERT_EQ(res_bool->Value(37), true);
  ASSERT_EQ(res_bool->Value(38), false);
  ASSERT_EQ(res_bool->Value(39), false);
  ASSERT_EQ(res_bool->Value(40), false);
  ASSERT_EQ(res_bool->Value(41), true);
}

TEST(geometry_test, test_ST_Touches) {
  auto l1 = "POINT (0 1)";
  auto l2 = "POINT (0 1)";
  auto l3 = "POINT (0 1)";
  auto l4 = "POINT (0 1)";
  auto l5 = "POINT (0 1)";
  auto l6 = "POINT (0 1)";
  auto l7 = "POINT (0 1)";
  auto l8 = "POINT (0 1)";
  auto l9 = "POINT (0 1)";
  auto l10 = "POINT (0 1)";
  auto l11 = "POINT (0 1)";
  auto l12 = "POINT (0 1)";
  auto l13 = "POINT (0 1)";
  auto l14 = "POINT (0 1)";
  auto l15 = "POINT (0 1)";
  auto l16 = "POINT (0 1)";

  auto l17 = "MULTIPOINT (1 8, 2 3)";
  auto l18 = "MULTIPOINT (1 8, 2 3)";
  auto l19 = "MULTIPOINT (1 8, 2 3)";
  auto l20 = "MULTIPOINT (1 8, 2 3)";
  auto l21 = "MULTIPOINT (1 8, 2 3)";
  auto l22 = "MULTIPOINT (1 8, 2 3)";
  auto l23 = "MULTIPOINT (1 8, 2 3)";
  auto l24 = "MULTIPOINT (1 8, 2 3)";
  auto l25 = "MULTIPOINT (1 8, 2 3)";
  auto l26 = "MULTIPOINT (1 8, 2 3)";
  auto l27 = "MULTIPOINT (1 8, 2 3)";
  auto l28 = "MULTIPOINT (1 8, 2 3)";
  auto l29 = "MULTIPOINT (1 8, 2 3)";
  auto l30 = "MULTIPOINT (1 8, 2 3)";

  auto l31 = "LINESTRING (0 0, 1 0, 1 8)";
  auto l32 = "LINESTRING (0 0, 1 0, 1 8)";
  auto l33 = "LINESTRING (0 0, 1 0, 1 8)";
  auto l34 = "LINESTRING (0 0, 1 0, 1 8)";
  auto l35 = "LINESTRING (0 0, 1 0, 1 8)";
  auto l36 = "LINESTRING (0 0, 1 0, 1 8)";
  auto l37 = "LINESTRING (0 0, 1 0, 1 8)";
  auto l38 = "LINESTRING (0 0, 1 0, 1 8)";
  auto l39 = "LINESTRING (0 0, 1 0, 1 8)";
  auto l40 = "LINESTRING (0 0, 1 0, 1 8)";
  auto l41 = "LINESTRING (0 0, 1 0, 1 8)";
  auto l42 = "LINESTRING (0 0, 1 0, 1 8)";

  auto l43 = "MULTILINESTRING ( (0 1, 0 1), (0 1, 2 3, 1 1) )";
  auto l44 = "MULTILINESTRING ( (0 1, 0 1), (0 1, 2 3, 1 1) )";
  auto l45 = "MULTILINESTRING ( (0 1, 0 1), (0 1, 2 3, 1 1) )";
  auto l46 = "MULTILINESTRING ( (0 1, 0 1), (0 1, 2 3, 1 1) )";
  auto l47 = "MULTILINESTRING ( (0 1, 0 1), (0 1, 2 3, 1 1) )";
  auto l48 = "MULTILINESTRING ( (0 1, 0 1), (0 1, 2 3, 1 1) )";
  auto l49 = "MULTILINESTRING ( (0 1, 0 1), (0 1, 2 3, 1 1) )";
  auto l50 = "MULTILINESTRING ( (0 1, 0 1), (0 1, 2 3, 1 1) )";
  auto l51 = "MULTILINESTRING ( (0 1, 0 1), (0 1, 2 3, 1 1) )";

  auto l52 = "POLYGON ((0 1, 2 3, 1 1, 1 0, 0 1))";
  auto l53 = "POLYGON ((0 1, 2 3, 1 1, 1 0, 0 1))";
  auto l54 = "POLYGON ((0 1, 2 3, 1 1, 1 0, 0 1))";
  auto l55 = "POLYGON ((0 1, 2 3, 1 1, 1 0, 0 1))";
  auto l56 = "POLYGON ((0 1, 2 3, 1 1, 1 0, 0 1))";
  auto l57 = "POLYGON ((0 1, 2 3, 1 1, 1 0, 0 1))";
  auto l58 = "POLYGON ((0 1, 2 3, 1 1, 1 0, 0 1))";

  auto l59 =
      "MULTIPOLYGON ( ((0 0, 0 4, 1 8, 4 0, 0 0)), ((0 0, -4 0, -4 -1, 0 -1, 0 0)) )";
  auto l60 =
      "MULTIPOLYGON ( ((0 0, 0 4, 1 8, 4 0, 0 0)), ((0 0, -4 0, -4 -1, 0 -1, 0 0)) )";
  auto l61 =
      "MULTIPOLYGON ( ((0 0, 0 4, 1 8, 4 0, 0 0)), ((0 0, -4 0, -4 -1, 0 -1, 0 0)) )";
  auto l62 =
      "MULTIPOLYGON ( ((0 0, 0 4, 1 8, 4 0, 0 0)), ((0 0, -4 0, -4 -1, 0 -1, 0 0)) )";

  arrow::StringBuilder builder1;
  std::shared_ptr<arrow::Array> input1;
  builder1.Append(std::string(l1));
  builder1.Append(std::string(l2));
  builder1.Append(std::string(l3));
  builder1.Append(std::string(l4));
  builder1.Append(std::string(l5));
  builder1.Append(std::string(l6));
  builder1.Append(std::string(l7));
  builder1.Append(std::string(l8));
  builder1.Append(std::string(l9));
  builder1.Append(std::string(l10));
  builder1.Append(std::string(l11));
  builder1.Append(std::string(l12));
  builder1.Append(std::string(l13));
  builder1.Append(std::string(l14));
  builder1.Append(std::string(l15));
  builder1.Append(std::string(l16));
  builder1.Append(std::string(l17));
  builder1.Append(std::string(l18));
  builder1.Append(std::string(l19));
  builder1.Append(std::string(l20));
  builder1.Append(std::string(l21));
  builder1.Append(std::string(l22));
  builder1.Append(std::string(l23));
  builder1.Append(std::string(l24));
  builder1.Append(std::string(l25));
  builder1.Append(std::string(l26));
  builder1.Append(std::string(l27));
  builder1.Append(std::string(l28));
  builder1.Append(std::string(l29));
  builder1.Append(std::string(l30));
  builder1.Append(std::string(l31));
  builder1.Append(std::string(l32));
  builder1.Append(std::string(l33));
  builder1.Append(std::string(l34));
  builder1.Append(std::string(l35));
  builder1.Append(std::string(l36));
  builder1.Append(std::string(l37));
  builder1.Append(std::string(l38));
  builder1.Append(std::string(l39));
  builder1.Append(std::string(l40));
  builder1.Append(std::string(l41));
  builder1.Append(std::string(l42));
  builder1.Append(std::string(l43));
  builder1.Append(std::string(l44));
  builder1.Append(std::string(l45));
  builder1.Append(std::string(l46));
  builder1.Append(std::string(l47));
  builder1.Append(std::string(l48));
  builder1.Append(std::string(l49));
  builder1.Append(std::string(l50));
  builder1.Append(std::string(l51));
  builder1.Append(std::string(l52));
  builder1.Append(std::string(l53));
  builder1.Append(std::string(l54));
  builder1.Append(std::string(l55));
  builder1.Append(std::string(l56));
  builder1.Append(std::string(l57));
  builder1.Append(std::string(l58));
  builder1.Append(std::string(l59));
  builder1.Append(std::string(l60));
  builder1.Append(std::string(l61));
  builder1.Append(std::string(l62));
  builder1.Finish(&input1);

  auto r1 = "POINT (0 1)";
  auto r2 = "POINT (3 1)";
  auto r3 = "MULTIPOINT (0 1, 1 0, 1 2, 1 2)";
  auto r4 = "MULTIPOINT (0 1, 0 1)";
  auto r5 = "LINESTRING (0 0, 0 1, 1 1)";
  auto r6 = "LINESTRING (0 1, 0 1, 0 1)";
  auto r7 = "LINESTRING (0 0, 0 1, 0 1, 0 1, 0 0)";
  auto r8 = "POLYGON ((0 0, 0 1, 0 1, 0 1, 0 0))";
  auto r9 = "POLYGON ((0 1, 0 1, 0 1, 0 1, 0 1))";
  auto r10 = "POLYGON ((0 0, 1 0, 1 1, 0 0.5, 0 0))";
  auto r11 = "MULTILINESTRING ( (0 0, 1 2), (0 0, 0 2, 1 1),(-1 2,3 4,9 -3,-4 100) )";
  auto r12 = "MULTILINESTRING ( (0 1, 0 1), (0 1, 0 1, 0 1) )";
  auto r13 = "MULTIPOLYGON ( ((0 0, 1 1, 0 2,0 0)) )";
  auto r14 = "MULTIPOLYGON ( ((0 1, 0 1, 0 1,0 1)) )";
  auto r15 =
      "MULTIPOLYGON ( ((0 0, 0 4, 4 4, 4 0, 0 0)), ((0 0, -4 0, -4 -1, 0 -1, 0 0)) )";
  auto r16 = "MULTIPOLYGON ( ((0 0, 0 1, 1 1,0 0)) )";

  auto r17 = "MULTIPOINT (0 1, 1 0, 1 8, 1 2)";
  auto r18 = "MULTIPOINT (0 1, 0 2)";
  auto r19 = "LINESTRING (0 0, 0 1, 1 8)";
  auto r20 = "LINESTRING (0 1, 0 1, 0 1)";
  auto r21 = "LINESTRING (0 0, 0 1, 2 3, 0 1, 0 0)";
  auto r22 = "POLYGON ((0 0, 0 1, 0 1, 0 1, 0 0))";
  auto r23 = "POLYGON ((0 1, 2 3, 1 1, 1 0, 0 1))";
  auto r24 = "POLYGON ((0 0, 1 0, 1 8, 0 0.5, 0 0))";
  auto r25 = "MULTILINESTRING ( (0 0, 1 8), (0 0, 0 2, 1 1),(-1 2,3 4,9 -3,-4 100) )";
  auto r26 = "MULTILINESTRING ( (0 1, 0 1), (0 1, 2 3, 0 1) )";
  auto r27 = "MULTIPOLYGON ( ((0 0, 1 8, 0 2,0 0)) )";
  auto r28 = "MULTIPOLYGON ( ((0 1, 0 1, 0 1,0 1)) )";
  auto r29 =
      "MULTIPOLYGON ( ((0 0, 0 4, 1 8, 4 0, 0 0)), ((0 0, -4 0, -4 -1, 0 -1, 0 0)) )";
  auto r30 = "MULTIPOLYGON ( ((0 1, 2 3, 0 1,0 1)), ((0 1, 0 1, 0 1, 0 1)) )";

  auto r31 = "LINESTRING (0 0, 1 0, 1 8)";
  auto r32 = "LINESTRING (0 0, 1 1, 0 1)";
  auto r33 = "LINESTRING (0 0, 0 1, 2 3, 0 1, 0 0)";
  auto r34 = "POLYGON ((0 0, 0 1, 0 1, 0 1, 0 0))";
  auto r35 = "POLYGON ((0 1, 2 3, 1 1, 1 0, 0 1))";
  auto r36 = "POLYGON ((0 0, 1 0, 1 8, 0 0.5, 0 0))";
  auto r37 = "MULTILINESTRING ( (0 0, 1 8), (0 0, 0 2, 1 1),(-1 2,3 4,9 -3,-4 100) )";
  auto r38 = "MULTILINESTRING ( (0 1, 0 1), (0 1, 2 3, 0 1) )";
  auto r39 = "MULTIPOLYGON ( ((0 0, 1 8, 0 2,0 0)) )";
  auto r40 = "MULTIPOLYGON ( ((0 1, 0 1, 0 1,0 1)) )";
  auto r41 =
      "MULTIPOLYGON ( ((0 0, 0 4, 1 8, 4 0, 0 0)), ((0 0, -4 0, -4 -1, 0 -1, 0 0)) )";
  auto r42 = "MULTIPOLYGON ( ((0 1, 1 8, 0 1,0 1)), ((0 1, 0 1, 0 1, 0 1)) )";

  auto r43 = "POLYGON ((0 0, 0 1, 0 1, 0 1, 0 0))";
  auto r44 = "POLYGON ((0 1, 2 3, 1 1, 1 0, 0 1))";
  auto r45 = "POLYGON ((0 0, 1 0, 1 8, 0 0.5, 0 0))";
  auto r46 = "MULTILINESTRING ( (0 0, 1 8), (0 0, 0 2, 1 1),(0 1, 2 3, 1 1) )";
  auto r47 = "MULTILINESTRING ( (0 1, 0 1), (0 1, 2 3, 1 1) )";
  auto r48 = "MULTIPOLYGON ( ((0 0, 1 8, 0 2,0 0)) )";
  auto r49 = "MULTIPOLYGON ( ((0 1, 2 3, 3 0, 0 0, 0 1)) )";
  auto r50 =
      "MULTIPOLYGON ( ((0 0, 0 4, 1 8, 4 0, 0 0)), ((0 0, -4 0, -4 -1, 0 -1, 0 0)) )";
  auto r51 = "MULTIPOLYGON ( ((0 1, 1 8, 0 1,0 1)), ((0 1, 0 1, 0 1, 0 1)) )";

  auto r52 = "POLYGON ((0 0, 0 1, 0 1, 0 1, 0 0))";
  auto r53 = "POLYGON ((0 1, 2 3, 1 1, 1 0, 0 1))";
  auto r54 = "POLYGON ((0 0, 1 0, 1 8, 0 0.5, 0 0))";
  auto r55 = "MULTIPOLYGON ( ((0 0, 1 8, 0 2,0 0)) )";
  auto r56 = "MULTIPOLYGON ( ((0 1, 2 3, 3 0, 0 0, 0 1)) )";
  auto r57 =
      "MULTIPOLYGON ( ((0 0, 0 4, 1 8, 4 0, 0 0)), ((0 0, -4 0, -4 -1, 0 -1, 0 0)) )";
  auto r58 = "MULTIPOLYGON ( ((0 1, 1 8, 0 1,0 1)), ((0 1, 0 1, 0 1, 0 1)) )";

  auto r59 = "MULTIPOLYGON ( ((0 0, 1 8, 0 2,0 0)) )";
  auto r60 = "MULTIPOLYGON ( ((0 1, 2 3, 3 0, 0 0, 0 1)) )";
  auto r61 =
      "MULTIPOLYGON ( ((0 0, 0 4, 1 8, 4 0, 0 0)), ((0 0, -4 0, -4 -1, 0 -1, 0 0)) )";
  auto r62 = "MULTIPOLYGON ( ((0 1, 1 8, 0 1,0 1)), ((0 1, 0 1, 0 1, 0 1)) )";

  arrow::StringBuilder builder2;
  std::shared_ptr<arrow::Array> input2;
  builder2.Append(std::string(r1));
  builder2.Append(std::string(r2));
  builder2.Append(std::string(r3));
  builder2.Append(std::string(r4));
  builder2.Append(std::string(r5));
  builder2.Append(std::string(r6));
  builder2.Append(std::string(r7));
  builder2.Append(std::string(r8));
  builder2.Append(std::string(r9));
  builder2.Append(std::string(r10));
  builder2.Append(std::string(r11));
  builder2.Append(std::string(r12));
  builder2.Append(std::string(r13));
  builder2.Append(std::string(r14));
  builder2.Append(std::string(r15));
  builder2.Append(std::string(r16));
  builder2.Append(std::string(r17));
  builder2.Append(std::string(r18));
  builder2.Append(std::string(r19));
  builder2.Append(std::string(r20));
  builder2.Append(std::string(r21));
  builder2.Append(std::string(r22));
  builder2.Append(std::string(r23));
  builder2.Append(std::string(r24));
  builder2.Append(std::string(r25));
  builder2.Append(std::string(r26));
  builder2.Append(std::string(r27));
  builder2.Append(std::string(r28));
  builder2.Append(std::string(r29));
  builder2.Append(std::string(r30));
  builder2.Append(std::string(r31));
  builder2.Append(std::string(r32));
  builder2.Append(std::string(r33));
  builder2.Append(std::string(r34));
  builder2.Append(std::string(r35));
  builder2.Append(std::string(r36));
  builder2.Append(std::string(r37));
  builder2.Append(std::string(r38));
  builder2.Append(std::string(r39));
  builder2.Append(std::string(r40));
  builder2.Append(std::string(r41));
  builder2.Append(std::string(r42));
  builder2.Append(std::string(r43));
  builder2.Append(std::string(r44));
  builder2.Append(std::string(r45));
  builder2.Append(std::string(r46));
  builder2.Append(std::string(r47));
  builder2.Append(std::string(r48));
  builder2.Append(std::string(r49));
  builder2.Append(std::string(r50));
  builder2.Append(std::string(r51));
  builder2.Append(std::string(r52));
  builder2.Append(std::string(r53));
  builder2.Append(std::string(r54));
  builder2.Append(std::string(r55));
  builder2.Append(std::string(r56));
  builder2.Append(std::string(r57));
  builder2.Append(std::string(r58));
  builder2.Append(std::string(r59));
  builder2.Append(std::string(r60));
  builder2.Append(std::string(r61));
  builder2.Append(std::string(r62));
  builder2.Finish(&input2);

  auto res = arctern::gis::ST_Touches(arctern::gis::ST_GeomFromText(input1),
                                      arctern::gis::ST_GeomFromText(input2))[0];
  auto res_bool = std::static_pointer_cast<arrow::BooleanArray>(res);

  ASSERT_EQ(res_bool->Value(0), false);
  ASSERT_EQ(res_bool->Value(1), false);
  ASSERT_EQ(res_bool->Value(2), false);
  ASSERT_EQ(res_bool->Value(3), false);
  ASSERT_EQ(res_bool->Value(4), false);
  ASSERT_EQ(res_bool->Value(5), false);
  ASSERT_EQ(res_bool->Value(6), false);
  ASSERT_EQ(res_bool->Value(7), true);
  ASSERT_EQ(res_bool->Value(8), true);
  ASSERT_EQ(res_bool->Value(9), false);
  ASSERT_EQ(res_bool->Value(10), false);
  ASSERT_EQ(res_bool->Value(11), false);
  ASSERT_EQ(res_bool->Value(12), true);
  ASSERT_EQ(res_bool->Value(13), true);
  ASSERT_EQ(res_bool->Value(14), true);
  ASSERT_EQ(res_bool->Value(15), true);
  ASSERT_EQ(res_bool->Value(16), false);
  ASSERT_EQ(res_bool->Value(17), false);
  ASSERT_EQ(res_bool->Value(18), true);
  ASSERT_EQ(res_bool->Value(19), false);
  ASSERT_EQ(res_bool->Value(20), false);
  ASSERT_EQ(res_bool->Value(21), false);
  ASSERT_EQ(res_bool->Value(22), true);
  ASSERT_EQ(res_bool->Value(23), true);
  ASSERT_EQ(res_bool->Value(24), true);
  ASSERT_EQ(res_bool->Value(25), false);
  ASSERT_EQ(res_bool->Value(26), true);
  ASSERT_EQ(res_bool->Value(27), false);
  ASSERT_EQ(res_bool->Value(28), false);
  ASSERT_EQ(res_bool->Value(29), true);
  ASSERT_EQ(res_bool->Value(30), false);
  ASSERT_EQ(res_bool->Value(31), false);
  ASSERT_EQ(res_bool->Value(32), false);
  ASSERT_EQ(res_bool->Value(33), true);
  ASSERT_EQ(res_bool->Value(34), false);
  ASSERT_EQ(res_bool->Value(35), true);
  ASSERT_EQ(res_bool->Value(36), false);
  ASSERT_EQ(res_bool->Value(37), false);
  ASSERT_EQ(res_bool->Value(38), true);
  ASSERT_EQ(res_bool->Value(39), false);
  ASSERT_EQ(res_bool->Value(40), false);
  ASSERT_EQ(res_bool->Value(41), true);
  ASSERT_EQ(res_bool->Value(42), true);
  ASSERT_EQ(res_bool->Value(43), true);
  ASSERT_EQ(res_bool->Value(44), false);
  ASSERT_EQ(res_bool->Value(45), false);
  ASSERT_EQ(res_bool->Value(46), false);
  ASSERT_EQ(res_bool->Value(47), false);
  ASSERT_EQ(res_bool->Value(48), false);
  ASSERT_EQ(res_bool->Value(49), false);
  ASSERT_EQ(res_bool->Value(50), false);
  ASSERT_EQ(res_bool->Value(51), true);
  ASSERT_EQ(res_bool->Value(52), false);
  ASSERT_EQ(res_bool->Value(53), false);
  ASSERT_EQ(res_bool->Value(54), false);
  ASSERT_EQ(res_bool->Value(55), false);
  ASSERT_EQ(res_bool->Value(56), false);
  ASSERT_EQ(res_bool->Value(57), false);
  ASSERT_EQ(res_bool->Value(58), false);
  ASSERT_EQ(res_bool->Value(59), false);
  ASSERT_EQ(res_bool->Value(60), false);
  ASSERT_EQ(res_bool->Value(61), false);
}

TEST(geometry_test, test_ST_Overlaps) {
  auto l1 = "POINT (0 1)";
  auto l2 = "POINT (0 1)";
  auto l3 = "POINT (0 1)";
  auto l4 = "POINT (0 1)";
  auto l5 = "POINT (0 1)";
  auto l6 = "POINT (0 1)";

  auto l7 = "LINESTRING (0 0, 0 1)";
  auto l8 = "LINESTRING (0 0, 0 1)";
  auto l9 = "LINESTRING (0 0, 0 1)";
  auto l10 = "LINESTRING (0 0, 0 1)";
  auto l11 = "LINESTRING (0 0, 0 1)";
  auto l12 = "LINESTRING (0 0, 0 1)";

  auto l13 = "POLYGON ((0 0,0 1,1 1,1 0,0 0))";
  auto l14 = "POLYGON ((0 0,0 1,1 1,1 0,0 0))";
  auto l15 = "POLYGON ((0 0,0 1,1 1,1 0,0 0))";
  auto l16 = "POLYGON ((0 0,0 1,1 1,1 0,0 0))";
  auto l17 = "POLYGON ((0 0,0 1,1 1,1 0,0 0))";

  auto l18 = "MULTIPOINT (0 1, 1 2, 3 3)";
  auto l19 = "LINESTRING ( 0 0.6,0 1, 1 2,3 4)";
  auto l20 = "LINESTRING ( 0 0.8,0 1, 1 2,3 4)";
  auto l21 = "LINESTRING ( 0 1, 1 2,3 4)";
  auto l22 = "MULTIPOLYGON ( ((0 2, 0 3, 3 3, 3 2, 0 2)), ((0 0, 7 0, 1 1, 0 1, 0 0)) )";
  auto l23 = "MULTIPOLYGON ( ((0 2, 0 3, 3 3, 3 2, 0 2)), ((0 0, 7 0, 1 1, 0 1, 0 0)) )";

  arrow::StringBuilder builder1;
  std::shared_ptr<arrow::Array> input1;
  builder1.Append(std::string(l1));
  builder1.Append(std::string(l2));
  builder1.Append(std::string(l3));
  builder1.Append(std::string(l4));
  builder1.Append(std::string(l5));
  builder1.Append(std::string(l6));
  builder1.Append(std::string(l7));
  builder1.Append(std::string(l8));
  builder1.Append(std::string(l9));
  builder1.Append(std::string(l10));
  builder1.Append(std::string(l11));
  builder1.Append(std::string(l12));
  builder1.Append(std::string(l13));
  builder1.Append(std::string(l14));
  builder1.Append(std::string(l15));
  builder1.Append(std::string(l16));
  builder1.Append(std::string(l17));
  builder1.Append(std::string(l18));
  builder1.Append(std::string(l19));
  builder1.Append(std::string(l20));
  builder1.Append(std::string(l21));
  builder1.Append(std::string(l22));
  builder1.Append(std::string(l23));
  builder1.Finish(&input1);

  auto r1 = "POINT (0 1)";
  auto r2 = "MULTIPOINT (0 1, 0 1)";
  auto r3 = "LINESTRING (0 1, 0 1, 0 1)";
  auto r4 = "POLYGON ((0 0, 1 0, 1 1, 0 1, 0 0))";
  auto r5 = "MULTILINESTRING ( (0 1, 0 1), (0 1, 0 1, 0 1) )";
  auto r6 = "MULTIPOLYGON ( ((0 1, 0 1, 0 1,0 1)), ((0 1, 0 1, 0 1,0 1)) )";

  auto r7 = "MULTIPOINT (0 1, 0 1)";
  auto r8 = "LINESTRING (0 1, 0 1, 0 1)";
  auto r9 = "POLYGON ((0 0, 1 0, 1 1, 0 1, 0 0))";
  auto r10 = "MULTILINESTRING ( (0 1, 0 1), (0 1, 0 1, 0 1) )";
  auto r11 = "MULTIPOLYGON ( ((0 1, 0 1, 0 1,0 1)), ((0 1, 0 1, 0 1,0 1)) )";

  auto r12 = "POLYGON ((0 0, 1 0, 1 1, 0 1, 0 0))";
  auto r13 = "MULTIPOLYGON ( ((0 0, 0 2, 2 3,2 0,0 0)) )";
  auto r14 = "MULTIPOLYGON ( ((0.5 0.5, 0.5 0.7, 0.7 0.7, 0.7 0.5, 0.5 0.5)) )";
  auto r15 = "POLYGON ((0.5 0.5, 0.5 1.7, 0.6 1.7, 0.4 0.5, 0.5 0.5))";
  auto r16 = "MULTIPOLYGON ( ((0 2, 0 3, 3 3, 3 2, 0 2)), ((0 0, 1 0, 1 1, 0 1, 0 0)) )";
  auto r17 = "MULTIPOLYGON ( ((0 0, 1 0, 1 1, 0 1, 0 0)), ((0 2, 0 3, 3 3, 3 2, 0 2)) )";

  auto r18 = "MULTIPOINT (0 1, 1 2, 3 4)";
  auto r19 = "LINESTRING (0 0.7, 0 1, 1 2)";
  auto r20 = "LINESTRING (0 0.7, 0 1, 1 2)";
  auto r21 = "LINESTRING (0 0.7, 0 1, 1 2)";
  auto r22 =
      "MULTIPOLYGON ( ((0 2, 0 3, 3 3, 3 2, 0 2)), ((0.5 0.5, 6 0.5, 1 1, 0 1, 0.5 0.5)) "
      ")";
  auto r23 =
      "MULTIPOLYGON ( ((0 2, 0 3, 3 3, 3 2, 0 2)), ((0.5 0.5, 6 0.5, 1 2, 0 1, 0.5 0.5)) "
      ")";

  arrow::StringBuilder builder2;
  std::shared_ptr<arrow::Array> input2;
  builder2.Append(std::string(r1));
  builder2.Append(std::string(r2));
  builder2.Append(std::string(r3));
  builder2.Append(std::string(r4));
  builder2.Append(std::string(r5));
  builder2.Append(std::string(r6));
  builder2.Append(std::string(r7));
  builder2.Append(std::string(r8));
  builder2.Append(std::string(r9));
  builder2.Append(std::string(r10));
  builder2.Append(std::string(r11));
  builder2.Append(std::string(r12));
  builder2.Append(std::string(r13));
  builder2.Append(std::string(r14));
  builder2.Append(std::string(r15));
  builder2.Append(std::string(r16));
  builder2.Append(std::string(r17));
  builder2.Append(std::string(r18));
  builder2.Append(std::string(r19));
  builder2.Append(std::string(r20));
  builder2.Append(std::string(r21));
  builder2.Append(std::string(r22));
  builder2.Append(std::string(r23));
  builder2.Finish(&input2);

  auto res = arctern::gis::ST_Overlaps(arctern::gis::ST_GeomFromText(input1),
                                       arctern::gis::ST_GeomFromText(input2))[0];
  auto res_bool = std::static_pointer_cast<arrow::BooleanArray>(res);

  ASSERT_EQ(res_bool->Value(0), false);
  ASSERT_EQ(res_bool->Value(1), false);
  ASSERT_EQ(res_bool->Value(2), false);
  ASSERT_EQ(res_bool->Value(3), false);
  ASSERT_EQ(res_bool->Value(4), false);
  ASSERT_EQ(res_bool->Value(5), false);
  ASSERT_EQ(res_bool->Value(6), false);
  ASSERT_EQ(res_bool->Value(7), false);
  ASSERT_EQ(res_bool->Value(8), false);
  ASSERT_EQ(res_bool->Value(9), false);
  ASSERT_EQ(res_bool->Value(10), false);
  ASSERT_EQ(res_bool->Value(11), false);
  ASSERT_EQ(res_bool->Value(12), false);
  ASSERT_EQ(res_bool->Value(13), false);
  ASSERT_EQ(res_bool->Value(14), true);
  ASSERT_EQ(res_bool->Value(15), false);
  ASSERT_EQ(res_bool->Value(16), false);
  ASSERT_EQ(res_bool->Value(17), true);
  ASSERT_EQ(res_bool->Value(18), false);
  ASSERT_EQ(res_bool->Value(19), true);
  ASSERT_EQ(res_bool->Value(20), true);
  ASSERT_EQ(res_bool->Value(21), true);
  ASSERT_EQ(res_bool->Value(22), true);
}

TEST(geometry_test, test_ST_Crosses) {
  auto l1 = "MULTIPOINT (0 1, 1 0, 1 2)";
  auto l2 = "MULTIPOINT (0 1, 1 1, 4 0)";
  auto l3 = "MULTIPOINT (0 1, 1 0, 1 2)";
  auto l4 = "MULTIPOINT (0 1, 5 0, 1 2)";
  auto l5 = "LINESTRING (-1 0, 0.1 0, 4 0)";
  auto l6 = "LINESTRING (-1 1, 0.1 0, 4 0)";
  auto l7 = "LINESTRING (-1 1, 0.1 1, 4 0)";
  auto l8 = "MULTIPOINT (0 1, 1 0, 1 2)";
  auto l9 = "MULTIPOINT (0 1, 1 2) ";
  auto l10 = "LINESTRING (0 0, 0 1)";
  auto l11 = "LINESTRING (0 0, 0 1)";
  auto l12 = "LINESTRING (0 -1, 0 1)";

  arrow::StringBuilder builder1;
  std::shared_ptr<arrow::Array> input1;
  builder1.Append(std::string(l1));
  builder1.Append(std::string(l2));
  builder1.Append(std::string(l3));
  builder1.Append(std::string(l4));
  builder1.Append(std::string(l5));
  builder1.Append(std::string(l6));
  builder1.Append(std::string(l7));
  builder1.Append(std::string(l8));
  builder1.Append(std::string(l9));
  builder1.Append(std::string(l10));
  builder1.Append(std::string(l11));
  builder1.Append(std::string(l12));
  builder1.Finish(&input1);

  auto r1 = "LINESTRING (-1 0, 1 0, 4 0)";
  auto r2 = "LINESTRING (-1 0, 1 0, 4 0)";
  auto r3 = "LINESTRING (-1 0, 0.1 0, 4 0)";
  auto r4 = "LINESTRING (-1 0, 0.1 0, 4 0)";
  auto r5 = "LINESTRING (-1 0, 0.1 0, 4 0)";
  auto r6 = "LINESTRING (-1 0, 0.1 0, 4 0)";
  auto r7 = "LINESTRING (-1 0, 0.1 0, 4 0)";
  auto r8 = "POLYGON ((1 0,1 3,2 3,3 0,1 0))";
  auto r9 = "POLYGON ((0 0.5,1 3,2 3,3 0.5,0 0.5))";
  auto r10 = "POLYGON ((0 0, 0 1, 1 1, 1 0, 0 0))";
  auto r11 = "POLYGON ((0.5 0, 0 2, 1 1, 1 0, 0.5 0))";
  auto r12 = "POLYGON ((-0.5 0, 0 2, 1 1, 1 0, -0.5 0))";

  arrow::StringBuilder builder2;
  std::shared_ptr<arrow::Array> input2;
  builder2.Append(std::string(r1));
  builder2.Append(std::string(r2));
  builder2.Append(std::string(r3));
  builder2.Append(std::string(r4));
  builder2.Append(std::string(r5));
  builder2.Append(std::string(r6));
  builder2.Append(std::string(r7));
  builder2.Append(std::string(r8));
  builder2.Append(std::string(r9));
  builder2.Append(std::string(r10));
  builder2.Append(std::string(r11));
  builder2.Append(std::string(r12));
  builder2.Finish(&input2);

  auto res = arctern::gis::ST_Crosses(arctern::gis::ST_GeomFromText(input1),
                                      arctern::gis::ST_GeomFromText(input2))[0];
  auto res_bool = std::static_pointer_cast<arrow::BooleanArray>(res);

  ASSERT_EQ(res_bool->Value(0), true);
  ASSERT_EQ(res_bool->Value(1), false);
  ASSERT_EQ(res_bool->Value(2), true);
  ASSERT_EQ(res_bool->Value(3), false);
  ASSERT_EQ(res_bool->Value(4), false);
  ASSERT_EQ(res_bool->Value(5), false);
  ASSERT_EQ(res_bool->Value(6), false);
  ASSERT_EQ(res_bool->Value(7), false);
  ASSERT_EQ(res_bool->Value(8), true);
  ASSERT_EQ(res_bool->Value(9), false);
  ASSERT_EQ(res_bool->Value(10), false);
  ASSERT_EQ(res_bool->Value(11), true);
}

TEST(geometry_test, test_ST_IsSimple2) {
  auto s0 = "POLYGON ((1 2,3 4,5 6,1 2))";
  auto s1 = "MULTICURVE((0 0,5 5),CIRCULARSTRING (4 0,4 4,8 4))";

  arrow::StringBuilder builder;
  std::shared_ptr<arrow::Array> input;

  builder.Append(std::string(s0));
  builder.Append(std::string(s1));
  builder.Finish(&input);

  auto res = arctern::gis::ST_IsSimple(arctern::gis::ST_GeomFromText(input)[0]);
  auto res_bool = std::static_pointer_cast<arrow::BooleanArray>(res);

  ASSERT_EQ(res_bool->Value(0), false);
  ASSERT_EQ(res_bool->Value(1), false);
}

TEST(geometry_test, test_ST_IsSimple) {
  COMMON_TEST_CASES;
  CONSTRUCT_COMMON_TEST_CASES;

  auto res = arctern::gis::ST_IsSimple(arctern::gis::ST_GeomFromText(input)[0]);
  auto res_bool = std::static_pointer_cast<arrow::BooleanArray>(res);

  ASSERT_EQ(res_bool->Value(0), true);
  ASSERT_EQ(res_bool->Value(1), true);
  ASSERT_EQ(res_bool->Value(2), true);
  ASSERT_EQ(res_bool->Value(3), true);
  ASSERT_EQ(res_bool->Value(4), true);
  ASSERT_EQ(res_bool->Value(5), true);
  ASSERT_EQ(res_bool->Value(6), true);
  ASSERT_EQ(res_bool->Value(7), true);
  ASSERT_EQ(res_bool->Value(8), true);
  ASSERT_EQ(res_bool->Value(9), true);
  ASSERT_EQ(res_bool->Value(10), true);
  ASSERT_EQ(res_bool->Value(11), true);
  ASSERT_EQ(res_bool->Value(12), false);
  ASSERT_EQ(res_bool->Value(13), true);
  ASSERT_EQ(res_bool->Value(14), true);
  ASSERT_EQ(res_bool->Value(15), true);
  ASSERT_EQ(res_bool->Value(16), true);
  ASSERT_EQ(res_bool->Value(17), true);
  ASSERT_EQ(res_bool->Value(18), true);
  ASSERT_EQ(res_bool->Value(19), true);
  ASSERT_EQ(res_bool->Value(20), true);
  ASSERT_EQ(res_bool->Value(21), true);
  ASSERT_EQ(res_bool->Value(22), true);
  ASSERT_EQ(res_bool->Value(23), true);
  ASSERT_EQ(res_bool->Value(24), true);
  ASSERT_EQ(res_bool->Value(25), true);
  ASSERT_EQ(res_bool->Value(26), true);
  ASSERT_EQ(res_bool->Value(27), true);
  ASSERT_EQ(res_bool->Value(28), true);
  ASSERT_EQ(res_bool->Value(29), true);
  ASSERT_EQ(res_bool->Value(30), true);
  ASSERT_EQ(res_bool->Value(31), true);
  ASSERT_EQ(res_bool->Value(32), true);
}

TEST(geometry_test, test_ST_MakeValid) {
  auto p1 = "POINT (1 2)";
  auto p2 = "LINESTRING (0 0,0 1,2 0,3 1)";
  auto p3 = "POLYGON ((0 0,0 1,1 2,0 0))";
  auto p4 = "MULTIPOLYGON ( ((0 0, 0 4, 4 4, 4 0, 0 0)), ((0 0, 4 0, 4 1, 0 1, 0 0)) )";
  auto p5 = "MULTIPOINT (1 0,2 3)";
  auto p6 = "MULTILINESTRING ((0 0,0 1,1 1),(0 2,1 3,4 -1))";

  arrow::StringBuilder builder;
  std::shared_ptr<arrow::Array> input;
  builder.Append(std::string(p1));
  builder.Append(std::string(p2));
  builder.Append(std::string(p3));
  builder.Append(std::string(p4));
  builder.Append(std::string(p5));
  builder.Append(std::string(p6));
  builder.Finish(&input);

  auto res = arctern::gis::ST_AsText(
      arctern::gis::ST_MakeValid(arctern::gis::ST_GeomFromText(input)[0]))[0];
  auto res_str = std::static_pointer_cast<arrow::StringArray>(res);

  ASSERT_EQ(res_str->GetString(0), "POINT (1 2)");
  ASSERT_EQ(res_str->GetString(1), "LINESTRING (0 0,0 1,2 0,3 1)");
  ASSERT_EQ(res_str->GetString(2), "POLYGON ((0 0,0 1,1 2,0 0))");
  ASSERT_EQ(res_str->GetString(3),
            "GEOMETRYCOLLECTION (POLYGON ((0 0,0 1,0 4,4 4,4 1,4 0,0 0)),LINESTRING (4 "
            "1,0 1))");
  ASSERT_EQ(res_str->GetString(4), "MULTIPOINT (1 0,2 3)");
  ASSERT_EQ(res_str->GetString(5), "MULTILINESTRING ((0 0,0 1,1 1),(0 2,1 3,4 -1))");
}

TEST(geometry_test, test_ST_GeometryType) {
  auto p1 = "POINT (0 1)";
  auto p2 = "LINESTRING (0 0, 0 1, 1 1)";
  auto p3 = "LINESTRING (0 0, 1 0, 1 1, 0 0)";
  auto p4 = "POLYGON ((0 0, 1 0, 1 1, 0 1, 0 0))";
  auto p5 = "MULTIPOINT (0 0, 1 0, 1 2, 1 2)";
  auto p6 = "MULTILINESTRING ( (0 0, 1 2), (0 0, 1 0, 1 1),(-1 2,3 4,9 -3,-4 100) )";
  auto p7 = "MULTIPOLYGON ( ((0 0, 1 1, 1 0,0 0)) )";
  auto p8 = "MULTIPOLYGON ( ((0 0, 0 4, 4 4, 4 0, 0 0)), ((0 0, 4 0, 4 1, 0 1, 0 0)) )";

  arrow::StringBuilder builder;
  std::shared_ptr<arrow::Array> input;
  builder.Append(std::string(p1));
  builder.Append(std::string(p2));
  builder.Append(std::string(p3));
  builder.Append(std::string(p4));
  builder.Append(std::string(p5));
  builder.Append(std::string(p6));
  builder.Append(std::string(p7));
  builder.Append(std::string(p8));
  builder.Finish(&input);

  auto res = arctern::gis::ST_GeometryType(arctern::gis::ST_GeomFromText(input)[0]);
  auto res_str = std::static_pointer_cast<arrow::StringArray>(res);

  ASSERT_EQ(res_str->GetString(0), "ST_POINT");
  ASSERT_EQ(res_str->GetString(1), "ST_LINESTRING");
  ASSERT_EQ(res_str->GetString(2), "ST_LINESTRING");
  ASSERT_EQ(res_str->GetString(3), "ST_POLYGON");
  ASSERT_EQ(res_str->GetString(4), "ST_MULTIPOINT");
  ASSERT_EQ(res_str->GetString(5), "ST_MULTILINESTRING");
  ASSERT_EQ(res_str->GetString(6), "ST_MULTIPOLYGON");
  ASSERT_EQ(res_str->GetString(7), "ST_MULTIPOLYGON");
}

TEST(geometry_test, test_ST_SimplifyPreserveTopology) {
  auto p1 = "POINT (0 1)";
  auto p2 = "LINESTRING (0 0,0 2,0 1,1 1)";
  auto p3 = "LINESTRING (0 0,0.5 0,1 0,1 0.5,1 1, 0 0)";
  auto p4 = "POLYGON ((0 0, 1 0, 1 1,1 1,0 1, 0 0))";
  auto p5 = "MULTIPOINT (0 0, 1 0, 1 2, 1 2)";
  auto p6 = "MULTILINESTRING ( (0 0, 1 2), (0 0, 1 0, 1 1),(-1 2,3 4,9 -3,-4 100) )";
  auto p7 = "MULTIPOLYGON ( ((0 0, 1 1, 1 0,0 0)) )";
  auto p8 =
      "MULTIPOLYGON ( ((0 0,0 2, 0 4, 4 4,4 3, 4 0, 0 0)), ((0 0, 4 0, 4 1, 0 1, 0 0)) )";

  arrow::StringBuilder builder;
  std::shared_ptr<arrow::Array> input;
  builder.Append(std::string(p1));
  builder.Append(std::string(p2));
  builder.Append(std::string(p3));
  builder.Append(std::string(p4));
  builder.Append(std::string(p5));
  builder.Append(std::string(p6));
  builder.Append(std::string(p7));
  builder.Append(std::string(p8));
  builder.Finish(&input);

  auto res = arctern::gis::ST_AsText(arctern::gis::ST_SimplifyPreserveTopology(
      arctern::gis::ST_GeomFromText(input)[0], 10))[0];
  auto res_str = std::static_pointer_cast<arrow::StringArray>(res);

  ASSERT_EQ(res_str->GetString(0), "POINT (0 1)");
  ASSERT_EQ(res_str->GetString(1), "LINESTRING (0 0,1 1)");  // ?
  ASSERT_EQ(res_str->GetString(2), "LINESTRING (0 0,1 0,1 1,0 0)");
  ASSERT_EQ(res_str->GetString(3), "POLYGON ((0 0,1 0,1 1,0 1,0 0))");
  ASSERT_EQ(res_str->GetString(4), "MULTIPOINT (0 0,1 0,1 2,1 2)");
  ASSERT_EQ(res_str->GetString(5),
            "MULTILINESTRING ((0 0,1 2),(0 0,1 1),(-1 2,3 4,9 -3,-4 100))");
  ASSERT_EQ(res_str->GetString(6), "POLYGON ((0 0,1 1,1 0,0 0))");
  ASSERT_EQ(res_str->GetString(7),
            "MULTIPOLYGON (((0 0,0 2,0 4,4 4,4 3,4 0,0 0)),((0 0,4 0,4 1,0 1,0 0)))");
}

TEST(geometry_test, test_ST_Contains) {
  auto l1 = "MULTIPOINT (0 1, 1 0, 1 2)";
  auto l2 = "MULTIPOINT (0 1, 1 0, 1 2)";
  auto l3 = "MULTIPOINT (0 1, 1 1, 4 0)";
  auto l4 = "MULTIPOINT (0 1, 1 1, 4 0)";
  auto l5 = "MULTIPOINT (0 1, 1 1, 4 0)";
  auto l6 = "LINESTRING (0 0, 1 2, 4 0)";
  auto l7 = "LINESTRING (0 0, 1 2, 4 0)";
  auto l8 = "LINESTRING (0 0, 1 2, 4 0)";
  auto l9 = "LINESTRING (0 0, 1 2, 4 0)";
  auto l10 = "LINESTRING (0 0, 1 2, 4 0)";
  auto l11 = "LINESTRING (0 0, 1 2,4 2)";
  auto l12 = "LINESTRING (1 0, 1 2,4 2)";
  auto l13 = "LINESTRING (1 0, 1 2,4 2)";
  auto l14 = "POLYGON ((0 0, 4 0, 4 4, 0 4, 0 0))";
  auto l15 = "POLYGON ((0 0, 4 0, 4 4, 0 4, 0 0))";
  auto l16 = "POLYGON ((0 0, 4 0, 4 4, 0 4, 0 0))";
  auto l17 = "POLYGON ((0 0, 4 0, 4 4, 0 4, 0 0))";
  auto l18 = "POLYGON ((0 0, 4 0, 4 4, 0 4, 0 0))";
  auto l19 = "POLYGON ((0 0, 4 0, 4 4, 0 4, 0 0))";
  auto l20 = "POLYGON ((0 0, 4 0, 4 4, 0 4, 0 0))";
  auto l21 = "POLYGON ((0 0, 4 0, 4 4, 0 4, 0 0))";
  auto l22 = "POLYGON ((0 0, 4 0, 4 4, 0 4, 0 0))";
  auto l23 = "POLYGON ((0 0, 4 0, 4 4, 0 4, 0 0))";

  arrow::StringBuilder builder1;
  std::shared_ptr<arrow::Array> input1;
  builder1.Append(std::string(l1));
  builder1.Append(std::string(l2));
  builder1.Append(std::string(l3));
  builder1.Append(std::string(l4));
  builder1.Append(std::string(l5));
  builder1.Append(std::string(l6));
  builder1.Append(std::string(l7));
  builder1.Append(std::string(l8));
  builder1.Append(std::string(l9));
  builder1.Append(std::string(l10));
  builder1.Append(std::string(l11));
  builder1.Append(std::string(l12));
  builder1.Append(std::string(l13));
  builder1.Append(std::string(l14));
  builder1.Append(std::string(l15));
  builder1.Append(std::string(l16));
  builder1.Append(std::string(l17));
  builder1.Append(std::string(l18));
  builder1.Append(std::string(l19));
  builder1.Append(std::string(l20));
  builder1.Append(std::string(l21));
  builder1.Append(std::string(l22));
  builder1.Append(std::string(l23));
  builder1.Finish(&input1);

  auto r1 = "POINT (1 0)";
  auto r2 = "POINT (1 3)";
  auto r3 = "MULTIPOINT (0 1, 1 1, 4 0)";
  auto r4 = "MULTIPOINT (1 1, 4 0)";
  auto r5 = "MULTIPOINT (0 1, 1 1, 3 0)";
  auto r6 = "POINT (0.5 1)";
  auto r7 = "POINT (1 2)";
  auto r8 = "POINT (1 3)";
  auto r9 = "MULTIPOINT (0.5 1,1 2)";
  auto r10 = "MULTIPOINT (1 3)";
  auto r11 = "LINESTRING (0 0, 1 2)";
  auto r12 = "LINESTRING (1 0.5, 1 2, 3 2)";
  auto r13 = "LINESTRING (1 0.5, 1 3)";
  auto r14 = "LINESTRING (1 0.5, 1 4)";
  auto r15 = "LINESTRING (1 0.5, 1 5)";
  auto r16 = "LINESTRING (1 0, 4 0, 4 1, 3 2)";
  auto r17 = "LINESTRING (1 0, 2 0, 2 3, 1 2, 1 0)";
  auto r18 = "POINT (1 2)";
  auto r19 = "POINT (4 0)";
  auto r20 = "POINT (4 8)";
  auto r21 = "MULTIPOINT (1 2, 4 0)";
  auto r22 = "MULTIPOINT (1 8, 4 0)";
  auto r23 = "MULTIPOINT (4 8)";

  arrow::StringBuilder builder2;
  std::shared_ptr<arrow::Array> input2;
  builder2.Append(std::string(r1));
  builder2.Append(std::string(r2));
  builder2.Append(std::string(r3));
  builder2.Append(std::string(r4));
  builder2.Append(std::string(r5));
  builder2.Append(std::string(r6));
  builder2.Append(std::string(r7));
  builder2.Append(std::string(r8));
  builder2.Append(std::string(r9));
  builder2.Append(std::string(r10));
  builder2.Append(std::string(r11));
  builder2.Append(std::string(r12));
  builder2.Append(std::string(r13));
  builder2.Append(std::string(r14));
  builder2.Append(std::string(r15));
  builder2.Append(std::string(r16));
  builder2.Append(std::string(r17));
  builder2.Append(std::string(r18));
  builder2.Append(std::string(r19));
  builder2.Append(std::string(r20));
  builder2.Append(std::string(r21));
  builder2.Append(std::string(r22));
  builder2.Append(std::string(r23));
  builder2.Finish(&input2);

  auto res = arctern::gis::ST_Contains(arctern::gis::ST_GeomFromText(input1),
                                       arctern::gis::ST_GeomFromText(input2))[0];
  auto res_bool = std::static_pointer_cast<arrow::BooleanArray>(res);

  ASSERT_EQ(res_bool->Value(0), true);
  ASSERT_EQ(res_bool->Value(1), false);
  ASSERT_EQ(res_bool->Value(2), true);
  ASSERT_EQ(res_bool->Value(3), true);
  ASSERT_EQ(res_bool->Value(4), false);
  ASSERT_EQ(res_bool->Value(5), true);
  ASSERT_EQ(res_bool->Value(6), true);
  ASSERT_EQ(res_bool->Value(7), false);
  ASSERT_EQ(res_bool->Value(8), true);
  ASSERT_EQ(res_bool->Value(9), false);
  ASSERT_EQ(res_bool->Value(10), true);
  ASSERT_EQ(res_bool->Value(11), true);
  ASSERT_EQ(res_bool->Value(12), false);
  ASSERT_EQ(res_bool->Value(13), true);
  ASSERT_EQ(res_bool->Value(14), false);
  ASSERT_EQ(res_bool->Value(15), true);
  ASSERT_EQ(res_bool->Value(16), true);
  ASSERT_EQ(res_bool->Value(17), true);
  ASSERT_EQ(res_bool->Value(18), false);
  ASSERT_EQ(res_bool->Value(19), false);
  ASSERT_EQ(res_bool->Value(20), true);
  ASSERT_EQ(res_bool->Value(21), false);
  ASSERT_EQ(res_bool->Value(22), false);
}

TEST(geometry_test, test_ST_Intersects) {
  auto l1 = "POINT (0 1)";
  auto l2 = "POINT (0 1)";
  auto l3 = "POINT (0 1)";
  auto l4 = "POINT (0 1)";
  auto l5 = "POINT (0 1)";
  auto l6 = "POINT (0 1)";
  auto l7 = "POINT (0 1)";
  auto l8 = "POINT (0 1)";
  auto l9 = "POINT (0 1)";
  auto l10 = "POINT (0 1)";
  auto l11 = "POINT (0 1)";
  auto l12 = "POINT (0 1)";
  auto l13 = "POINT (0 1)";
  auto l14 = "POINT (0 1)";
  auto l15 = "POINT (0 1)";
  auto l16 = "POINT (0 1)";

  auto l17 = "MULTIPOINT (1 8, 2 3)";
  auto l18 = "MULTIPOINT (1 8, 2 3)";
  auto l19 = "MULTIPOINT (1 8, 2 3)";
  auto l20 = "MULTIPOINT (1 8, 2 3)";
  auto l21 = "MULTIPOINT (1 8, 2 3)";
  auto l22 = "MULTIPOINT (1 8, 2 3)";
  auto l23 = "MULTIPOINT (1 8, 2 3)";
  auto l24 = "MULTIPOINT (1 8, 2 3)";
  auto l25 = "MULTIPOINT (1 8, 2 3)";
  auto l26 = "MULTIPOINT (1 8, 2 3)";
  auto l27 = "MULTIPOINT (1 8, 2 3)";
  auto l28 = "MULTIPOINT (1 8, 2 3)";
  auto l29 = "MULTIPOINT (1 8, 2 3)";
  auto l30 = "MULTIPOINT (1 8, 2 3)";

  auto l31 = "LINESTRING (0 0, 1 0, 1 8)";
  auto l32 = "LINESTRING (0 0, 1 0, 1 8)";
  auto l33 = "LINESTRING (0 0, 1 0, 1 8)";
  auto l34 = "LINESTRING (0 0, 1 0, 1 8)";
  auto l35 = "LINESTRING (0 0, 1 0, 1 8)";
  auto l36 = "LINESTRING (0 0, 1 0, 1 8)";
  auto l37 = "LINESTRING (0 0, 1 0, 1 8)";
  auto l38 = "LINESTRING (0 0, 1 0, 1 8)";
  auto l39 = "LINESTRING (0 0, 1 0, 1 8)";
  auto l40 = "LINESTRING (0 0, 1 0, 1 8)";
  auto l41 = "LINESTRING (0 0, 1 0, 1 8)";
  auto l42 = "LINESTRING (0 0, 1 0, 1 8)";

  auto l43 = "MULTILINESTRING ( (0 1, 0 1), (0 1, 2 3, 1 1) )";
  auto l44 = "MULTILINESTRING ( (0 1, 0 1), (0 1, 2 3, 1 1) )";
  auto l45 = "MULTILINESTRING ( (0 1, 0 1), (0 1, 2 3, 1 1) )";
  auto l46 = "MULTILINESTRING ( (0 1, 0 1), (0 1, 2 3, 1 1) )";
  auto l47 = "MULTILINESTRING ( (0 1, 0 1), (0 1, 2 3, 1 1) )";
  auto l48 = "MULTILINESTRING ( (0 1, 0 1), (0 1, 2 3, 1 1) )";
  auto l49 = "MULTILINESTRING ( (0 1, 0 1), (0 1, 2 3, 1 1) )";
  auto l50 = "MULTILINESTRING ( (0 1, 0 1), (0 1, 2 3, 1 1) )";
  auto l51 = "MULTILINESTRING ( (0 1, 0 1), (0 1, 2 3, 1 1) )";

  auto l52 = "POLYGON ((0 1, 2 3, 1 1, 1 0, 0 1))";
  auto l53 = "POLYGON ((0 1, 2 3, 1 1, 1 0, 0 1))";
  auto l54 = "POLYGON ((0 1, 2 3, 1 1, 1 0, 0 1))";
  auto l55 = "POLYGON ((0 1, 2 3, 1 1, 1 0, 0 1))";
  auto l56 = "POLYGON ((0 1, 2 3, 1 1, 1 0, 0 1))";
  auto l57 = "POLYGON ((0 1, 2 3, 1 1, 1 0, 0 1))";
  auto l58 = "POLYGON ((0 1, 2 3, 1 1, 1 0, 0 1))";

  auto l59 = "MULTIPOLYGON ( ((0 0, 0 4, 1 8, 4 0, 0 0)), ((0 0, 4 0, 4 1, 0 1, 0 0)) )";
  auto l60 = "MULTIPOLYGON ( ((0 0, 0 4, 1 8, 4 0, 0 0)), ((0 0, 4 0, 4 1, 0 1, 0 0)) )";
  auto l61 = "MULTIPOLYGON ( ((0 0, 0 4, 1 8, 4 0, 0 0)), ((0 0, 4 0, 4 1, 0 1, 0 0)) )";
  auto l62 = "MULTIPOLYGON ( ((0 0, 0 4, 1 8, 4 0, 0 0)), ((0 0, 4 0, 4 1, 0 1, 0 0)) )";

  arrow::StringBuilder builder1;
  std::shared_ptr<arrow::Array> input1;
  builder1.Append(std::string(l1));
  builder1.Append(std::string(l2));
  builder1.Append(std::string(l3));
  builder1.Append(std::string(l4));
  builder1.Append(std::string(l5));
  builder1.Append(std::string(l6));
  builder1.Append(std::string(l7));
  builder1.Append(std::string(l8));
  builder1.Append(std::string(l9));
  builder1.Append(std::string(l10));
  builder1.Append(std::string(l11));
  builder1.Append(std::string(l12));
  builder1.Append(std::string(l13));
  builder1.Append(std::string(l14));
  // builder1.Append(std::string(l15));
  // builder1.Append(std::string(l16));
  builder1.Append(std::string(l17));
  builder1.Append(std::string(l18));
  builder1.Append(std::string(l19));
  builder1.Append(std::string(l20));
  builder1.Append(std::string(l21));
  builder1.Append(std::string(l22));
  builder1.Append(std::string(l23));
  builder1.Append(std::string(l24));
  builder1.Append(std::string(l25));
  builder1.Append(std::string(l26));
  builder1.Append(std::string(l27));
  builder1.Append(std::string(l28));
  builder1.Append(std::string(l29));
  builder1.Append(std::string(l30));
  builder1.Append(std::string(l31));
  builder1.Append(std::string(l32));
  builder1.Append(std::string(l33));
  builder1.Append(std::string(l34));
  builder1.Append(std::string(l35));
  builder1.Append(std::string(l36));
  builder1.Append(std::string(l37));
  builder1.Append(std::string(l38));
  builder1.Append(std::string(l39));
  builder1.Append(std::string(l40));
  // builder1.Append(std::string(l41));
  builder1.Append(std::string(l42));
  builder1.Append(std::string(l43));
  builder1.Append(std::string(l44));
  builder1.Append(std::string(l45));
  builder1.Append(std::string(l46));
  builder1.Append(std::string(l47));
  builder1.Append(std::string(l48));
  // builder1.Append(std::string(l49));
  // builder1.Append(std::string(l50));
  // builder1.Append(std::string(l51));
  builder1.Append(std::string(l52));
  builder1.Append(std::string(l53));
  builder1.Append(std::string(l54));
  builder1.Append(std::string(l55));
  builder1.Append(std::string(l56));
  // builder1.Append(std::string(l57));
  // builder1.Append(std::string(l58));
  // builder1.Append(std::string(l59));
  // builder1.Append(std::string(l60));
  // builder1.Append(std::string(l61));
  // builder1.Append(std::string(l62));
  builder1.Finish(&input1);

  auto r1 = "POINT (0 1)";
  auto r2 = "POINT (3 1)";
  auto r3 = "MULTIPOINT (0 1, 1 0, 1 2, 1 2)";
  auto r4 = "MULTIPOINT (0 2, 1 0, 1 2, 1 2)";
  auto r5 = "LINESTRING (0 0, 0 1, 1 1)";
  auto r6 = "LINESTRING (0 0, 0 2, 1 1)";
  auto r7 = "LINESTRING (0 0, 0.5 2, 1 1)";
  auto r8 = "POLYGON ((0 0, 1 0, 1 1, 0 1, 0 0))";
  auto r9 = "POLYGON ((0 0, 1 0, 1 1, 0 2, 0 0))";
  auto r10 = "POLYGON ((0 0, 1 0, 1 1, 0 0.5, 0 0))";
  auto r11 = "MULTILINESTRING ( (0 0, 1 2), (0 0, 0 2, 1 1),(-1 2,3 4,9 -3,-4 100) )";
  auto r12 = "MULTILINESTRING ( (0 0, 1 2), (0 0, 1 0, 1 1),(-1 2,3 4,9 -3,-4 100) )";
  auto r13 = "MULTIPOLYGON ( ((0 0, 1 1, 0 2,0 0)) )";
  auto r14 = "MULTIPOLYGON ( ((0 0, 1 1, 2 0,0 0)) )";
  auto r15 =
      "MULTIPOLYGON ( ((0 0, 0 4, 4 4, 4 0, 0 0)), ((0 0, -4 0, -4 -1, 0 -1, 0 0)) )";
  auto r16 = "MULTIPOLYGON ( ((0 0, 4 4, 4 0, 0 0)), ((0 0, -4 0, -4 -1, 0 0)) )";

  auto r17 = "MULTIPOINT (0 1, 1 0, 1 8, 1 2)";
  auto r18 = "MULTIPOINT (0 1, 0 2)";
  auto r19 = "LINESTRING (0 0, 0 1, 1 8)";
  auto r20 = "LINESTRING (0 1, 0 1, 0 1)";
  auto r21 = "LINESTRING (0 0, 0 1, 2 3, 0 1, 0 0)";
  auto r22 = "POLYGON ((0 0, 0 1, 0 1, 0 1, 0 0))";
  auto r23 = "POLYGON ((0 1, 2 3, 1 1, 1 0, 0 1))";
  auto r24 = "POLYGON ((0 0, 1 0, 1 8, 0 0.5, 0 0))";
  auto r25 = "MULTILINESTRING ( (0 0, 1 8), (0 0, 0 2, 1 1),(-1 2,3 4,9 -3,-4 100) )";
  auto r26 = "MULTILINESTRING ( (0 1, 0 1), (0 1, 2 3, 0 1) )";
  auto r27 = "MULTIPOLYGON ( ((0 0, 1 8, 0 2,0 0)) )";
  auto r28 = "MULTIPOLYGON ( ((0 1, 0 1, 0 1,0 1)) )";
  auto r29 =
      "MULTIPOLYGON ( ((0 0, 0 4, 1 8, 4 0, 0 0)), ((0 0, -4 0, -4 -1, 0 -1, 0 0)) )";
  auto r30 = "MULTIPOLYGON ( ((0 1, 2 3, 0 1,0 1)), ((0 -1, 0 -1, 0 -1, 0 -1)) )";

  auto r31 = "LINESTRING (0 0, 1 0, 1 8)";
  auto r32 = "LINESTRING (0 0, 1 1, 0 1)";
  auto r33 = "LINESTRING (0 0, 0 1, 2 3, 0 1, 0 0)";
  auto r34 = "POLYGON ((0 0, 0 1, 0 1, 0 1, 0 0))";
  auto r35 = "POLYGON ((0 1, 2 3, 1 1, 1 0, 0 1))";
  auto r36 = "POLYGON ((0 0, 1 0, 1 8, 0 0.5, 0 0))";
  auto r37 = "MULTILINESTRING ( (0 0, 1 8), (0 0, 0 2, 1 1),(-1 2,3 4,9 -3,-4 100) )";
  auto r38 = "MULTILINESTRING ( (0 1, 0 1), (0 1, 2 3, 0 1) )";
  auto r39 = "MULTIPOLYGON ( ((0 0, 1 8, 0 2,0 0)) )";
  auto r40 = "MULTIPOLYGON ( ((0 1, 0 1, 0 1,0 1)) )";
  auto r41 =
      "MULTIPOLYGON ( ((0 0, 0 4, 1 8, 4 0, 0 0)), ((0 0, -4 0, -4 -1, 0 -1, 0 0)) )";
  auto r42 = "MULTIPOLYGON ( ((0 1, 1 8, 0 1,0 1)), ((0 1, 0 1, 0 1, 0 1)) )";

  auto r43 = "POLYGON ((0 0, 0 1, 0 1, 0 1, 0 0))";
  auto r44 = "POLYGON ((0 1, 2 3, 1 1, 1 0, 0 1))";
  auto r45 = "POLYGON ((0 0, 1 0, 1 8, 0 0.5, 0 0))";
  auto r46 = "MULTILINESTRING ( (0 0, 1 8), (0 0, 0 2, 1 1),(0 1, 2 3, 1 1) )";
  auto r47 = "MULTILINESTRING ( (0 1, 0 1), (0 1, 2 3, 1 1) )";
  auto r48 = "MULTIPOLYGON ( ((0 0, 1 8, 0 2,0 0)) )";
  auto r49 = "MULTIPOLYGON ( ((0 1, 2 3, 3 0, 0 0, 0 1)) )";
  auto r50 =
      "MULTIPOLYGON ( ((0 0, 0 4, 1 8, 4 0, 0 0)), ((0 0, -4 0, -4 -1, 0 -1, 0 0)) )";
  auto r51 = "MULTIPOLYGON ( ((0 1, 1 8, 0 1,0 1)), ((0 1, 0 1, 0 1, 0 1)) )";

  auto r52 = "POLYGON ((0 0, 0 1, 0 1, 0 1, 0 0))";
  auto r53 = "POLYGON ((0 1, 2 3, 1 1, 1 0, 0 1))";
  auto r54 = "POLYGON ((0 0, 1 0, 1 8, 0 0.5, 0 0))";
  auto r55 = "MULTIPOLYGON ( ((0 0, 1 8, 0 2,0 0)) )";
  auto r56 = "MULTIPOLYGON ( ((0 1, 2 3, 3 0, 0 0, 0 1)) )";
  auto r57 =
      "MULTIPOLYGON ( ((0 0, 0 4, 1 8, 4 0, 0 0)), ((0 0, -4 0, -4 -1, 0 -1, 0 0)) )";
  auto r58 = "MULTIPOLYGON ( ((0 1, 1 8, 0 1,0 1)), ((0 1, 0 1, 0 1, 0 1)) )";

  auto r59 = "MULTIPOLYGON ( ((0 0, 1 8, 0 2,0 0)) )";
  auto r60 = "MULTIPOLYGON ( ((0 1, 2 3, 3 0, 0 0, 0 1)) )";
  auto r61 =
      "MULTIPOLYGON ( ((0 0, 0 4, 1 8, 4 0, 0 0)), ((0 0, -4 0, -4 -1, 0 -1, 0 0)) )";
  auto r62 = "MULTIPOLYGON ( ((0 1, 1 8, 0 1,0 1)), ((0 1, 0 1, 0 1, 0 1)) )";

  arrow::StringBuilder builder2;
  std::shared_ptr<arrow::Array> input2;
  builder2.Append(std::string(r1));
  builder2.Append(std::string(r2));
  builder2.Append(std::string(r3));
  builder2.Append(std::string(r4));
  builder2.Append(std::string(r5));
  builder2.Append(std::string(r6));
  builder2.Append(std::string(r7));
  builder2.Append(std::string(r8));
  builder2.Append(std::string(r9));
  builder2.Append(std::string(r10));
  builder2.Append(std::string(r11));
  builder2.Append(std::string(r12));
  builder2.Append(std::string(r13));
  builder2.Append(std::string(r14));
  // builder2.Append(std::string(r15));
  // builder2.Append(std::string(r16));
  builder2.Append(std::string(r17));
  builder2.Append(std::string(r18));
  builder2.Append(std::string(r19));
  builder2.Append(std::string(r20));
  builder2.Append(std::string(r21));
  builder2.Append(std::string(r22));
  builder2.Append(std::string(r23));
  builder2.Append(std::string(r24));
  builder2.Append(std::string(r25));
  builder2.Append(std::string(r26));
  builder2.Append(std::string(r27));
  builder2.Append(std::string(r28));
  builder2.Append(std::string(r29));
  builder2.Append(std::string(r30));
  builder2.Append(std::string(r31));
  builder2.Append(std::string(r32));
  builder2.Append(std::string(r33));
  builder2.Append(std::string(r34));
  builder2.Append(std::string(r35));
  builder2.Append(std::string(r36));
  builder2.Append(std::string(r37));
  builder2.Append(std::string(r38));
  builder2.Append(std::string(r39));
  builder2.Append(std::string(r40));
  // builder2.Append(std::string(r41));
  builder2.Append(std::string(r42));
  builder2.Append(std::string(r43));
  builder2.Append(std::string(r44));
  builder2.Append(std::string(r45));
  builder2.Append(std::string(r46));
  builder2.Append(std::string(r47));
  builder2.Append(std::string(r48));
  // builder2.Append(std::string(r49));
  // builder2.Append(std::string(r50));
  // builder2.Append(std::string(r51));
  builder2.Append(std::string(r52));
  builder2.Append(std::string(r53));
  builder2.Append(std::string(r54));
  builder2.Append(std::string(r55));
  builder2.Append(std::string(r56));
  // builder2.Append(std::string(r57));
  // builder2.Append(std::string(r58));
  // builder2.Append(std::string(r59));
  // builder2.Append(std::string(r60));
  // builder2.Append(std::string(r61));
  // builder2.Append(std::string(r62));
  builder2.Finish(&input2);

  auto res = arctern::gis::ST_Intersects(arctern::gis::ST_GeomFromText(input1),
                                         arctern::gis::ST_GeomFromText(input2))[0];
  auto res_bool = std::static_pointer_cast<arrow::BooleanArray>(res);

  ASSERT_EQ(res_bool->Value(0), true);
  ASSERT_EQ(res_bool->Value(1), false);
  ASSERT_EQ(res_bool->Value(2), true);
  ASSERT_EQ(res_bool->Value(3), false);
  ASSERT_EQ(res_bool->Value(4), true);
  ASSERT_EQ(res_bool->Value(5), true);
  ASSERT_EQ(res_bool->Value(6), false);
  ASSERT_EQ(res_bool->Value(7), true);
  ASSERT_EQ(res_bool->Value(8), true);
  ASSERT_EQ(res_bool->Value(9), false);
  ASSERT_EQ(res_bool->Value(10), true);
  ASSERT_EQ(res_bool->Value(11), false);
  ASSERT_EQ(res_bool->Value(12), true);
  ASSERT_EQ(res_bool->Value(13), false);
  ASSERT_EQ(res_bool->Value(14), true);
  ASSERT_EQ(res_bool->Value(15), false);
  ASSERT_EQ(res_bool->Value(16), true);
  ASSERT_EQ(res_bool->Value(17), false);
  ASSERT_EQ(res_bool->Value(18), true);
  ASSERT_EQ(res_bool->Value(19), false);
  ASSERT_EQ(res_bool->Value(20), true);
  ASSERT_EQ(res_bool->Value(21), true);
  ASSERT_EQ(res_bool->Value(22), true);
  ASSERT_EQ(res_bool->Value(23), true);
  ASSERT_EQ(res_bool->Value(24), true);
  ASSERT_EQ(res_bool->Value(25), false);
  ASSERT_EQ(res_bool->Value(26), true);
  ASSERT_EQ(res_bool->Value(27), true);
  ASSERT_EQ(res_bool->Value(28), true);
  ASSERT_EQ(res_bool->Value(29), true);
  ASSERT_EQ(res_bool->Value(30), true);
  ASSERT_EQ(res_bool->Value(31), true);
  ASSERT_EQ(res_bool->Value(32), true);
  ASSERT_EQ(res_bool->Value(33), true);
  ASSERT_EQ(res_bool->Value(34), true);
  ASSERT_EQ(res_bool->Value(35), true);
  ASSERT_EQ(res_bool->Value(36), true);
  ASSERT_EQ(res_bool->Value(37), false);
  ASSERT_EQ(res_bool->Value(38), true);
  ASSERT_EQ(res_bool->Value(39), true);
  ASSERT_EQ(res_bool->Value(40), true);
  ASSERT_EQ(res_bool->Value(41), true);
  ASSERT_EQ(res_bool->Value(42), true);
  ASSERT_EQ(res_bool->Value(43), true);
  ASSERT_EQ(res_bool->Value(44), true);
  ASSERT_EQ(res_bool->Value(45), true);
  ASSERT_EQ(res_bool->Value(46), true);
  ASSERT_EQ(res_bool->Value(47), true);
  ASSERT_EQ(res_bool->Value(48), true);
  ASSERT_EQ(res_bool->Value(49), true);
}

TEST(geometry_test, test_ST_Within4) {
  // ST_Within null test
  auto l1 = "";
  auto l2 = "";
  auto l3 = "";
  auto l4 = "";

  arrow::StringBuilder builder1;
  std::shared_ptr<arrow::Array> input1;
  auto status = builder1.Append(std::string(l1));
  status = builder1.Append(std::string(l2));
  status = builder1.Append(std::string(l3));
  status = builder1.Append(std::string(l4));
  status = builder1.Finish(&input1);

  OGRGeometry* polygon;
  CHECK_GDAL(OGRGeometryFactory::createFromWkt("POLYGON ((0 0, 4 0, 4 4, 0 4, 0 0))",
                                               nullptr, &polygon));
  auto sz = polygon->WkbSize();
  std::vector<char> wkb(sz);
  polygon->exportToWkb(OGRwkbByteOrder::wkbNDR, (uint8_t*)wkb.data());
  std::string r1(wkb.begin(), wkb.end());

  auto res = arctern::gis::ST_Within(arctern::gis::ST_GeomFromText(input1), r1)[0];
  auto res_bool = std::static_pointer_cast<arrow::BooleanArray>(res);

  ASSERT_EQ(res_bool->Value(0), false);
  ASSERT_EQ(res_bool->Value(1), false);
  ASSERT_EQ(res_bool->Value(2), false);
  ASSERT_EQ(res_bool->Value(3), false);

  OGRGeometryFactory::destroyGeometry(polygon);
}

TEST(geometry_test, test_ST_Within3) {
  auto l1 = "POINT (1 0)";
  auto l2 = "POINT (1 3)";
  auto l3 = "POINT (0.5 1)";
  auto l4 = "POINT (1 2)";
  auto l5 = "POINT (1 3)";
  auto l6 = "POINT (1 2)";
  auto l7 = "POINT (4 0)";
  auto l8 = "POINT (4 8)";

  arrow::StringBuilder builder1;
  std::shared_ptr<arrow::Array> input1;
  auto status = builder1.Append(std::string(l1));
  status = builder1.Append(std::string(l2));
  status = builder1.Append(std::string(l3));
  status = builder1.Append(std::string(l4));
  status = builder1.Append(std::string(l5));
  status = builder1.Append(std::string(l6));
  status = builder1.Append(std::string(l7));
  status = builder1.Append(std::string(l8));
  status = builder1.Finish(&input1);

  OGRGeometry* polygon;
  CHECK_GDAL(OGRGeometryFactory::createFromWkt("POLYGON ((0 0, 4 0, 4 4, 0 4, 0 0))",
                                               nullptr, &polygon));
  auto sz = polygon->WkbSize();
  std::vector<char> wkb(sz);
  polygon->exportToWkb(OGRwkbByteOrder::wkbNDR, (uint8_t*)wkb.data());
  std::string r1(wkb.begin(), wkb.end());

  auto res = arctern::gis::ST_Within(arctern::gis::ST_GeomFromText(input1), r1)[0];
  auto res_bool = std::static_pointer_cast<arrow::BooleanArray>(res);

  ASSERT_EQ(res_bool->Value(0), false);
  ASSERT_EQ(res_bool->Value(1), true);
  ASSERT_EQ(res_bool->Value(2), true);
  ASSERT_EQ(res_bool->Value(3), true);
  ASSERT_EQ(res_bool->Value(4), true);
  ASSERT_EQ(res_bool->Value(5), true);
  ASSERT_EQ(res_bool->Value(6), false);
  ASSERT_EQ(res_bool->Value(7), false);

  OGRGeometryFactory::destroyGeometry(polygon);
}

TEST(geometry_test, test_ST_Within2) {
  auto circle = "curvepolygon(circularstring(-1 -1, 1 1, -1 -1))";

  arrow::StringBuilder str_builder;
  str_builder.Append("point(1.414 0)");
  str_builder.Append("point(1.5 0)");
  str_builder.Append("point(0.5 0)");
  str_builder.Append("point(2 3)");
  str_builder.Append("point(0 0)");

  std::shared_ptr<arrow::Array> pointer_array;
  str_builder.Finish(&pointer_array);

  str_builder.Append(circle);
  str_builder.Append(circle);
  str_builder.Append(circle);
  str_builder.Append(circle);
  str_builder.Append("curvepolygon(circularstring(-1 -1, 1 1, 1.4141 0))");

  std::shared_ptr<arrow::Array> circle_array;
  str_builder.Finish(&circle_array);

  auto res = arctern::gis::ST_Within(arctern::gis::ST_GeomFromText(pointer_array),
                                     arctern::gis::ST_GeomFromText(circle_array))[0];
  auto res_bool = std::static_pointer_cast<arrow::BooleanArray>(res);

  ASSERT_EQ(res_bool->Value(0), true);
  ASSERT_EQ(res_bool->Value(1), false);
  ASSERT_EQ(res_bool->Value(2), true);
  ASSERT_EQ(res_bool->Value(3), false);
}

TEST(geometry_test, test_ST_Within) {
  auto l1 = "POINT (1 0)";
  auto l2 = "POINT (1 3)";
  auto l3 = "MULTIPOINT (0 1, 1 1, 4 0)";
  auto l4 = "MULTIPOINT (1 1, 4 0)";
  auto l5 = "MULTIPOINT (0 1, 1 1, 3 0)";
  auto l6 = "POINT (0.5 1)";
  auto l7 = "POINT (1 2)";
  auto l8 = "POINT (1 3)";
  auto l9 = "MULTIPOINT (0.5 1,1 2)";
  auto l10 = "MULTIPOINT (1 3)";
  auto l11 = "LINESTRING (0 0, 1 2)";
  auto l12 = "LINESTRING (1 0.5, 1 2, 3 2)";
  auto l13 = "LINESTRING (1 0.5, 1 3)";
  auto l14 = "LINESTRING (1 0.5, 1 4)";
  auto l15 = "LINESTRING (1 0.5, 1 5)";
  auto l16 = "LINESTRING (1 0, 4 0, 4 1, 3 2)";
  auto l17 = "LINESTRING (1 0, 2 0, 2 3, 1 2, 1 0)";
  auto l18 = "POINT (1 2)";
  auto l19 = "POINT (4 0)";
  auto l20 = "POINT (4 8)";
  auto l21 = "MULTIPOINT (1 2, 4 0)";
  auto l22 = "MULTIPOINT (1 8, 4 0)";
  auto l23 = "MULTIPOINT (4 8)";

  arrow::StringBuilder builder1;
  std::shared_ptr<arrow::Array> input1;
  builder1.Append(std::string(l1));
  builder1.Append(std::string(l2));
  builder1.Append(std::string(l3));
  builder1.Append(std::string(l4));
  builder1.Append(std::string(l5));
  builder1.Append(std::string(l6));
  builder1.Append(std::string(l7));
  builder1.Append(std::string(l8));
  builder1.Append(std::string(l9));
  builder1.Append(std::string(l10));
  builder1.Append(std::string(l11));
  builder1.Append(std::string(l12));
  builder1.Append(std::string(l13));
  builder1.Append(std::string(l14));
  builder1.Append(std::string(l15));
  builder1.Append(std::string(l16));
  builder1.Append(std::string(l17));
  builder1.Append(std::string(l18));
  builder1.Append(std::string(l19));
  builder1.Append(std::string(l20));
  builder1.Append(std::string(l21));
  builder1.Append(std::string(l22));
  builder1.Append(std::string(l23));
  builder1.Finish(&input1);

  auto r1 = "MULTIPOINT (0 1, 1 0, 1 2)";
  auto r2 = "MULTIPOINT (0 1, 1 0, 1 2)";
  auto r3 = "MULTIPOINT (0 1, 1 1, 4 0)";
  auto r4 = "MULTIPOINT (0 1, 1 1, 4 0)";
  auto r5 = "MULTIPOINT (0 1, 1 1, 4 0)";
  auto r6 = "LINESTRING (0 0, 1 2, 4 0)";
  auto r7 = "LINESTRING (0 0, 1 2, 4 0)";
  auto r8 = "LINESTRING (0 0, 1 2, 4 0)";
  auto r9 = "LINESTRING (0 0, 1 2, 4 0)";
  auto r10 = "LINESTRING (0 0, 1 2, 4 0)";
  auto r11 = "LINESTRING (0 0, 1 2,4 2)";
  auto r12 = "LINESTRING (1 0, 1 2,4 2)";
  auto r13 = "LINESTRING (1 0, 1 2,4 2)";
  auto r14 = "POLYGON ((0 0, 4 0, 4 4, 0 4, 0 0))";
  auto r15 = "POLYGON ((0 0, 4 0, 4 4, 0 4, 0 0))";
  auto r16 = "POLYGON ((0 0, 4 0, 4 4, 0 4, 0 0))";
  auto r17 = "POLYGON ((0 0, 4 0, 4 4, 0 4, 0 0))";
  auto r18 = "POLYGON ((0 0, 4 0, 4 4, 0 4, 0 0))";
  auto r19 = "POLYGON ((0 0, 4 0, 4 4, 0 4, 0 0))";
  auto r20 = "POLYGON ((0 0, 4 0, 4 4, 0 4, 0 0))";
  auto r21 = "POLYGON ((0 0, 4 0, 4 4, 0 4, 0 0))";
  auto r22 = "POLYGON ((0 0, 4 0, 4 4, 0 4, 0 0))";
  auto r23 = "POLYGON ((0 0, 4 0, 4 4, 0 4, 0 0))";
  arrow::StringBuilder builder2;
  std::shared_ptr<arrow::Array> input2;

  builder2.Append(std::string(r1));
  builder2.Append(std::string(r2));
  builder2.Append(std::string(r3));
  builder2.Append(std::string(r4));
  builder2.Append(std::string(r5));
  builder2.Append(std::string(r6));
  builder2.Append(std::string(r7));
  builder2.Append(std::string(r8));
  builder2.Append(std::string(r9));
  builder2.Append(std::string(r10));
  builder2.Append(std::string(r11));
  builder2.Append(std::string(r12));
  builder2.Append(std::string(r13));
  builder2.Append(std::string(r14));
  builder2.Append(std::string(r15));
  builder2.Append(std::string(r16));
  builder2.Append(std::string(r17));
  builder2.Append(std::string(r18));
  builder2.Append(std::string(r19));
  builder2.Append(std::string(r20));
  builder2.Append(std::string(r21));
  builder2.Append(std::string(r22));
  builder2.Append(std::string(r23));
  builder2.Finish(&input2);

  auto res = arctern::gis::ST_Within(arctern::gis::ST_GeomFromText(input1),
                                     arctern::gis::ST_GeomFromText(input2))[0];
  auto res_bool = std::static_pointer_cast<arrow::BooleanArray>(res);

  ASSERT_EQ(res_bool->Value(0), true);
  ASSERT_EQ(res_bool->Value(1), false);
  ASSERT_EQ(res_bool->Value(2), true);
  ASSERT_EQ(res_bool->Value(3), true);
  ASSERT_EQ(res_bool->Value(4), false);
  ASSERT_EQ(res_bool->Value(5), true);
  ASSERT_EQ(res_bool->Value(6), true);
  ASSERT_EQ(res_bool->Value(7), false);
  ASSERT_EQ(res_bool->Value(8), true);
  ASSERT_EQ(res_bool->Value(9), false);
  ASSERT_EQ(res_bool->Value(10), true);
  ASSERT_EQ(res_bool->Value(11), true);
  ASSERT_EQ(res_bool->Value(12), false);
  ASSERT_EQ(res_bool->Value(13), true);
  ASSERT_EQ(res_bool->Value(14), false);
  ASSERT_EQ(res_bool->Value(15), true);
  ASSERT_EQ(res_bool->Value(16), true);
  ASSERT_EQ(res_bool->Value(17), true);
  ASSERT_EQ(res_bool->Value(18), false);
  ASSERT_EQ(res_bool->Value(19), false);
  ASSERT_EQ(res_bool->Value(20), true);
  ASSERT_EQ(res_bool->Value(21), false);
  ASSERT_EQ(res_bool->Value(22), false);
}

TEST(geometry_test, test_ST_DistanceSphere) {
  auto distance = [](double fromlon, double fromlat, double tolon, double tolat) {
    double latitudeArc = (fromlat - tolat) * 0.017453292519943295769236907684886;
    double longitudeArc = (fromlon - tolon) * 0.017453292519943295769236907684886;
    double latitudeH = sin(latitudeArc * 0.5);
    latitudeH *= latitudeH;
    double lontitudeH = sin(longitudeArc * 0.5);
    lontitudeH *= lontitudeH;
    double tmp = cos(fromlat * 0.017453292519943295769236907684886) *
                 cos(tolat * 0.017453292519943295769236907684886);
    return 6372797.560856 * (2.0 * asin(sqrt(latitudeH + tmp * lontitudeH)));
  };
  arrow::DoubleBuilder lat_buider, lon_builder;
  lat_buider.Append(-73.981153), lon_builder.Append(40.741841);
  lat_buider.Append(10), lon_builder.Append(20);
  lat_buider.Append(181), lon_builder.Append(20);
  lat_buider.Append(-181), lon_builder.Append(20);
  lat_buider.Append(10), lon_builder.Append(91);
  lat_buider.Append(10), lon_builder.Append(-91);

  std::shared_ptr<arrow::Array> from_lat, from_lon;
  lat_buider.Finish(&from_lat), lon_builder.Finish(&from_lon);
  array_t from_lat_array{from_lat};
  array_t from_lon_array{from_lon};
  auto from_point = arctern::gis::ST_Point(from_lat_array, from_lon_array);

  lat_buider.Append(-73.99016751859183), lon_builder.Append(40.729884354626904);
  lat_buider.Append(100), lon_builder.Append(70);
  lat_buider.Append(100), lon_builder.Append(70);
  lat_buider.Append(100), lon_builder.Append(70);
  lat_buider.Append(100), lon_builder.Append(70);
  lat_buider.Append(100), lon_builder.Append(70);

  std::shared_ptr<arrow::Array> to_lat, to_lon;
  lat_buider.Finish(&to_lat), lon_builder.Finish(&to_lon);
  array_t to_lat_array{to_lat};
  array_t to_lon_array{to_lon};
  auto to_point = arctern::gis::ST_Point(to_lat_array, to_lon_array);

  auto res = arctern::gis::ST_DistanceSphere(from_point, to_point)[0];
  auto res_double = std::static_pointer_cast<arrow::DoubleArray>(res);

  ASSERT_LT(std::abs(res_double->Value(0) - 1531), 1);
  EXPECT_DOUBLE_EQ(res_double->Value(1), distance(10, 20, 100, 70));
  ASSERT_TRUE(res_double->IsNull(2));
  ASSERT_TRUE(res_double->IsNull(3));
  ASSERT_TRUE(res_double->IsNull(4));
  ASSERT_TRUE(res_double->IsNull(5));
}

TEST(geometry_test, test_ST_Distance_Empty) {
  auto l0 = "";
  auto l1 = "POINT EMPTY";
  auto l2 = "POINT(0 0)";

  auto r0 = "POINT (0 1)";
  auto r1 = "POINT (0 1)";
  auto r2 = "POINT (0 1)";

  arrow::StringBuilder builder1, builder2;
  builder1.Append(std::string(l0));
  builder1.Append(std::string(l1));
  builder1.Append(std::string(l2));

  builder2.Append(std::string(r0));
  builder2.Append(std::string(r1));
  builder2.Append(std::string(r2));

  std::shared_ptr<arrow::Array> input1, input2;

  builder1.Finish(&input1);
  builder2.Finish(&input2);

  auto res = arctern::gis::ST_Distance(arctern::gis::ST_GeomFromText(input1),
                                       arctern::gis::ST_GeomFromText(input2))[0];
  auto res_double = std::static_pointer_cast<arrow::DoubleArray>(res);

  ASSERT_EQ(res_double->IsNull(0), true);
  ASSERT_EQ(res_double->IsNull(1), true);
  EXPECT_DOUBLE_EQ(res_double->Value(2), 1);
}

TEST(geometry_test, test_ST_Distance2) {
  arrow::StringBuilder data_builder;
  std::shared_ptr<arrow::Array> data_array;

  data_builder.Append(std::string("POINT (0 0)"));
  data_builder.Append(std::string("POINT (1 1)"));
  data_builder.Finish(&data_array);

  auto point_wkt_array = arctern::gis::ST_GeomFromText(data_array)[0];
  auto wkt_ptr = std::static_pointer_cast<arrow::BinaryArray>(point_wkt_array);
  arrow::BinaryArray::offset_type wkb_size1;
  arrow::BinaryArray::offset_type wkb_size2;
  auto wkb_ptr1 = wkt_ptr->GetValue(0, &wkb_size1);
  auto wkb_ptr2 = wkt_ptr->GetValue(0, &wkb_size2);

  arrow::BinaryBuilder binary_builder;
  for (int i = 0; i < 1000000; ++i) {
    binary_builder.Append(wkb_ptr1, wkb_size1);
  }
  std::shared_ptr<arrow::Array> left_base;
  binary_builder.Finish(&left_base);

  for (int i = 0; i < 100000; ++i) {
    binary_builder.Append(wkb_ptr2, wkb_size2);
  }
  std::shared_ptr<arrow::Array> right_base;
  binary_builder.Finish(&right_base);

  std::vector<std::shared_ptr<arrow::Array>> left_input;
  for (int i = 0; i < 3; ++i) left_input.push_back(left_base);

  std::vector<std::shared_ptr<arrow::Array>> right_input;
  for (int i = 0; i < 30; ++i) right_input.push_back(right_base);

  std::cout << "left length = " << left_base->length() << std::endl;
  std::cout << "right length = " << right_base->length() << std::endl;

  auto rst = arctern::gis::ST_Distance(left_input, right_input);
  int64_t total_len = 0;
  for (auto& ptr : rst) {
    std::cout << "array length = " << ptr->length() << std::endl;
    total_len += ptr->length();
  }
  if (_ARROW_ARRAY_SIZE <= 16 * 1024 * 1024) {
    ASSERT_GT(rst.size(), 1);
  }
  ASSERT_EQ(total_len, 3000000);
}

TEST(geometry_test, test_ST_Distance) {
  auto l1 = "POINT (0 0)";
  auto l2 = "POINT (0 0)";
  auto l3 = "POINT (0 0)";
  auto l4 = "POINT (0 0)";
  auto l5 = "POINT (0 0)";
  auto l6 = "POINT (0 0)";
  auto l7 = "POINT (0 0)";

  auto l8 = "LINESTRING (0 0, 1 1)";
  auto l9 = "LINESTRING (0 0, 1 1)";
  auto l10 = "LINESTRING (0 0, 1 1)";
  auto l11 = "LINESTRING (0 0, 1 1)";
  auto l12 = "LINESTRING (0 0, 1 1)";
  auto l13 = "LINESTRING (0 0, 1 1)";
  auto l14 = "LINESTRING (0 0, 1 1)";

  auto l15 = "POLYGON ((0 0, 0 1, 1 1, 1 0, 0 0))";
  auto l16 = "POLYGON ((0 0, 0 1, 1 1, 1 0, 0 0))";
  auto l17 = "POLYGON ((0 0, 0 1, 1 1, 1 0, 0 0))";
  auto l18 = "POLYGON ((0 0, 0 1, 1 1, 1 0, 0 0))";
  auto l19 = "POLYGON ((0 0, 0 1, 1 1, 1 0, 0 0))";
  auto l20 = "POLYGON ((0 0, 0 1, 1 1, 1 0, 0 0))";
  auto l21 = "POLYGON ((0 0, 0 1, 1 1, 1 0, 0 0))";

  arrow::StringBuilder builder1;
  std::shared_ptr<arrow::Array> input1;
  builder1.Append(std::string(l1));
  builder1.Append(std::string(l2));
  builder1.Append(std::string(l3));
  builder1.Append(std::string(l4));
  builder1.Append(std::string(l5));
  builder1.Append(std::string(l6));
  builder1.Append(std::string(l7));
  builder1.Append(std::string(l8));
  builder1.Append(std::string(l9));
  builder1.Append(std::string(l10));
  builder1.Append(std::string(l11));
  builder1.Append(std::string(l12));
  builder1.Append(std::string(l13));
  builder1.Append(std::string(l14));
  builder1.Append(std::string(l15));
  builder1.Append(std::string(l16));
  builder1.Append(std::string(l17));
  builder1.Append(std::string(l18));
  builder1.Append(std::string(l19));
  builder1.Append(std::string(l20));
  builder1.Append(std::string(l21));
  builder1.Finish(&input1);

  auto r1 = "POINT (1 1)";
  auto r2 = "LINESTRING (0 2, 2 0)";
  auto r3 = "POLYGON ((1 0, 3 0, 3 3, 1 3, 1 0))";
  auto r4 = "POLYGON ((-1 -1, 3 0, 3 3, 1 3, -1 -1))";
  auto r5 = "MULTIPOINT (0 1, 2 0, 1 2)";
  auto r6 = "MULTILINESTRING ( (0 3, 1 2), (0 1, 1 0, 1 1))";
  auto r7 =
      "MULTIPOLYGON ( ((1 0, 3 0, 3 3, 1 3, 1 0)), ((-1 -1, 3 0, 3 3, 1 3, -1 -1)) )";

  auto r8 = "POINT (1 1)";
  auto r9 = "LINESTRING (0 2, 2 0)";
  auto r10 = "POLYGON ((1 0, 3 0, 3 3, 1 3, 1 0))";
  auto r11 = "POLYGON ((-1 -1, 3 0, 3 3, 1 3, -1 -1))";
  auto r12 = "MULTIPOINT (0 1, 2 0, 1 2)";
  auto r13 = "MULTILINESTRING ( (0 3, 1 2), (0 2, 1 0, 1 1))";
  auto r14 =
      "MULTIPOLYGON ( ((1 0, 3 0, 3 3, 1 3, 1 0)), ((-1 -1, 3 0, 3 3, 1 3, -1 -1)) )";

  auto r15 = "POINT (1 1)";
  auto r16 = "LINESTRING (0 2, 2 0)";
  auto r17 = "POLYGON ((1 0, 3 0, 3 3, 1 3, 1 0))";
  auto r18 = "POLYGON ((-1 -1, 3 0, 3 3, 1 3, -1 -1))";
  auto r19 = "MULTIPOINT (0 1, 2 0, 1 2)";
  auto r20 = "MULTILINESTRING ( (0 3, 1 2), (0 2, 1 0, 1 1))";
  auto r21 =
      "MULTIPOLYGON ( ((1 0, 3 0, 3 3, 1 3, 1 0)), ((-1 -1, 3 0, 3 3, 1 3, -1 -1)) )";

  arrow::StringBuilder builder2;
  std::shared_ptr<arrow::Array> input2;
  builder2.Append(std::string(r1));
  builder2.Append(std::string(r2));
  builder2.Append(std::string(r3));
  builder2.Append(std::string(r4));
  builder2.Append(std::string(r5));
  builder2.Append(std::string(r6));
  builder2.Append(std::string(r7));
  builder2.Append(std::string(r8));
  builder2.Append(std::string(r9));
  builder2.Append(std::string(r10));
  builder2.Append(std::string(r11));
  builder2.Append(std::string(r12));
  builder2.Append(std::string(r13));
  builder2.Append(std::string(r14));
  builder2.Append(std::string(r15));
  builder2.Append(std::string(r16));
  builder2.Append(std::string(r17));
  builder2.Append(std::string(r18));
  builder2.Append(std::string(r19));
  builder2.Append(std::string(r20));
  builder2.Append(std::string(r21));
  builder2.Finish(&input2);

  auto res = arctern::gis::ST_Distance(arctern::gis::ST_GeomFromText(input1),
                                       arctern::gis::ST_GeomFromText(input2))[0];
  auto res_double = std::static_pointer_cast<arrow::DoubleArray>(res);

  EXPECT_DOUBLE_EQ(res_double->Value(0), sqrt(2));
  EXPECT_DOUBLE_EQ(res_double->Value(1), sqrt(2));
  EXPECT_DOUBLE_EQ(res_double->Value(2), 1);
  EXPECT_DOUBLE_EQ(res_double->Value(3), 0);
  EXPECT_DOUBLE_EQ(res_double->Value(4), 1);
  EXPECT_DOUBLE_EQ(res_double->Value(5), sqrt(2) / 2);
  EXPECT_DOUBLE_EQ(res_double->Value(6), 0);
  EXPECT_DOUBLE_EQ(res_double->Value(7), 0);
  EXPECT_DOUBLE_EQ(res_double->Value(8), 0);
  EXPECT_DOUBLE_EQ(res_double->Value(9), 0);
  EXPECT_DOUBLE_EQ(res_double->Value(10), 0);
  EXPECT_DOUBLE_EQ(res_double->Value(11), sqrt(2) / 2);
  EXPECT_DOUBLE_EQ(res_double->Value(12), 0);
  EXPECT_DOUBLE_EQ(res_double->Value(13), 0);
  EXPECT_DOUBLE_EQ(res_double->Value(14), 0);
  EXPECT_DOUBLE_EQ(res_double->Value(15), 0);
  EXPECT_DOUBLE_EQ(res_double->Value(16), 0);
  EXPECT_DOUBLE_EQ(res_double->Value(17), 0);
  EXPECT_DOUBLE_EQ(res_double->Value(18), 0);
  EXPECT_DOUBLE_EQ(res_double->Value(19), 0);
  EXPECT_DOUBLE_EQ(res_double->Value(20), 0);
}

TEST(geometry_test, test_ST_HausdorffDistance2) {
  auto l0 = "POLYGON ((1 1, 8 1, 8 8, 1 8, 1 1))";
  auto r0 = "POLYGON ((2 2, 9 2, 9 9, 2 9, 2 2))";

  auto l1 = "POLYGON ((1 1, 8 1, 8 8, 1 8, 1 1))";
  auto r1 = "POLYGON ((1 1, 8 1, 8 8, 1 8, 1 1))";

  auto l2 = "POLYGON ((1 1, 1 5, 5 5, 1 1))";
  auto r2 = "POLYGON ((2 2, 2 3, 3 3, 2 2))";

  auto l3 = "POLYGON ((2 2, 2 3, 3 3, 2 2))";
  auto r3 = "POLYGON ((1 1, 1 5, 5 5, 1 1))";

  auto l4 = "POLYGON ((2 2, 7 2, 7 5, 2 5, 2 2))";
  auto r4 = "POLYGON ((1 1, 8 1, 8 7, 1 7, 1 1))";

  auto l5 = "POLYGON ((0 2, 5 2, 5 5, 0 5, 0 2))";
  auto r5 = "POLYGON ((1 1, 8 1, 8 7, 1 7, 1 1))";

  auto l6 = "POLYGON ((0 2,1 1,0 -1,0 2))";
  auto r6 = "POLYGON ((-1 3,2 1,0 -3,-1 3))";

  auto l7 = "POLYGON ((0 2,1 1,0 -1,0 2))";
  auto r7 = "POINT (0 0)";

  auto l8 = "POINT (0 0)";
  auto r8 = "POINT (0 0)";

  auto l9 = "POINT (0 0)";
  auto r9 = "POLYGON ((0 2,1 1,0 -1,0 2))";

  auto l10 = "POLYGON ((0 2,1 1,0 -1,0 2))";
  auto r10 = "POINT (0.5 0)";

  auto l11 = "POINT (0.5 0)";
  auto r11 = "POLYGON ((0 2,1 1,0 -1,0 2))";

  auto l12 = "LINESTRING (0 0, 10 10)";
  auto r12 = "LINESTRING (0 0, 5 5, 10 10)";

  auto l13 = "LINESTRING (10 10, 0 0)";
  auto r13 = "LINESTRING (0 0, 5 5, 10 10)";

  auto l14 = "LINESTRING(0 0, 1 1)";
  auto r14 = "LINESTRING(1 1, 0 0)";

  auto l15 = "POLYGON EMPTY";
  auto r15 = "POINT EMPTY";

  auto l16 = "LINESTRING EMPTY";
  auto r16 = "POINT EMPTY";

  auto l17 = "POINT EMPTY";
  auto r17 = "POINT EMPTY";

  auto l18 = "MULTIPOLYGON EMPTY";
  auto r18 = "POINT EMPTY";

  auto l19 = "MULTILINESTRING EMPTY";
  auto r19 = "POINT EMPTY";

  auto l20 = "MULTIPOINT EMPTY";
  auto r20 = "POINT EMPTY";

  auto l21 =
      "MULTIPOLYGON (((0 0,4 0,4 4,0 4,0 0)),((1 8,2 8,2 9,1 9,1 8)),((6 6,6 12,12 12,12 "
      "6,6 6),(7 7,7 8,8 8,9 7,7 7)))";
  auto r21 =
      "MULTIPOLYGON (((0 0,4 0,4 4,0 4,0 0)),((1 8,2 8,2 9,1 9,1 8)),((6 6,6 12,12 12,12 "
      "6,6 6),(7 7,7 8,8 8,8 7,7 7)))";

  auto l22 = "COMPOUNDCURVE(CIRCULARSTRING (0 0, 1 1, 1 0),(1 0, 0 1))";
  auto r22 = "COMPOUNDCURVE(CIRCULARSTRING (2 0, 3 3, 3 0),(3 0, 2 0))";

  auto l23 = "POLYGON ((1 2,2 3,3 4,1 2))";
  auto r23 = "LINESTRING (1 2,3 4)";

  auto l24 = "CIRCULARSTRING (0 0,1 1,2 0)";
  auto r24 = "CIRCULARSTRING (0 0,2 0,1 1)";

  auto l25 = "MULTICURVE ((0 0, 5 5),CIRCULARSTRING (4 0, 4 4, 8 4))";
  auto r25 = "MULTICURVE ((0 0, 5 5),CIRCULARSTRING (4 0, 4 4, 8 4))";

  auto l26 = "MULTIPOLYGON (((0 0,1 0,1 1,0 1,0 0)),((1 0,2 0,2 1,1 1,1 0)))";
  auto r26 = "POLYGON((0 0,2 0,2 1,0 1,0 0))";

  arrow::StringBuilder builder_l, builder_r;

  builder_l.Append(std::string(l0));
  builder_r.Append(std::string(r0));

  builder_l.Append(std::string(l1));
  builder_r.Append(std::string(r1));

  builder_l.Append(std::string(l2));
  builder_r.Append(std::string(r2));

  builder_l.Append(std::string(l3));
  builder_r.Append(std::string(r3));

  builder_l.Append(std::string(l4));
  builder_r.Append(std::string(r4));

  builder_l.Append(std::string(l5));
  builder_r.Append(std::string(r5));

  builder_l.Append(std::string(l6));
  builder_r.Append(std::string(r6));

  builder_l.Append(std::string(l7));
  builder_r.Append(std::string(r7));

  builder_l.Append(std::string(l8));
  builder_r.Append(std::string(r8));

  builder_l.Append(std::string(l9));
  builder_r.Append(std::string(r9));

  builder_l.Append(std::string(l10));
  builder_r.Append(std::string(r10));

  builder_l.Append(std::string(l11));
  builder_r.Append(std::string(r11));

  builder_l.Append(std::string(l12));
  builder_r.Append(std::string(r12));

  builder_l.Append(std::string(l13));
  builder_r.Append(std::string(r13));

  builder_l.Append(std::string(l14));
  builder_r.Append(std::string(r14));

  builder_l.Append(std::string(l15));
  builder_r.Append(std::string(r15));

  builder_l.Append(std::string(l16));
  builder_r.Append(std::string(r16));

  builder_l.Append(std::string(l17));
  builder_r.Append(std::string(r17));

  builder_l.Append(std::string(l18));
  builder_r.Append(std::string(r18));

  builder_l.Append(std::string(l19));
  builder_r.Append(std::string(r19));

  builder_l.Append(std::string(l20));
  builder_r.Append(std::string(r20));

  builder_l.Append(std::string(l21));
  builder_r.Append(std::string(r21));

  builder_l.Append(std::string(l22));
  builder_r.Append(std::string(r22));

  builder_l.Append(std::string(l23));
  builder_r.Append(std::string(r23));

  builder_l.Append(std::string(l24));
  builder_r.Append(std::string(r24));

  builder_l.Append(std::string(l25));
  builder_r.Append(std::string(r25));

  builder_l.Append(std::string(l26));
  builder_r.Append(std::string(r26));

  std::shared_ptr<arrow::Array> input_l, input_r;
  builder_l.Finish(&input_l);
  builder_r.Finish(&input_r);

  auto res = arctern::gis::ST_HausdorffDistance(
      arctern::gis::ST_GeomFromText(input_l), arctern::gis::ST_GeomFromText(input_r))[0];
  auto res_double = std::static_pointer_cast<arrow::DoubleArray>(res);

  ASSERT_TRUE(std::abs(res_double->Value(0) - 1.4142135623731) < 1e-8);
  ASSERT_TRUE(std::abs(res_double->Value(1) - 0) < 1e-8);
  ASSERT_TRUE(std::abs(res_double->Value(2) - 2.82842712474619) < 1e-8);
  ASSERT_TRUE(std::abs(res_double->Value(3) - 2.82842712474619) < 1e-8);
  ASSERT_TRUE(std::abs(res_double->Value(4) - 2.23606797749979) < 1e-8);
  ASSERT_TRUE(std::abs(res_double->Value(5) - 3.60555127546399) < 1e-8);
  ASSERT_TRUE(std::abs(res_double->Value(6) - 2) < 1e-8);
  ASSERT_TRUE(std::abs(res_double->Value(7) - 2) < 1e-8);
  ASSERT_TRUE(std::abs(res_double->Value(8) - 0) < 1e-8);
  ASSERT_TRUE(std::abs(res_double->Value(9) - 2) < 1e-8);
  ASSERT_TRUE(std::abs(res_double->Value(10) - 2.06155281280883) < 1e-8);
  ASSERT_TRUE(std::abs(res_double->Value(11) - 2.06155281280883) < 1e-8);
  ASSERT_TRUE(std::abs(res_double->Value(12) - 0) < 1e-8);
  ASSERT_TRUE(std::abs(res_double->Value(13) - 0) < 1e-8);
  ASSERT_TRUE(std::abs(res_double->Value(14) - 0) < 1e-8);
  ASSERT_TRUE(res_double->IsNull(15));
  ASSERT_TRUE(res_double->IsNull(16));
  ASSERT_TRUE(res_double->IsNull(17));
  ASSERT_TRUE(res_double->IsNull(18));
  ASSERT_TRUE(res_double->IsNull(19));
  ASSERT_TRUE(res_double->IsNull(20));
  ASSERT_TRUE(std::abs(res_double->Value(21) - 1) < 1e-8);
  ASSERT_TRUE(std::abs(res_double->Value(22) - 3.11029925929037) < 1e-3);
  ASSERT_TRUE(std::abs(res_double->Value(23) - 0) < 1e-8);
  ASSERT_TRUE(std::abs(res_double->Value(24) - 1.41421356237309) < 1e-8);
  ASSERT_TRUE(std::abs(res_double->Value(25) - 0) < 1e-8);
  ASSERT_TRUE(std::abs(res_double->Value(26) - 0) < 1e-8);
}

TEST(geometry_test, test_ST_HausdorffDistance) {
  auto p11 = "POLYGON((0 0 ,0 1, 1 1, 1 0, 0 0))";
  auto p12 = "POINT(0 0)";

  auto p21 = "POLYGON((0 0 ,0 2, 1 1, 1 0, 0 0))";
  auto p22 = "POINT(0 1)";

  arrow::StringBuilder builder1, builder2;
  builder1.Append(std::string(p11));
  builder1.Append(std::string(p12));

  builder2.Append(std::string(p21));
  builder2.Append(std::string(p22));

  std::shared_ptr<arrow::Array> input1, input2;
  builder1.Finish(&input1);
  builder2.Finish(&input2);

  auto res = arctern::gis::ST_HausdorffDistance(arctern::gis::ST_GeomFromText(input1),
                                                arctern::gis::ST_GeomFromText(input2))[0];
  auto res_double = std::static_pointer_cast<arrow::DoubleArray>(res);

  EXPECT_DOUBLE_EQ(res_double->Value(0), 1);
  EXPECT_DOUBLE_EQ(res_double->Value(1), 1);
}

TEST(geometry_test, test_ST_Area2) {
  auto p0 = "CIRCULARSTRING (0 2, -1 1,0 0, 0.5 0, 1 0, 2 1, 1 2, 0.5 2, 0 2)";
  auto p1 =
      "COMPOUNDCURVE(CIRCULARSTRING(0 2, -1 1,0 0),(0 0, 0.5 0, 1 0),CIRCULARSTRING( 1 "
      "0, 2 1, 1 2),(1 2, 0.5 2, 0 2))";
  auto p2 =
      "GEOMETRYCOLLECTION ( LINESTRING ( 90 190, 120 190, 50 60, 130 10, 190 50, 160 90, "
      "10 150, 90 190 ), POINT(90 190) )";
  auto p3 =
      "POLYHEDRALSURFACE (((0 0,0 0,0 1,0 0)),((0 0,0 1,1 0,0 0)),((0 0,1 0,0 0,0 "
      "0)),((1 0,0 1,0 0,1 0)))";
  auto p4 = "TIN ( ((0 0, 0 0, 0 1, 0 0)), ((0 0, 0 1, 1 1, 0 0)) )";
  auto p5 =
      "POLYHEDRALSURFACE( ((0 0 0, 0 0 1, 0 1 1, 0 1 0, 0 0 0)), ((0 0 0, 0 1 0, 1 1 0, "
      "1 0 0, 0 0 0)), ((0 0 0, 1 0 0, 1 0 1, 0 0 1, 0 0 0)), ((1 1 0, 1 1 1, 1 0 1, 1 0 "
      "0, 1 1 0)), ((0 1 0, 0 1 1, 1 1 1, 1 1 0, 0 1 0)), ((0 0 1, 1 0 1, 1 1 1, 0 1 1, "
      "0 0 1)) )";
  auto p6 =
      "MULTICURVE ((5 5, 3 5, 3 3, 0 3), CIRCULARSTRING (0 0, 0.2 1, 0.5 "
      "1.4),COMPOUNDCURVE(LINESTRING(0 2, -1 1,1 0),CIRCULARSTRING( 1 0, 2 1, 1 2),(1 2, "
      "0.5 2,0 2)))";
  auto p7 =
      "MULTICURVE ((5 5, 3 5, 3 3, 0 3), LINESTRING (0 0, 0.2 1, 0.5 "
      "1.4),COMPOUNDCURVE(LINESTRING(0 2, -1 1,1 0),CIRCULARSTRING( 1 0, 2 1, 1 2),(1 2, "
      "0.5 2,0 2)))";

  arrow::StringBuilder builder;
  std::shared_ptr<arrow::Array> input;
  builder.Append(std::string(p0));
  builder.Append(std::string(p1));
  builder.Append(std::string(p2));
  builder.Append(std::string(p3));
  builder.Append(std::string(p4));
  builder.Append(std::string(p5));
  builder.Append(std::string(p6));
  builder.Append(std::string(p7));
  builder.Finish(&input);

  auto res = arctern::gis::ST_Area(arctern::gis::ST_GeomFromText(input)[0]);
  auto res_double = std::static_pointer_cast<arrow::DoubleArray>(res);
  EXPECT_DOUBLE_EQ(res_double->Value(0), 0);
  EXPECT_DOUBLE_EQ(res_double->Value(1), 0);
  EXPECT_DOUBLE_EQ(res_double->Value(2), 0);
  EXPECT_DOUBLE_EQ(res_double->Value(3), 1);
  EXPECT_DOUBLE_EQ(res_double->Value(4), 0.5);
  EXPECT_DOUBLE_EQ(res_double->Value(5), 2);
  EXPECT_DOUBLE_EQ(res_double->Value(6), 0);
  EXPECT_DOUBLE_EQ(res_double->Value(7), 0);
}

TEST(geometry_test, test_ST_Area) {
  auto p1 = "POINT (0 1)";
  auto p2 = "LINESTRING (0 0, 0 1, 1 1)";
  auto p3 = "LINESTRING (0 0, 1 0, 1 1, 0 0)";
  auto p4 = "POLYGON ((0 0, 1 0, 1 1, 0 1, 0 0))";
  auto p5 = "MULTIPOINT (0 0, 1 0, 1 2, 1 2)";
  auto p6 = "MULTILINESTRING ( (0 0, 1 2), (0 0, 1 0, 1 1),(-1 2,3 4,9 -3,-4 100) )";
  auto p7 = "MULTIPOLYGON ( ((0 0, 1 4, 1 0,0 0)) )";
  auto p8 = "MULTIPOLYGON ( ((0 0, 0 4, 4 4, 4 0, 0 0)), ((0 0, 0 1, 4 1, 4 0, 0 0)) )";
  auto p9 = "MULTIPOLYGON ( ((0 0, 1 4, 1 0,0 0)), ((0 0,-1 0,0 -1,0 0)) )";
  auto p10 = "LINESTRING (77.29 29.07,77.42 29.26,77.27 29.31,77.29 29.07)";

  arrow::StringBuilder builder;
  std::shared_ptr<arrow::Array> input;
  builder.Append(std::string(p1));
  builder.Append(std::string(p2));
  builder.Append(std::string(p3));
  builder.Append(std::string(p4));
  builder.Append(std::string(p5));
  builder.Append(std::string(p6));
  builder.Append(std::string(p7));
  builder.Append(std::string(p8));
  builder.Append(std::string(p9));
  builder.Append(std::string(p10));
  builder.Finish(&input);

  auto res = arctern::gis::ST_Area(arctern::gis::ST_GeomFromText(input)[0]);
  auto res_double = std::static_pointer_cast<arrow::DoubleArray>(res);

  EXPECT_DOUBLE_EQ(res_double->Value(0), 0);
  EXPECT_DOUBLE_EQ(res_double->Value(1), 0);
  EXPECT_DOUBLE_EQ(res_double->Value(2), 0);
  EXPECT_DOUBLE_EQ(res_double->Value(3), 1);
  EXPECT_DOUBLE_EQ(res_double->Value(4), 0);
  EXPECT_DOUBLE_EQ(res_double->Value(5), 0);
  EXPECT_DOUBLE_EQ(res_double->Value(6), 2);
  EXPECT_DOUBLE_EQ(res_double->Value(7), 20);
  EXPECT_DOUBLE_EQ(res_double->Value(8), 2.5);
  EXPECT_DOUBLE_EQ(res_double->Value(9), 0);
}

TEST(geometry_test, test_ST_Centroid) {
  auto p1 = "POINT (0 1)";
  auto p2 = "LINESTRING (0 0, 0 1, 1 1)";
  auto p3 = "LINESTRING (0 0, 1 0, 1 1, 0 0)";
  auto p4 = "POLYGON ((0 0, 1 0, 1 1, 0 1, 0 0))";
  auto p5 = "MULTIPOINT (0 0, 1 0, 1 2, 1 2)";
  auto p6 = "MULTILINESTRING ( (0 0, 1 2), (0 0, 1 0, 1 1),(-1 2,3 4,9 -3,-4 100) )";
  auto p7 = "MULTIPOLYGON ( ((0 0, 1 4, 1 0,0 0)) )";
  auto p8 = "MULTIPOLYGON ( ((0 0, 0 4, 4 4, 4 0, 0 0)), ((0 0, 0 1, 4 1, 4 0, 0 0)) )";
  auto p9 = "MULTIPOLYGON ( ((0 0, 1 4, 1 0,0 0)), ((0 0,-1 0,0 -1,0 0)) )";

  arrow::StringBuilder builder;
  std::shared_ptr<arrow::Array> input;
  builder.Append(std::string(p1));
  builder.Append(std::string(p2));
  builder.Append(std::string(p3));
  builder.Append(std::string(p4));
  builder.Append(std::string(p5));
  builder.Append(std::string(p6));
  builder.Append(std::string(p7));
  builder.Append(std::string(p8));
  builder.Append(std::string(p9));
  builder.Finish(&input);

  auto res = arctern::gis::ST_AsText(
      arctern::gis::ST_Centroid(arctern::gis::ST_GeomFromText(input)[0]))[0];
  auto res_str = std::static_pointer_cast<arrow::StringArray>(res);

  ASSERT_EQ(res_str->GetString(0), "POINT (0 1)");
  ASSERT_EQ(res_str->GetString(1), "POINT (0.25 0.75)");
  ASSERT_EQ(res_str->GetString(2), "POINT (0.646446609406726 0.353553390593274)");
  ASSERT_EQ(res_str->GetString(3), "POINT (0.5 0.5)");
  ASSERT_EQ(res_str->GetString(4), "POINT (0.75 1.0)");
  ASSERT_EQ(res_str->GetString(5), "POINT (2.6444665557806 41.5285902625069)");
  ASSERT_EQ(res_str->GetString(6), "POINT (0.666666666666667 1.33333333333333)");
  ASSERT_EQ(res_str->GetString(7), "POINT (2.0 1.7)");
  ASSERT_EQ(res_str->GetString(8), "POINT (0.466666666666667 1.0)");
}

TEST(geometry_test, test_ST_Length3) {
  auto p0 = "POLYGON ((30 10, 40 40, 20 40, 10 20, 30 10))";
  auto p1 = "POLYGON ((1 2, 3 4, 5 6, 1 2))";
  auto p2 = "POLYGON ((1 1, 3 1, 3 3, 1 3, 1 1))";
  auto p3 = "POLYGON ((1 1,1 2,2 2,2 1,1 1))";
  auto p4 = "POLYGON ((0 0,0 4,2 2,4 4,4 0,0 0))";
  auto p5 = "POLYGON ((0 0,0 4,4 4,0 0))";
  auto p6 = "MULTIPOLYGON (((0 0,1 -1,1 1,-2 3,0 0)))";
  auto p7 = "MULTIPOLYGON (((1 1,1 2,2 2,2 1,1 1)),((0 0,1 -1,1 1,-2 3,0 0)))";

  arrow::StringBuilder builder;
  std::shared_ptr<arrow::Array> input;
  builder.Append(std::string(p0));
  builder.Append(std::string(p1));
  builder.Append(std::string(p2));
  builder.Append(std::string(p3));
  builder.Append(std::string(p4));
  builder.Append(std::string(p5));
  builder.Append(std::string(p6));
  builder.Append(std::string(p7));
  builder.Finish(&input);

  auto res = arctern::gis::ST_Length(arctern::gis::ST_GeomFromText(input)[0]);
  auto res_double = std::static_pointer_cast<arrow::DoubleArray>(res);

  for (int i = 0; i < res_double->length(); ++i) {
    EXPECT_DOUBLE_EQ(res_double->Value(i), 0.0);
  }
}

TEST(geometry_test, test_ST_Length2) {
  auto p0 = "CURVEPOLYGON(CIRCULARSTRING(0 0, 4 0, 4 4, 0 4, 0 0),(1 1, 3 3, 3 1, 1 1))";
  auto p1 =
      "CURVEPOLYGON(COMPOUNDCURVE(CIRCULARSTRING(0 0,2 0, 2 1, 2 3, 4 3),(4 3, 4 5, 1 4, "
      "0 0)), CIRCULARSTRING(1.7 1, 1.4 0.4, 1.6 0.4, 1.6 0.5, 1.7 1) )";
  auto p2 =
      "MULTISURFACE(CURVEPOLYGON(CIRCULARSTRING(0 0, 4 0, 4 4, 0 4, 0 0),(1 1, 3 3, 3 1, "
      "1 1)))";

  arrow::StringBuilder builder;
  std::shared_ptr<arrow::Array> input;
  builder.Append(std::string(p0));
  builder.Append(std::string(p1));
  builder.Append(std::string(p2));
  builder.Finish(&input);

  auto res = arctern::gis::ST_Length(arctern::gis::ST_GeomFromText(input)[0]);
  auto res_double = std::static_pointer_cast<arrow::DoubleArray>(res);

  ASSERT_TRUE(std::abs(res_double->Value(0) - 24.5999588773797) < 1e-7);
  ASSERT_TRUE(std::abs(res_double->Value(1) - 19.2364895818726) < 1e-7);
  ASSERT_TRUE(std::abs(res_double->Value(2) - 24.5999588773797) < 1e-7);
}

TEST(geometry_test, test_ST_Length) {
  auto p1 = "POINT (0 1)";
  auto p2 = "LINESTRING (0 0, 0 1, 1 1)";
  auto p3 = "LINESTRING (0 0, 1 0, 1 1, 0 0)";
  auto p4 = "POLYGON ((0 0, 1 0, 1 1, 0 1, 0 0))";
  auto p5 = "MULTIPOINT (0 0, 1 0, 1 2, 1 2)";
  auto p6 = "MULTILINESTRING ( (0 0, 1 2), (0 0, 1 0, 1 1),(-1 2,3 4,9 -3,-4 100) )";
  auto p7 = "MULTIPOLYGON ( ((0 0, 1 4, 1 0,0 0)) )";
  auto p8 = "MULTIPOLYGON ( ((0 0, 0 4, 4 4, 4 0, 0 0)), ((0 0, 0 1, 4 1, 4 0, 0 0)) )";
  auto p9 = "MULTIPOLYGON ( ((0 0, 1 4, 1 0,0 0)), ((0 0,1 0,0 1,0 0)) )";
  auto p10 = "LINESTRING EMPTY";
  auto p11 = "LINESTRING (0 0)";

  arrow::StringBuilder builder;
  std::shared_ptr<arrow::Array> input;
  builder.Append(std::string(p1));
  builder.Append(std::string(p2));
  builder.Append(std::string(p3));
  builder.Append(std::string(p4));
  builder.Append(std::string(p5));
  builder.Append(std::string(p6));
  builder.Append(std::string(p7));
  builder.Append(std::string(p8));
  builder.Append(std::string(p9));
  builder.Append(std::string(p10));
  builder.Append(std::string(p11));
  builder.Finish(&input);

  auto res = arctern::gis::ST_Length(arctern::gis::ST_GeomFromText(input)[0]);
  auto res_double = std::static_pointer_cast<arrow::DoubleArray>(res);

  EXPECT_DOUBLE_EQ(res_double->Value(0), 0.0);
  EXPECT_DOUBLE_EQ(res_double->Value(1), 2.0);
  EXPECT_DOUBLE_EQ(res_double->Value(2), 3.414213562373095);
  EXPECT_DOUBLE_EQ(res_double->Value(3), 0);
  EXPECT_DOUBLE_EQ(res_double->Value(4), 0);
  EXPECT_DOUBLE_EQ(res_double->Value(5), 121.74489533575682);
  EXPECT_DOUBLE_EQ(res_double->Value(6), 0);
  EXPECT_DOUBLE_EQ(res_double->Value(7), 0);
  EXPECT_DOUBLE_EQ(res_double->Value(8), 0);
  EXPECT_DOUBLE_EQ(res_double->Value(9), 0);
  EXPECT_DOUBLE_EQ(res_double->Value(10), 0);
}

TEST(geometry_test, test_ST_ConvexHull) {
  auto p1 = "POINT (0 1)";
  auto p2 = "LINESTRING (0 0, 0 1, 1 1)";
  auto p3 = "LINESTRING (0 0, 1 0, 1 1, 0 0)";
  auto p4 = "POLYGON ((0 0, 1 0, 1 1, 0 1, 0 0))";
  auto p5 = "MULTIPOINT (0 0, 1 0, 1 2, 1 2)";
  auto p6 = "MULTILINESTRING ( (0 0, 1 2), (0 0, 1 0, 1 1),(-1 2,3 4,9 -3,-4 100) )";
  auto p7 = "MULTIPOLYGON ( ((0 0, 1 4, 1 0,0 0)) )";
  auto p8 = "MULTIPOLYGON ( ((0 0, 0 4, 4 4, 4 0, 0 0)), ((0 0, 0 1, 4 1, 4 0, 0 0)) )";
  auto p9 = "MULTIPOLYGON ( ((0 0, 1 4, 1 0,0 0)), ((0 0,1 0,0 1,0 0)) )";

  arrow::StringBuilder builder;
  std::shared_ptr<arrow::Array> input;
  builder.Append(std::string(p1));
  builder.Append(std::string(p2));
  builder.Append(std::string(p3));
  builder.Append(std::string(p4));
  builder.Append(std::string(p5));
  builder.Append(std::string(p6));
  builder.Append(std::string(p7));
  builder.Append(std::string(p8));
  builder.Append(std::string(p9));
  builder.Finish(&input);

  auto res = arctern::gis::ST_AsText(
      arctern::gis::ST_ConvexHull(arctern::gis::ST_GeomFromText(input)[0]))[0];
  auto res_str = std::static_pointer_cast<arrow::StringArray>(res);

  ASSERT_EQ(res_str->GetString(0), "POINT (0 1)");
  ASSERT_EQ(res_str->GetString(1), "POLYGON ((0 0,0 1,1 1,0 0))");
  ASSERT_EQ(res_str->GetString(2), "POLYGON ((0 0,1 1,1 0,0 0))");
  ASSERT_EQ(res_str->GetString(3), "POLYGON ((0 0,0 1,1 1,1 0,0 0))");
  ASSERT_EQ(res_str->GetString(4), "POLYGON ((0 0,1 2,1 0,0 0))");
  ASSERT_EQ(res_str->GetString(5), "POLYGON ((9 -3,0 0,-1 2,-4 100,9 -3))");
  ASSERT_EQ(res_str->GetString(6), "POLYGON ((0 0,1 4,1 0,0 0))");
  ASSERT_EQ(res_str->GetString(7), "POLYGON ((0 0,0 4,4 4,4 0,0 0))");
  ASSERT_EQ(res_str->GetString(8), "POLYGON ((0 0,0 1,1 4,1 0,0 0))");
}

TEST(geometry_test, test_ST_NPoints2) {
  auto p0 = "POLYGON ((30 10, 40 40, 20 40, 10 20, 30 10))";
  auto p1 = "POLYGON ((1 2, 3 4, 5 6, 1 2))";
  auto p2 = "POLYGON ((1 1, 3 1, 3 3, 1 3, 1 1))";
  auto p3 = "MULTIPOINT(0 0, 7 7)";
  auto p4 = "GEOMETRYCOLLECTION(POINT(1 1), LINESTRING( 1 1 , 2 2, 3 3))";
  auto p5 = "POINT EMPTY";
  auto p6 = "";

  arrow::StringBuilder builder;
  std::shared_ptr<arrow::Array> input;
  builder.Append(std::string(p0));
  builder.Append(std::string(p1));
  builder.Append(std::string(p2));
  builder.Append(std::string(p3));
  builder.Append(std::string(p4));
  builder.Append(std::string(p5));
  builder.Append(std::string(p6));

  builder.Finish(&input);

  auto res = arctern::gis::ST_NPoints(arctern::gis::ST_GeomFromText(input)[0]);
  auto res_int = std::static_pointer_cast<arrow::Int64Array>(res);

  ASSERT_EQ(res_int->Value(0), 5);
  ASSERT_EQ(res_int->Value(1), 4);
  ASSERT_EQ(res_int->Value(2), 5);
  ASSERT_EQ(res_int->Value(3), 2);
  ASSERT_EQ(res_int->Value(4), 4);
  ASSERT_EQ(res_int->Value(5), 0);
  ASSERT_EQ(res_int->IsNull(6), true);
}

TEST(geometry_test, test_ST_NPoints) {
  auto p1 = "POINT (0 1)";
  auto p2 = "LINESTRING (0 0, 0 1, 1 1)";
  auto p3 = "LINESTRING (0 0, 1 0, 1 1, 0 0)";
  auto p4 = "POLYGON ((0 0, 1 0, 1 1, 0 1, 0 0))";
  auto p5 = "MULTIPOINT (0 0, 1 0, 1 2, 1 2)";
  auto p6 = "MULTILINESTRING ( (0 0, 1 2), (0 0, 1 0, 1 1),(-1 2,3 4,9 -3,-4 100) )";
  auto p7 = "MULTIPOLYGON ( ((0 0, 1 4, 1 0,0 0)) )";
  auto p8 = "MULTIPOLYGON ( ((0 0, 0 4, 4 4, 4 0, 0 0)), ((0 0, 0 1, 4 1, 4 0, 0 0)) )";
  auto p9 = "MULTIPOLYGON ( ((0 0, 1 4, 1 0,0 0)), ((0 0,1 0,0 1,0 0)) )";

  arrow::StringBuilder builder;
  std::shared_ptr<arrow::Array> input;
  builder.Append(std::string(p1));
  builder.Append(std::string(p2));
  builder.Append(std::string(p3));
  builder.Append(std::string(p4));
  builder.Append(std::string(p5));
  builder.Append(std::string(p6));
  builder.Append(std::string(p7));
  builder.Append(std::string(p8));
  builder.Append(std::string(p9));
  builder.Finish(&input);

  auto res = arctern::gis::ST_NPoints(arctern::gis::ST_GeomFromText(input)[0]);
  auto res_int = std::static_pointer_cast<arrow::Int64Array>(res);

  ASSERT_EQ(res_int->Value(0), 1);
  ASSERT_EQ(res_int->Value(1), 3);
  ASSERT_EQ(res_int->Value(2), 4);
  ASSERT_EQ(res_int->Value(3), 5);
  ASSERT_EQ(res_int->Value(4), 4);
  ASSERT_EQ(res_int->Value(5), 9);
  ASSERT_EQ(res_int->Value(6), 4);
  ASSERT_EQ(res_int->Value(7), 10);
  ASSERT_EQ(res_int->Value(8), 8);
}

TEST(geometry_test, test_ST_Envelope_Empty) {
  auto p0 = "POLYGON EMPTY";
  auto p1 = "LINESTRING EMPTY";
  auto p2 = "POINT EMPTY";
  auto p3 = "MULTIPOLYGON EMPTY";
  auto p4 = "MULTILINESTRING EMPTY";
  auto p5 = "MULTIPOINT EMPTY";
  auto p6 = "GEOMETRYCOLLECTION EMPTY";

  arrow::StringBuilder builder;
  std::shared_ptr<arrow::Array> input;

  builder.Append(std::string(p0));
  builder.Append(std::string(p1));
  builder.Append(std::string(p2));
  builder.Append(std::string(p3));
  builder.Append(std::string(p4));
  builder.Append(std::string(p5));
  builder.Append(std::string(p6));
  builder.Finish(&input);

  auto result = arctern::gis::ST_AsText(
      arctern::gis::ST_Envelope(arctern::gis::ST_GeomFromText(input)[0]))[0];
  auto result_str = std::static_pointer_cast<arrow::StringArray>(result);

  ASSERT_EQ(result_str->GetString(0), p0);
  ASSERT_EQ(result_str->GetString(1), p1);
  ASSERT_EQ(result_str->IsNull(2), true);
  ASSERT_EQ(result_str->GetString(3), p3);
  ASSERT_EQ(result_str->GetString(4), p4);
  ASSERT_EQ(result_str->GetString(5), p5);
  ASSERT_EQ(result_str->GetString(6), p6);
}

TEST(geometry_test, test_ST_Envelope) {
  COMMON_TEST_CASES;
  CONSTRUCT_COMMON_TEST_CASES;

  auto result = arctern::gis::ST_AsText(
      arctern::gis::ST_Envelope(arctern::gis::ST_GeomFromText(input)[0]))[0];
  auto result_str = std::static_pointer_cast<arrow::StringArray>(result);

  ASSERT_EQ(result_str->GetString(0), "POINT (0 1)");
  ASSERT_EQ(result_str->GetString(1), "LINESTRING (0 0,0 1)");
  ASSERT_EQ(result_str->GetString(2), "LINESTRING (0 0,1 0)");
  ASSERT_EQ(result_str->GetString(3), "POLYGON ((0 0,0 1,1 1,1 0,0 0))");
  ASSERT_EQ(result_str->GetString(4), "POLYGON ((0 0,0 1,1 1,1 0,0 0))");
  ASSERT_EQ(result_str->GetString(5), "POLYGON ((0 0,0 1,1 1,1 0,0 0))");
  ASSERT_EQ(result_str->GetString(6), "POLYGON ((0 0,0 1,1 1,1 0,0 0))");
  ASSERT_EQ(result_str->GetString(7), "POLYGON ((0 0,0 1,1 1,1 0,0 0))");
  ASSERT_EQ(result_str->GetString(8), "POLYGON ((0 0,0 1,1 1,1 0,0 0))");
  ASSERT_EQ(result_str->GetString(9), "POLYGON ((0 0,0 1,1 1,1 0,0 0))");
  ASSERT_EQ(result_str->GetString(10), "POLYGON ((0 0,0 1,1 1,1 0,0 0))");
  ASSERT_EQ(result_str->GetString(11), "POLYGON ((0 0,0 2,1 2,1 0,0 0))");
  ASSERT_EQ(result_str->GetString(12), "POLYGON ((0 0,0 2,1 2,1 0,0 0))");
  ASSERT_EQ(result_str->GetString(13), "POLYGON ((0 0,0 2,1 2,1 0,0 0))");
  ASSERT_EQ(result_str->GetString(14), "POLYGON ((0 0,0 2,1 2,1 0,0 0))");
  ASSERT_EQ(result_str->GetString(15), "POLYGON ((-4 -3,-4 100,9 100,9 -3,-4 -3))");
  ASSERT_EQ(result_str->GetString(16), "POLYGON ((0 0,0 1,1 1,1 0,0 0))");
  ASSERT_EQ(result_str->GetString(17), "POLYGON ((0 0,0 1,1 1,1 0,0 0))");
  ASSERT_EQ(result_str->GetString(18), "POLYGON ((0 0,0 4,4 4,4 0,0 0))");
  // ASSERT_EQ(result_str->GetString(19),"POLYGON ((0 0,0 1,4 1,4 0,0 0))");
  // ASSERT_EQ(result_str->GetString(20),"POLYGON ((0 0,0 1,1 1,1 0,0 0))");
  ASSERT_EQ(result_str->GetString(21), "POLYGON ((0 0,0 4,4 4,4 0,0 0))");
  // ASSERT_EQ(result_str->GetString(22),"POLYGON ((0 0,0 1,4 1,4 0,0 0))");
  // ASSERT_EQ(result_str->GetString(23),"POLYGON ((0 0,0 1,1 1,1 0,0 0))");
  ASSERT_EQ(result_str->GetString(24), "POLYGON ((0 0,0 4,4 4,4 0,0 0))");
  ASSERT_EQ(result_str->GetString(25), "POLYGON ((0 0,0 4,4 4,4 0,0 0))");
  ASSERT_EQ(result_str->GetString(26), "POLYGON ((0 0,0 4,4 4,4 0,0 0))");
  ASSERT_EQ(result_str->GetString(27), "POLYGON ((0 0,0 4,4 4,4 0,0 0))");
  // ASSERT_EQ(result_str->GetString(28),"POLYGON ((0 0,0 1,1 1,1 0,0 0))");
  // ASSERT_EQ(result_str->GetString(29),"POLYGON ((0 0,0 4,4 4,4 0,0 0))");
  ASSERT_EQ(result_str->GetString(30), "POLYGON ((0 -8,0 4,4 4,4 -8,0 -8))");
  // ASSERT_EQ(result_str->GetString(31),"POLYGON ((0 -8,0 4,4 4,4 -8,0 -8))");
  ASSERT_EQ(result_str->GetString(32), "POLYGON ((0 -8,0 4,4 4,4 -8,0 -8))");
}

TEST(geometry_test, test_ST_Buffer) {
  auto p1 = "POINT (0 1)";
  auto p2 = "LINESTRING (0 0, 0 1, 1 1)";
  auto p3 = "LINESTRING (0 0, 1 0, 1 1, 0 0)";
  auto p4 = "POLYGON ((0 0, 1 0, 1 1, 0 1, 0 0))";
  auto p5 = "MULTIPOINT (0 0, 1 0, 1 2, 1 2)";
  auto p6 = "MULTILINESTRING ( (0 0, 1 2), (0 0, 1 0, 1 1),(-1 2,3 4,9 -3,-4 100) )";
  auto p7 = "MULTIPOLYGON ( ((0 0, 1 4, 1 0,0 0)) )";
  auto p8 = "MULTIPOLYGON ( ((0 0, 0 4, 4 4, 4 0, 0 0)), ((0 0, 0 1, 4 1, 4 0, 0 0)) )";
  auto p9 = "MULTIPOLYGON ( ((0 0, 1 4, 1 0,0 0)), ((0 0,-1 0,0 -1,0 0)) )";

  arrow::StringBuilder builder;
  std::shared_ptr<arrow::Array> input;
  builder.Append(std::string(p1));
  builder.Append(std::string(p2));
  builder.Append(std::string(p3));
  builder.Append(std::string(p4));
  builder.Append(std::string(p5));
  builder.Append(std::string(p6));
  builder.Append(std::string(p7));
  builder.Append(std::string(p8));
  builder.Append(std::string(p9));
  builder.Finish(&input);

  auto res = arctern::gis::ST_AsText(
      arctern::gis::ST_Buffer(arctern::gis::ST_GeomFromText(input)[0], 0)[0])[0];
  auto res_str = std::static_pointer_cast<arrow::StringArray>(res);
  auto res1 = arctern::gis::ST_AsText(
      arctern::gis::ST_Buffer(arctern::gis::ST_GeomFromText(input)[0], 1, 2)[0])[0];
  auto res1_str = std::static_pointer_cast<arrow::StringArray>(res1);

  ASSERT_EQ(res_str->GetString(0), "POLYGON EMPTY");
  ASSERT_EQ(res_str->GetString(1), "POLYGON EMPTY");
  ASSERT_EQ(res_str->GetString(2), "POLYGON EMPTY");
  ASSERT_EQ(res_str->GetString(3), "POLYGON ((0 0,0 1,1 1,1 0,0 0))");
  ASSERT_EQ(res_str->GetString(4), "POLYGON EMPTY");
  ASSERT_EQ(res_str->GetString(5), "POLYGON EMPTY");
  ASSERT_EQ(res_str->GetString(6), "POLYGON ((0 0,1 4,1 0,0 0))");
  ASSERT_EQ(res_str->GetString(7), "POLYGON ((0 0,0 1,0 4,4 4,4 1,4 0,0 0))");
  ASSERT_EQ(res_str->GetString(8),
            "MULTIPOLYGON (((0 0,1 4,1 0,0 0)),((0 0,0 -1,-1 0,0 0)))");

  ASSERT_EQ(res1_str->GetString(0),
            "POLYGON ((1 1,0.707106781186548 0.292893218813453,0.0 "
            "0.0,-0.707106781186546 0.292893218813451,-1.0 1.0,-0.70710678118655 "
            "1.70710678118654,-0.0 2.0,0.707106781186544 1.70710678118655,1 1))");
  ASSERT_EQ(
      res1_str->GetString(1),
      "POLYGON ((-1 1,-0.707106781186547 1.70710678118655,0 2,1 2,1.70710678118655 "
      "1.70710678118655,2 1,1.70710678118655 0.292893218813453,1 0,0.707106781186547 "
      "-0.707106781186548,0.0 -1.0,-0.707106781186547 -0.707106781186548,-1 0,-1 1))");
  ASSERT_EQ(res1_str->GetString(2),
            "POLYGON ((-1.0 -0.0,-1.0 0.0,-0.707106781186548 "
            "0.707106781186547,-0.707106781186548 0.707106781186547,-0.707106781186547 "
            "0.707106781186547,0.292893218813453 1.70710678118655,1 2,1.70710678118655 "
            "1.70710678118655,2 1,2 0,1.70710678118655 -0.707106781186547,1 -1,0 -1,-0.0 "
            "-1.0,-0.0 -1.0,-0.707106781186547 -0.707106781186548,-0.707106781186548 "
            "-0.707106781186547,-0.707106781186548 -0.707106781186547,-0.853553390593274 "
            "-0.353553390593274,-1.0 -0.0,-1.0 -0.0))");
  ASSERT_EQ(res1_str->GetString(3),
            "POLYGON ((-1 0,-1 1,-0.707106781186547 1.70710678118655,0 2,1 "
            "2,1.70710678118655 1.70710678118655,2 1,2 0,1.70710678118655 "
            "-0.707106781186547,1 -1,0 -1,-0.707106781186545 -0.70710678118655,-1 0))");
  ASSERT_EQ(res1_str->GetString(4),
            "MULTIPOLYGON (((0.0 2.0,0.29289321881345 2.70710678118654,1.0 "
            "3.0,1.70710678118654 2.70710678118655,2 2,1.70710678118655 "
            "1.29289321881345,1.0 1.0,0.292893218813454 1.29289321881345,0.0 2.0)),((0.5 "
            "-0.792893218813453,0.0 -1.0,-0.707106781186546 -0.707106781186549,-1.0 "
            "-0.0,-0.70710678118655 0.707106781186545,-0.0 1.0,0.5 0.792893218813453,1.0 "
            "1.0,1.70710678118654 0.707106781186551,2 0,1.70710678118655 "
            "-0.707106781186547,1.0 -1.0,0.5 -0.792893218813453)))");
  ASSERT_EQ(res1_str->GetString(5),
            "POLYGON ((-0.937016024448821 -0.152056767987832,-1.0 0.0,-0.910927207563347 "
            "0.215040743539011,-0.894427190999916 0.447213595499958,-0.565706692550045 "
            "1.1046545923997,-1.31622776601684 1.05131670194949,-1.89442719099992 "
            "1.55278640450004,-1.94868329805051 2.31622776601684,-1.44721359549996 "
            "2.89442719099992,2.55278640450004 4.89442719099992,3.19794522583525 "
            "4.98021308273713,3.7592566023653 4.65079137345597,7.590594004515 "
            "0.180897737614646,-4.99212897897888 99.8747798376046,-4.79008515481871 "
            "100.612997102877,-4.12522016239539 100.992128978979,-3.38700289712341 "
            "100.790085154819,-3.00787102102112 100.125220162395,9.99212897897888 "
            "-2.87477983760461,9.74697956593102 -3.66484699599345,8.99066878694214 "
            "-3.99995646328371,8.2407433976347 -3.65079137345597,2.74886594752065 "
            "2.75639898501043,1.92443668016085 2.34418435133053,1.94868329805051 "
            "2.31622776601684,1.89442719099992 1.55278640450004,1.82693813706432 "
            "1.41780829662886,2 1,2 0,1.70710678118655 -0.707106781186547,1 -1,0 "
            "-1,-0.21504074353901 -0.910927207563347,-0.447213595499958 "
            "-0.894427190999916,-0.555050013198716 -0.770090756737726,-0.707106781186548 "
            "-0.707106781186547,-0.7961795736232 -0.492066037647537,-0.948683298050514 "
            "-0.316227766016839,-0.937016024448821 -0.152056767987832))");
  ASSERT_EQ(res1_str->GetString(6),
            "POLYGON ((0 -1,-0.788205438016111 -0.615412209402633,-0.970142500145332 "
            "0.242535625036333,0.029857499854668 4.24253562503633,0.433984813600836 "
            "4.82439481364545,1.1221832636957 4.9925075566829,1.74906049945772 "
            "4.66250159860347,2 4,2 0,1.70710678118655 -0.707106781186547,1 -1,0 -1))");
  ASSERT_EQ(res1_str->GetString(7),
            "POLYGON ((-1 0,-1 1,-1 4,-0.707106781186547 4.70710678118655,0 5,4 "
            "5,4.70710678118655 4.70710678118655,5 4,5 1,5 0,4.70710678118655 "
            "-0.707106781186547,4 -1,0 -1,-0.70710678118655 -0.707106781186545,-1 0))");
  ASSERT_EQ(res1_str->GetString(8),
            "POLYGON ((-0.780776406404415 1.0,0.029857499854668 "
            "4.24253562503633,0.433984813600836 4.82439481364545,1.1221832636957 "
            "4.9925075566829,1.74906049945772 4.66250159860347,2 4,2 0,1.70710678118655 "
            "-0.707106781186547,1 -1,0.707106781186548 -1.70710678118655,0.0 "
            "-2.0,-0.707106781186547 -1.70710678118655,-1.70710678118655 "
            "-0.707106781186547,-2.0 -0.0,-1.70710678118655 0.707106781186545,-1 "
            "1,-0.780776406404415 1.0))");
}

TEST(geometry_test, test_ST_PolygonFromEnvelope) {
  arrow::DoubleBuilder x_min_builder;
  arrow::DoubleBuilder x_max_builder;
  arrow::DoubleBuilder y_min_builder;
  arrow::DoubleBuilder y_max_builder;

  x_min_builder.Append(0);
  x_max_builder.Append(1);
  y_min_builder.Append(2);
  y_max_builder.Append(3);
  x_min_builder.Append(0);
  x_max_builder.Append(11);
  y_min_builder.Append(22);
  y_max_builder.Append(33);

  x_min_builder.Append(1);
  x_max_builder.Append(0);
  y_min_builder.Append(22);
  y_max_builder.Append(33);

  x_min_builder.Append(0);
  x_max_builder.Append(1);
  y_min_builder.Append(55);
  y_max_builder.Append(33);

  std::shared_ptr<arrow::Array> x_min;
  std::shared_ptr<arrow::Array> x_max;
  std::shared_ptr<arrow::Array> y_min;
  std::shared_ptr<arrow::Array> y_max;

  x_min_builder.Finish(&x_min);
  x_max_builder.Finish(&x_max);
  y_min_builder.Finish(&y_min);
  y_max_builder.Finish(&y_max);

  auto res = arctern::gis::ST_AsText(arctern::gis::ST_PolygonFromEnvelope(
      array_t{x_min}, array_t{y_min}, array_t{x_max}, array_t{y_max})[0])[0];

  auto res_str = std::static_pointer_cast<arrow::StringArray>(res);

  ASSERT_EQ(res_str->GetString(0), "POLYGON ((0 2,0 3,1 3,1 2,0 2))");
  ASSERT_EQ(res_str->GetString(1), "POLYGON ((0 22,0 33,11 33,11 22,0 22))");
  ASSERT_EQ(res_str->GetString(2), "POLYGON EMPTY");
  ASSERT_EQ(res_str->GetString(3), "POLYGON EMPTY");
}

TEST(geometry_test, test_ST_Transform) {
  arrow::StringBuilder builder;
  std::shared_ptr<arrow::Array> input_data;

  builder.Append(std::string("POINT (10 10)"));
  builder.Finish(&input_data);
  std::string src_rs("EPSG:4326");
  std::string dst_rs("EPSG:3857");

  auto res = arctern::gis::ST_AsText(arctern::gis::ST_Transform(
      arctern::gis::ST_GeomFromText(input_data)[0], src_rs, dst_rs))[0];
  auto res_str = std::static_pointer_cast<arrow::StringArray>(res)->GetString(0);
  OGRGeometry* res_geo = nullptr;
  CHECK_GDAL(OGRGeometryFactory::createFromWkt(res_str.c_str(), nullptr, &res_geo));

  auto rst_pointer = reinterpret_cast<OGRPoint*>(res_geo);

  ASSERT_DOUBLE_EQ(rst_pointer->getX(), 1113194.90793274);
  ASSERT_DOUBLE_EQ(rst_pointer->getY(), 1118889.97485796);

  OGRGeometryFactory::destroyGeometry(res_geo);
}

TEST(geometry_test, test_ST_CurveToLine) {
  arrow::StringBuilder builder;
  std::shared_ptr<arrow::Array> input_data;

  builder.Append(std::string("CURVEPOLYGON(CIRCULARSTRING(0 0, 4 0, 4 4, 0 4, 0 0))"));
  builder.Finish(&input_data);

  auto res = arctern::gis::ST_AsText(
      arctern::gis::ST_CurveToLine(arctern::gis::ST_GeomFromText(input_data)[0])[0])[0];
  auto res_str = std::static_pointer_cast<arrow::StringArray>(res);

  ASSERT_EQ(res_str->GetString(0).substr(0, 7), "POLYGON");
}

TEST(geometry_test, test_ST_AsGeoJSON) {
  auto j0 = R"({"type":"Point","coordinates":[1,2]})";
  auto j1 = R"({"type":"LineString","coordinates":[[1,2],[4,5],[7,8]]})";
  auto j2 = R"({"type":"Polygon","coordinates":[[[0,0],[0,1],[1,1],[1,0],[0,0]]]})";

  arrow::StringBuilder builder;
  std::shared_ptr<arrow::Array> input;
  builder.Append(std::string(j0));
  builder.Append(std::string(j1));
  builder.Append(std::string(j2));
  builder.AppendNull();
  builder.Append(std::string(""));
  builder.Finish(&input);

  auto res = arctern::gis::ST_AsGeoJSON(arctern::gis::ST_GeomFromGeoJSON(input)[0])[0];
  auto res_str = std::static_pointer_cast<arrow::StringArray>(res);

  ASSERT_EQ(res_str->GetString(0), R"({ "type": "Point", "coordinates": [ 1.0, 2.0 ] })");
  ASSERT_EQ(
      res_str->GetString(1),
      R"({ "type": "LineString", "coordinates": [ [ 1.0, 2.0 ], [ 4.0, 5.0 ], [ 7.0, 8.0 ] ] })");
  ASSERT_EQ(
      res_str->GetString(2),
      R"({ "type": "Polygon", "coordinates": [ [ [ 0.0, 0.0 ], [ 0.0, 1.0 ], [ 1.0, 1.0 ], [ 1.0, 0.0 ], [ 0.0, 0.0 ] ] ] })");
  ASSERT_TRUE(res_str->IsNull(3));
  ASSERT_TRUE(res_str->IsNull(4));
}

TEST(geometry_test, test_ST_GeomFromGeoJSON) {
  auto j0 = R"({"type":"Point","coordinates":[1,2]})";
  auto j1 = R"({"type":"LineString","coordinates":[[1,2],[4,5],[7,8]]})";
  auto j2 = R"({"type":"Polygon","coordinates":[[[0,0],[0,1],[1,1],[1,0],[0,0]]]})";

  arrow::StringBuilder builder;
  std::shared_ptr<arrow::Array> input;
  builder.Append(std::string(j0));
  builder.Append(std::string(j1));
  builder.Append(std::string(j2));
  builder.AppendNull();
  builder.Finish(&input);

  auto res = arctern::gis::ST_AsText(arctern::gis::ST_GeomFromGeoJSON(input)[0])[0];
  auto res_str = std::static_pointer_cast<arrow::StringArray>(res);
  ASSERT_EQ(res_str->GetString(0), "POINT (1 2)");
  ASSERT_EQ(res_str->GetString(1), "LINESTRING (1 2,4 5,7 8)");
  ASSERT_EQ(res_str->GetString(2), "POLYGON ((0 0,0 1,1 1,1 0,0 0))");
  ASSERT_TRUE(res_str->IsNull(3));
}

TEST(geometry_test, test_ST_GeomFromText2) {
  auto p0 = "LINESTRING(0 0,1.23e-11 1.45e-12)";
  auto p1 = "LINESTRING(0 0,1.343e-12 1.78e-12)";
  auto p2 = "LINESTRING(-1.12e-08 -9.2e-08,1.2134e-10 1.423e-10)";
  auto p3 = "POINT(1.132321e-12 2.3123123e-12)";
  auto p4 = "POINT(1.1e-11 1.567)";
  auto p5 = "POLYGON((1e-11 1e-11,3.231 1.098,3.765 9.555,1 7,1e-11 1e-11))";

  arrow::StringBuilder builder;
  std::shared_ptr<arrow::Array> input;
  builder.Append(std::string(p0));
  builder.Append(std::string(p1));
  builder.Append(std::string(p2));
  builder.Append(std::string(p3));
  builder.Append(std::string(p4));
  builder.Append(std::string(p5));

  builder.Finish(&input);
  auto res = arctern::gis::ST_AsText(arctern::gis::ST_GeomFromText(input)[0])[0];
  auto res_str = std::static_pointer_cast<arrow::StringArray>(res);

  ASSERT_EQ(res_str->GetString(0), "LINESTRING (0 0,0.0000000000123 0.00000000000145)");
  ASSERT_EQ(res_str->GetString(1), "LINESTRING (0 0,0.000000000001343 0.00000000000178)");
  ASSERT_EQ(res_str->GetString(2),
            "LINESTRING (-0.0000000112 -0.000000092,0.00000000012134 0.0000000001423)");
  ASSERT_EQ(res_str->GetString(3), "POINT (0.000000000001132 0.000000000002312)");
  ASSERT_EQ(res_str->GetString(4), "POINT (0.000000000011 1.567)");
  ASSERT_EQ(res_str->GetString(5),
            "POLYGON ((0.00000000001 0.00000000001,3.231 1.098,3.765 9.555,1 "
            "7,0.00000000001 0.00000000001))");
}

TEST(geometry_test, test_ST_GeomFromText) {
  auto p0 = "POINT (0 0)";
  auto p1 = "abc ( 0 0)";
  auto p2 = "POINT (0 0) abc";

  arrow::StringBuilder builder;
  std::shared_ptr<arrow::Array> input;
  builder.Append(std::string(p0));
  builder.Append(std::string(p1));
  builder.Append(std::string(p2));

  builder.Finish(&input);
  auto res = arctern::gis::ST_AsText(arctern::gis::ST_GeomFromText(input)[0])[0];
  auto res_str = std::static_pointer_cast<arrow::StringArray>(res);
  ASSERT_EQ(res_str->GetString(0), "POINT (0 0)");
  ASSERT_TRUE(res_str->IsNull(1));
  ASSERT_TRUE(res_str->IsNull(2));
}

TEST(geometry_test, test_ST_Union_Aggr3) {
  auto g8 = "COMPOUNDCURVE(LINESTRING(0 0, 1 1, 1 0))";
  auto g9 = "MULTICURVE((0 0, 5 5),CIRCULARSTRING(4 0, 4 4, 8 4))";
  auto g10 =
      "MULTICURVE ((5 5, 3 5, 3 3, 0 3), CIRCULARSTRING (0 0, 0.2 1, 0.5 1.4), "
      "COMPOUNDCURVE (CIRCULARSTRING (0 0,1 1,1 0),(1 0,0 1)))";
  auto g11 =
      "MULTICURVE ((5 5, 3 5, 3 3, 0 3), CIRCULARSTRING (0 0, 0.2 1, 0.5 1.4), "
      "COMPOUNDCURVE(LINESTRING(0 2, -1 1,1 0),CIRCULARSTRING( 1 0, 2 1, 1 2),(1 2, 0.5 "
      "2, 0 2)))";
  auto g12 =
      "MULTICURVE ((5 5, 3 5, 3 3, 0 3), LINESTRING (0 0, 0.2 1, 0.5 1.4), "
      "COMPOUNDCURVE(LINESTRING(0 2, -1 1,1 0),CIRCULARSTRING( 1 0, 2 1, 1 2),(1 2, 0.5 "
      "2, 0 2)))";
  auto g13 = "CURVEPOLYGON(CIRCULARSTRING(0 0, 4 0, 4 4, 0 4, 0 0),(1 1, 3 3, 3 1, 1 1))";
  auto g14 =
      "CURVEPOLYGON(COMPOUNDCURVE(CIRCULARSTRING(0 0,2 0, 2 1, 2 3, 4 3),(4 3, 4 5, 1 4, "
      "0 0)), CIRCULARSTRING(1.7 1, 1.4 0.4, 1.6 0.4, 1.6 0.5, 1.7 1) )";

  arrow::StringBuilder builder;
  std::shared_ptr<arrow::Array> input;
  builder.Append(std::string(g8));
  builder.Append(std::string(g9));
  builder.Append(std::string(g10));
  builder.Append(std::string(g11));
  builder.Append(std::string(g12));
  builder.Append(std::string(g13));
  builder.Append(std::string(g14));
  builder.Finish(&input);

  auto res = arctern::gis::ST_Union_Aggr(arctern::gis::ST_GeomFromText(input)[0]);
  auto len = arctern::gis::ST_Length(res);
  auto area = arctern::gis::ST_Area(res);
  auto len_dbl = std::static_pointer_cast<arrow::DoubleArray>(len);
  auto area_dbl = std::static_pointer_cast<arrow::DoubleArray>(area);
  ASSERT_TRUE(std::abs(len_dbl->Value(0) - 9.91129) < 1e4);
  ASSERT_TRUE(std::abs(area_dbl->Value(0) - 23.9208) < 1e4);
}

TEST(geometry_test, test_ST_Union_Aggr2) {
  auto p0 = "MULTIPOINT (1 1,3 4)";
  auto p1 = "LINESTRING (1 1,1 2,2 3)";
  auto p2 = "MULTILINESTRING ((1 1,1 2),(2 4,1 9,1 8))";
  auto p3 = "MULTILINESTRING ((1 1,3 4))";
  auto p4 = "POLYGON ((1 1,1 2,2 2,2 1,1 1))";
  auto p5 = "MULTIPOLYGON ( ((1 1,1 2,2 2,2 1,1 1)),((0 0,1 -1,3 4,-2 3,0 0)) )";

  arrow::StringBuilder builder;
  std::shared_ptr<arrow::Array> input;
  builder.Append(std::string(p0));
  builder.Append(std::string(p1));
  builder.Append(std::string(p2));
  builder.Append(std::string(p3));
  builder.Append(std::string(p4));
  builder.Append(std::string(p5));
  builder.Finish(&input);

  auto res = arctern::gis::ST_AsText(
      arctern::gis::ST_Union_Aggr(arctern::gis::ST_GeomFromText(input)[0]))[0];
  auto res_str = std::static_pointer_cast<arrow::StringArray>(res);

  ASSERT_EQ(res_str->GetString(0),
            "GEOMETRYCOLLECTION (LINESTRING (2 4,1 9,1 8),POLYGON ((2.0 1.5,2 1,1.8 "
            "1.0,1 -1,0 0,-2 3,3 4,2.0 1.5)))");
}

TEST(geometry_test, test_ST_Union_Aggr) {
  auto p1 = "POINT (0 1)";
  auto p2 = "LINESTRING (0 0, 0 1, 1 1)";
  auto p3 = "LINESTRING (0 0, 1 0, 1 1, 0 0)";
  auto p4 = "POLYGON ((0 0, 1 0, 1 1, 0 1, 0 0))";
  auto p5 = "MULTIPOINT (0 0, 1 0, 1 2, 1 2)";
  auto p6 = "MULTILINESTRING ( (0 0, 1 2), (0 0, 1 0, 1 1),(-1 2,3 4,1 -3,-2 1) )";
  auto p7 = "MULTIPOLYGON ( ((0 0, 1 4, 1 0,0 0)) )";
  auto p8 = "MULTIPOLYGON ( ((0 0, 0 4, 4 4, 4 0, 0 0)), ((0 0, 0 1, 4 1, 4 0, 0 0)))";
  auto p9 = "MULTIPOLYGON ( ((0 0, 1 4, 1 0,0 0)), ((0 0,1 0,0 1,0 0)) )";

  arrow::StringBuilder builder;
  std::shared_ptr<arrow::Array> input;
  builder.Append(std::string(p1));
  builder.Append(std::string(p2));
  builder.Append(std::string(p3));
  builder.Append(std::string(p4));
  builder.Append(std::string(p5));
  builder.Append(std::string(p6));
  builder.Append(std::string(p7));
  // builder.Append(std::string(p8));
  // builder.Append(std::string(p9));
  builder.Finish(&input);

  auto res = arctern::gis::ST_AsText(
      arctern::gis::ST_Union_Aggr(arctern::gis::ST_GeomFromText(input)[0]))[0];
  auto res_str = std::static_pointer_cast<arrow::StringArray>(res);

  ASSERT_EQ(res_str->GetString(0),
            "GEOMETRYCOLLECTION (LINESTRING (-1 2,0.714285714285714 "
            "2.85714285714286),LINESTRING (1 3,3 4,1 -3,-2 1),POLYGON ((0 0,0 1,0.25 "
            "1.0,0.714285714285714 2.85714285714286,1 4,1 3,1 2,1 1,1 0,0 0)))");
}

TEST(geometry_test, test_ST_Envelope_Aggr) {
  auto p1 = "POINT (0 1)";
  auto p2 = "LINESTRING (0 0, 0 1, 1 1)";
  auto p3 = "LINESTRING (0 0, 1 0, 1 1, 0 0)";
  auto p4 = "POLYGON ((0 0, 1 0, 1 1, 0 1, 0 0))";
  auto p5 = "MULTIPOINT (0 0, 1 0, 1 2, 1 2)";
  auto p6 = "MULTILINESTRING ( (0 0, 1 2), (0 0, 1 0, 1 1),(-1 2,3 4,1 -3,-2 1) )";
  auto p7 = "MULTIPOLYGON ( ((0 0, 1 4, 1 0,0 0)) )";
  // auto p8 = "MULTIPOLYGON ( ((0 0, 0 4, 4 4, 4 0, 0 0)), ((0 0, 0 1, 4 1, 4 0, 0 0))
  // )"; auto p9 = "MULTIPOLYGON ( ((0 0, 1 4, 1 0,0 0)), ((0 0,1 0,0 1,0 0)) )";

  arrow::StringBuilder builder;
  std::shared_ptr<arrow::Array> input;
  builder.Append(std::string(p1));
  builder.Append(std::string(p2));
  builder.Append(std::string(p3));
  builder.Append(std::string(p4));
  builder.Append(std::string(p5));
  builder.Append(std::string(p6));
  builder.Append(std::string(p7));
  // builder.Append(std::string(p8));
  // builder.Append(std::string(p9));
  builder.Finish(&input);

  auto res = arctern::gis::ST_AsText(
      arctern::gis::ST_Envelope_Aggr(arctern::gis::ST_GeomFromText(input)[0]))[0];
  auto res_str = std::static_pointer_cast<arrow::StringArray>(res);

  ASSERT_EQ(res_str->GetString(0), "POLYGON ((-2 -3,-2 4,3 4,3 -3,-2 -3))");
}

TEST(geometry_test, test_GIS_Version) {
  auto ver = arctern::gis::GIS_Version();
  std::cout << ver << std::endl;
}

TEST(geometry_test, test_st_symdifference) {
  std::string str1 = "LINESTRING (0 0,5 0)";
  std::string str2 = "LINESTRING (4 0,6 0)";
  OGRGeometry* geo1 = nullptr;
  OGRGeometry* geo2 = nullptr;
  OGRGeometryFactory::createFromWkt(str1.c_str(), nullptr, &geo1);
  OGRGeometryFactory::createFromWkt(str2.c_str(), nullptr, &geo2);
  auto wkb_size = geo1->WkbSize();
  auto geo1_wkb = static_cast<unsigned char*>(CPLMalloc(wkb_size));
  OGR_G_ExportToWkb(geo1, OGRwkbByteOrder::wkbNDR, geo1_wkb);
  arrow::BinaryBuilder builder;
  std::shared_ptr<arrow::Array> geo1_array;
<<<<<<< HEAD

  int32_t  rows = 10000;
=======
  int32_t rows = 10000;
>>>>>>> 8148e000
  for (int32_t i = 0; i < rows; i++) {
    builder.Append(geo1_wkb, wkb_size);
  }
  builder.Finish(&geo1_array);

  wkb_size = geo2->WkbSize();
  auto geo2_wkb = static_cast<unsigned char*>(CPLMalloc(wkb_size));
  OGR_G_ExportToWkb(geo2, OGRwkbByteOrder::wkbNDR, geo2_wkb);
  std::shared_ptr<arrow::Array> geo2_array;
  for (int32_t i = 0; i < rows; i++) {
    builder.Append(geo2_wkb, wkb_size);
  }
  builder.Finish(&geo2_array);

  arrow::ArrayVector geo1_arrays;
  geo1_arrays.push_back(geo1_array);

  arrow::ArrayVector geo2_arrays;
  geo2_arrays.push_back(geo2_array);

  auto geo1_chunked = std::make_shared<arrow::ChunkedArray>(geo1_arrays);
  auto geo2_chunked = std::make_shared<arrow::ChunkedArray>(geo2_arrays);

  auto result = arctern::gis::ST_SymDifference(geo1_chunked, geo2_chunked);

  for (int32_t i = 0; i < result->num_chunks(); i++) {
    auto binary_geos = std::static_pointer_cast<arrow::BinaryArray>(result->chunk(i));
    for (int32_t j = 0; j < result->chunk(i)->length(); j++) {
      auto data_ptr = binary_geos->GetString(j);
      OGRGeometry* geo = nullptr;
      OGRGeometryFactory::createFromWkb(data_ptr.c_str(), nullptr, &geo);
      char* str;
      OGR_G_ExportToWkt(geo, &str);
      assert(std::string(str) == "MULTILINESTRING ((0 0,4 0),(5 0,6 0))");
      OGRGeometryFactory::destroyGeometry(geo);
    }
  }
  OGRGeometryFactory::destroyGeometry(geo1);
  OGRGeometryFactory::destroyGeometry(geo2);
}

TEST(geometry_test, test_st_difference) {
  std::string str1 = "LINESTRING (0 0,5 0)";
  std::string str2 = "LINESTRING (4 0,6 0)";
  OGRGeometry* geo1 = nullptr;
  OGRGeometry* geo2 = nullptr;
  OGRGeometryFactory::createFromWkt(str1.c_str(), nullptr, &geo1);
  OGRGeometryFactory::createFromWkt(str2.c_str(), nullptr, &geo2);
  auto wkb_size = geo1->WkbSize();
  auto geo1_wkb = static_cast<unsigned char*>(CPLMalloc(wkb_size));
  OGR_G_ExportToWkb(geo1, OGRwkbByteOrder::wkbNDR, geo1_wkb);
  arrow::BinaryBuilder builder;
  std::shared_ptr<arrow::Array> geo1_array;
  for (int32_t i = 0; i < 400001; i++) {
    builder.Append(geo1_wkb, wkb_size);
  }
  builder.Finish(&geo1_array);

  wkb_size = geo2->WkbSize();
  auto geo2_wkb = static_cast<unsigned char*>(CPLMalloc(wkb_size));
  OGR_G_ExportToWkb(geo2, OGRwkbByteOrder::wkbNDR, geo2_wkb);
  std::shared_ptr<arrow::Array> geo2_array;
  for (int32_t i = 0; i < 400001; i++) {
    builder.Append(geo2_wkb, wkb_size);
  }
  builder.Finish(&geo2_array);

  arrow::ArrayVector geo1_arrays;
  geo1_arrays.push_back(geo1_array);

  arrow::ArrayVector geo2_arrays;
  geo2_arrays.push_back(geo2_array);

  auto geo1_chunked = std::make_shared<arrow::ChunkedArray>(geo1_arrays);
  auto geo2_chunked = std::make_shared<arrow::ChunkedArray>(geo2_arrays);

  auto result = arctern::gis::ST_Difference(geo1_chunked, geo2_chunked);


  for (int32_t i = 0; i < result->num_chunks(); i++) {
    auto binary_geos = std::static_pointer_cast<arrow::BinaryArray>(result->chunk(i));
    for (int32_t j = 0; j < result->chunk(i)->length(); j++) {
      auto data_ptr = binary_geos->GetString(j);
      OGRGeometry* geo = nullptr;
      OGRGeometryFactory::createFromWkb(data_ptr.c_str(), nullptr, &geo);
      char* str;
      OGR_G_ExportToWkt(geo, &str);
      assert(std::string(str) == "LINESTRING (0 0,4 0)");
      OGRGeometryFactory::destroyGeometry(geo);
    }
  }

  OGRGeometryFactory::destroyGeometry(geo1);
  OGRGeometryFactory::destroyGeometry(geo2);
}

//TEST(geometry_test, test_st_exteriorring) {
//  std::string str = "POLYGON ((0 0,1 0,1 1,0 1,0 0))";
//  OGRGeometry* geo = nullptr;
//  OGRGeometryFactory::createFromWkt(str.c_str(), nullptr, &geo);
//  auto wkb_size = geo->WkbSize();
//  auto geo_wkb = static_cast<unsigned char*>(CPLMalloc(wkb_size));
//  OGR_G_ExportToWkb(geo, OGRwkbByteOrder::wkbNDR, geo_wkb);
//  arrow::BinaryBuilder builder;
//  std::shared_ptr<arrow::Array> geo_array;
//  for (int32_t i = 0; i < 4; i++) {
//    builder.Append(geo_wkb,wkb_size);
//  }
//  builder.Finish(&geo_array);
//  arrow::ArrayVector geo_arrays;
//  geo_arrays.push_back(geo_array);
//
//  auto geo_chunked = std::make_shared<arrow::ChunkedArray>(geo_arrays);
//  auto result = arctern::gis::ST_ExteriorRing(geo_chunked);
//
//
//  for (int32_t i = 0; i < result->num_chunks(); i++) {
//    auto binary_geos = std::static_pointer_cast<arrow::BinaryArray>(result->chunk(i));
//    for (int32_t j = 0; j < result->chunk(i)->length(); j++) {
//      auto data_ptr = binary_geos->GetString(j);
//      OGRGeometry* result_geo = nullptr;
//      OGRGeometryFactory::createFromWkb(data_ptr.c_str(), nullptrg space after
//  }
//
//  OGRGeometryFactory::destroyGeometry(geo);
//}

TEST(geometry_test, test_st_isempty) {
  std::vector<std::string> geos_str;
  geos_str.push_back("POLYGON EMPTY");
  geos_str.push_back("POINT EMPTY");
  arrow::BinaryBuilder builder;
  std::shared_ptr<arrow::Array> geo_array;
  for (int32_t i = 0; i < 2; i++) {
    OGRGeometry* geo;
    OGRGeometryFactory::createFromWkt(geos_str[i].c_str(), nullptr, &geo);
    auto wkb_size = geo->WkbSize();
    auto wkb = static_cast<unsigned char*>(CPLMalloc(wkb_size));
    OGR_G_ExportToWkb(geo, OGRwkbByteOrder::wkbNDR, wkb);
    builder.Append(wkb, wkb_size);
  }
  builder.Finish(&geo_array);
  arrow::ArrayVector geo_arrays;
  geo_arrays.push_back(geo_array);
  auto geo_chunked = std::make_shared<arrow::ChunkedArray>(geo_arrays);

  auto result = arctern::gis::ST_IsEmpty(geo_chunked);

  for (int32_t i = 0; i < result->num_chunks(); i++) {
    auto result_boolean = std::static_pointer_cast<arrow::BooleanArray>(result->chunk(i));
    assert(true == result_boolean->Value(0));
    assert(false == result_boolean->Value(1));
  }
}

TEST(geometry_test, test_st_scale) {
  std::string str = "POINT (120.6 100.999)";
  OGRGeometry* geo = nullptr;
  OGRGeometryFactory::createFromWkt(str.c_str(), nullptr, &geo);
  auto wkb_size = geo->WkbSize();
  auto geo_wkb = static_cast<unsigned char*>(CPLMalloc(wkb_size));
  OGR_G_ExportToWkb(geo, OGRwkbByteOrder::wkbNDR, geo_wkb);
  arrow::BinaryBuilder builder;
  std::shared_ptr<arrow::Array> geo_array;
  for (int32_t i = 0; i < 10000; i++) {
    builder.Append(geo_wkb, wkb_size);
  }
  builder.Finish(&geo_array);
  arrow::ArrayVector geo_arrays;
  geo_arrays.push_back(geo_array);

  auto geo_chunked = std::make_shared<arrow::ChunkedArray>(geo_arrays);
  auto result = arctern::gis::ST_Scale(geo_chunked, 2, 2);
  auto binary_boolean = std::static_pointer_cast<arrow::BinaryArray>(result->chunk(0));
  for (int32_t i = 0; i < binary_boolean->length(); i++) {
      auto data_ptr = binary_boolean->GetString(i);
      OGRGeometry *result_geo = nullptr;
      OGRGeometryFactory::createFromWkb(data_ptr.c_str(), nullptr, &result_geo);
      char *result_str;
      OGR_G_ExportToWkt(result_geo, &result_str);
      assert(std::string(result_str) == "POINT (241.2 201.998)");
      OGRGeometryFactory::destroyGeometry(result_geo);
  }
  OGRGeometryFactory::destroyGeometry(geo);
}

TEST(geometry_test, test_st_affine) {
    std::string str = "POINT (120.6 100.999)";
    OGRGeometry* geo = nullptr;
    OGRGeometryFactory::createFromWkt(str.c_str(), nullptr, &geo);
    auto wkb_size = geo->WkbSize();
    auto geo_wkb = static_cast<unsigned char*>(CPLMalloc(wkb_size));
    OGR_G_ExportToWkb(geo, OGRwkbByteOrder::wkbNDR, geo_wkb);
    arrow::BinaryBuilder builder;
    std::shared_ptr<arrow::Array> geo_array;
    for (int32_t i = 0; i < 10000; i++) {
        builder.Append(geo_wkb, wkb_size);
    }
    builder.Finish(&geo_array);
    arrow::ArrayVector geo_arrays;
    geo_arrays.push_back(geo_array);

    auto geo_chunked = std::make_shared<arrow::ChunkedArray>(geo_arrays);
    auto result = arctern::gis::ST_Affine(geo_chunked, 2, 2, 2, 2, 2, 2);
    auto binary_boolean = std::static_pointer_cast<arrow::BinaryArray>(result->chunk(0));
    for (int32_t i = 0; i < binary_boolean->length(); i++) {
        auto data_ptr = binary_boolean->GetString(i);
        OGRGeometry *result_geo = nullptr;
        OGRGeometryFactory::createFromWkb(data_ptr.c_str(), nullptr, &result_geo);
        char *result_str;
        OGR_G_ExportToWkt(result_geo, &result_str);
        assert(std::string(result_str) == "POINT (445.198 445.198)");
        OGRGeometryFactory::destroyGeometry(result_geo);
    }
    OGRGeometryFactory::destroyGeometry(geo);
}<|MERGE_RESOLUTION|>--- conflicted
+++ resolved
@@ -3903,12 +3903,7 @@
   OGR_G_ExportToWkb(geo1, OGRwkbByteOrder::wkbNDR, geo1_wkb);
   arrow::BinaryBuilder builder;
   std::shared_ptr<arrow::Array> geo1_array;
-<<<<<<< HEAD
-
-  int32_t  rows = 10000;
-=======
   int32_t rows = 10000;
->>>>>>> 8148e000
   for (int32_t i = 0; i < rows; i++) {
     builder.Append(geo1_wkb, wkb_size);
   }
