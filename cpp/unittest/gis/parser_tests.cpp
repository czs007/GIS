--- conflicted
+++ resolved
@@ -156,8 +156,5 @@
   ISValid_TRUE("POINT(1.132321e-12 2.3123123e-12)")
   ISValid_TRUE("POINT(1.1e-11 1.567)")
   ISValid_TRUE("POLYGON((1e-11 1e-11,3.231 1.098,3.765 9.555,1 7,1e-11 1e-11))")
-<<<<<<< HEAD
-=======
   ISValid_TRUE("LINESTRING Z ((0 0 0, 1 1 1, 2 2 2))")
->>>>>>> 002fe5be
 }