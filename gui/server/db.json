{
    "db_name": "db1",
    "type": "spark",
    "spark": {
        "app_name": "arctern",
<<<<<<< HEAD
        "master-addr": "local[*]",
        "executor-python": "/opt/conda/envs/arctern/bin/python",
=======
        "master-addr": "spark://spark-master:7077",
>>>>>>> 7fd4abaf
        "envs": {
        }
    },
    "tables": [
        {
            "name": "old_nyc_taxi",
            "format": "csv",
            "path": "/arctern/gui/server/data/0_5M_nyc_taxi_and_building.csv",
            "options": {
                "header": "True",
                "delimiter": ","
            },
            "schema": [
                {"VendorID": "string"},
                {"tpep_pickup_datetime": "string"},
                {"tpep_dropoff_datetime": "string"},
                {"passenger_count": "long"},
                {"trip_distance": "double"},
                {"pickup_longitude": "double"},
                {"pickup_latitude": "double"},
                {"dropoff_longitude": "double"},
                {"dropoff_latitude": "double"},
                {"fare_amount": "double"},
                {"tip_amount": "double"},
                {"total_amount": "double"},
                {"buildingid_pickup": "long"},
                {"buildingid_dropoff": "long"},
                {"buildingtext_pickup": "string"},
                {"buildingtext_dropoff": "string"}
            ],
            "visibility": "False"
        },
        {
            "name": "nyc_taxi",
            "sql": "select VendorID, to_timestamp(tpep_pickup_datetime,'yyyy-MM-dd HH:mm:ss XXXXX') as tpep_pickup_datetime, to_timestamp(tpep_dropoff_datetime,'yyyy-MM-dd HH:mm:ss XXXXX') as tpep_dropoff_datetime, passenger_count, trip_distance, pickup_longitude, pickup_latitude, dropoff_longitude, dropoff_latitude, fare_amount, tip_amount, total_amount, buildingid_pickup, buildingid_dropoff, buildingtext_pickup, buildingtext_dropoff from global_temp.old_nyc_taxi where (pickup_longitude between -180 and 180) and (pickup_latitude between -90 and 90) and (dropoff_longitude between -180 and 180) and  (dropoff_latitude between -90 and 90)",
            "visibility": "True"
        }
    ]
}<|MERGE_RESOLUTION|>--- conflicted
+++ resolved
@@ -3,12 +3,7 @@
     "type": "spark",
     "spark": {
         "app_name": "arctern",
-<<<<<<< HEAD
         "master-addr": "local[*]",
-        "executor-python": "/opt/conda/envs/arctern/bin/python",
-=======
-        "master-addr": "spark://spark-master:7077",
->>>>>>> 7fd4abaf
         "envs": {
         }
     },
