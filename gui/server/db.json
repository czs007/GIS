{
    "db_name": "db1",
    "type": "spark",
    "spark": {
        "app_name": "arctern",
<<<<<<< HEAD
        "master-addr": "local[*]",
=======
        "master-addr": "spark://spark-master:7077",
        "configs":{
            "spark.executorEnv.GDAL_DATA": "",
            "spark.executorEnv.PROJ_LIB": ""
        },
>>>>>>> 78ca7b0a
        "envs": {
        }
    },
    "tables": [
        {
            "name": "old_nyc_taxi",
            "format": "csv",
            "path": "/arctern/gui/server/data/0_5M_nyc_taxi_and_building.csv",
            "options": {
                "header": "True",
                "delimiter": ","
            },
            "schema": [
                {"VendorID": "string"},
                {"tpep_pickup_datetime": "string"},
                {"tpep_dropoff_datetime": "string"},
                {"passenger_count": "long"},
                {"trip_distance": "double"},
                {"pickup_longitude": "double"},
                {"pickup_latitude": "double"},
                {"dropoff_longitude": "double"},
                {"dropoff_latitude": "double"},
                {"fare_amount": "double"},
                {"tip_amount": "double"},
                {"total_amount": "double"},
                {"buildingid_pickup": "long"},
                {"buildingid_dropoff": "long"},
                {"buildingtext_pickup": "string"},
                {"buildingtext_dropoff": "string"}
            ],
            "visibility": "False"
        },
        {
            "name": "nyc_taxi",
            "sql": "select VendorID, to_timestamp(tpep_pickup_datetime,'yyyy-MM-dd HH:mm:ss XXXXX') as tpep_pickup_datetime, to_timestamp(tpep_dropoff_datetime,'yyyy-MM-dd HH:mm:ss XXXXX') as tpep_dropoff_datetime, passenger_count, trip_distance, pickup_longitude, pickup_latitude, dropoff_longitude, dropoff_latitude, fare_amount, tip_amount, total_amount, buildingid_pickup, buildingid_dropoff, buildingtext_pickup, buildingtext_dropoff from old_nyc_taxi where (pickup_longitude between -180 and 180) and (pickup_latitude between -90 and 90) and (dropoff_longitude between -180 and 180) and  (dropoff_latitude between -90 and 90)",
            "visibility": "True"
        }
    ]
}<|MERGE_RESOLUTION|>--- conflicted
+++ resolved
@@ -3,15 +3,11 @@
     "type": "spark",
     "spark": {
         "app_name": "arctern",
-<<<<<<< HEAD
         "master-addr": "local[*]",
-=======
-        "master-addr": "spark://spark-master:7077",
         "configs":{
             "spark.executorEnv.GDAL_DATA": "",
             "spark.executorEnv.PROJ_LIB": ""
         },
->>>>>>> 78ca7b0a
         "envs": {
         }
     },
