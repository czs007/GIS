# Copyright (C) 2019-2020 Zilliz. All rights reserved.
#
# Licensed under the Apache License, Version 2.0 (the "License");
# you may not use this file except in compliance with the License.
# You may obtain a copy of the License at
#
#     http://www.apache.org/licenses/LICENSE-2.0
#
# Unless required by applicable law or agreed to in writing, software
# distributed under the License is distributed on an "AS IS" BASIS,
# WITHOUT WARRANTIES OR CONDITIONS OF ANY KIND, either express or implied.
# See the License for the specific language governing permissions and
# limitations under the License.

<<<<<<< HEAD
import pyarrow as pa
from pyspark.sql.functions import pandas_udf, PandasUDFType
from pyspark.sql.functions import col, lit

from pyspark.sql.types import *

def save_png_2D(hex_data, file_name):
    import binascii
    binary_string = binascii.unhexlify(str(hex_data))
    with open(file_name, 'wb') as png:
        png.write(binary_string)
=======
__all__ = [
    "pointmap",
    "heatmap",
    "choroplethmap",
]
>>>>>>> 58713d4f

def print_partitions(df):
    numPartitions = df.rdd.getNumPartitions()
    print("Total partitions: {}".format(numPartitions))
    print("Partitioner: {}".format(df.rdd.partitioner))
    df.explain()
    parts = df.rdd.glom().collect()
    i = 0
    j = 0
    for p in parts:
        print("Partition {}:".format(i))
        for r in p:
            print("Row {}:{}".format(j, r))
            j = j + 1
        i = i + 1



def pointmap(df, vega):
    from pyspark.sql.functions import pandas_udf, PandasUDFType

    @pandas_udf("string", PandasUDFType.GROUPED_AGG)
    def pointmap_wkt(point, conf=vega):
        from arctern import point_map_wkt
        return point_map_wkt(point, conf.encode('utf-8'))

    df = df.coalesce(1)
    hex_data = df.agg(pointmap_wkt(df['point'])).collect()[0][0]
    return hex_data

def heatmap(df, vega):
    from pyspark.sql.functions import pandas_udf, PandasUDFType
    from pyspark.sql.types import (StructType, StructField, StringType, IntegerType)

    agg_schema = StructType([StructField('point', StringType(), True),
                             StructField('w', IntegerType(), True)])

    @pandas_udf(agg_schema, PandasUDFType.MAP_ITER)
    def render_agg_UDF(batch_iter):
        for pdf in batch_iter:
            dd = pdf.groupby(['point'])
            dd = dd['w'].agg(['sum']).reset_index()
            dd.columns = ['point', 'w']
            yield dd

    @pandas_udf("string", PandasUDFType.GROUPED_AGG)
    def heatmap_wkt(point, w, conf=vega):
        from arctern import heat_map_wkt
<<<<<<< HEAD
        png = heat_map_wkt(arr_point, arr_c, conf.encode('utf-8'))
        buffer = png.buffers()[1].hex()
        return buffer
    
    df.createOrReplaceTempView("records")
    from ._wrapper_func import ST_Transform
    point = df.select(ST_Transform(col('point'), lit('EPSG:4326'), lit('EPSG:3857')))
    point.show()
=======
        return heat_map_wkt(point, w, conf.encode('utf-8'))
>>>>>>> 58713d4f

    first_agg_df = df.mapInPandas(render_agg_UDF).coalesce(1)
    final_agg_df = first_agg_df.mapInPandas(render_agg_UDF).coalesce(1)
    hex_data = final_agg_df.agg(heatmap_wkt(final_agg_df['point'], final_agg_df['w'])).collect()[0][0]
    return hex_data

def choroplethmap(df, vega):
    from pyspark.sql.functions import pandas_udf, PandasUDFType
    from pyspark.sql.types import (StructType, StructField, StringType, IntegerType)

    agg_schema = StructType([StructField('wkt', StringType(), True),
                             StructField('w', IntegerType(), True)])

    @pandas_udf(agg_schema, PandasUDFType.MAP_ITER)
    def render_agg_UDF(batch_iter):
        for pdf in batch_iter:
            dd = pdf.groupby(['wkt'])
            dd = dd['w'].agg(['sum']).reset_index()
            dd.columns = ['wkt', 'w']
            yield dd

    @pandas_udf("string", PandasUDFType.GROUPED_AGG)
    def choroplethmap_wkt(wkt, w, conf=vega):
        from arctern import choropleth_map
        return choropleth_map(wkt, w, conf.encode('utf-8'))

    first_agg_df = df.mapInPandas(render_agg_UDF).coalesce(1)
    final_agg_df = first_agg_df.mapInPandas(render_agg_UDF).coalesce(1)
    hex_data = final_agg_df.agg(choroplethmap_wkt(final_agg_df['wkt'], final_agg_df['w'])).collect()[0][0]
    return hex_data<|MERGE_RESOLUTION|>--- conflicted
+++ resolved
@@ -12,25 +12,11 @@
 # See the License for the specific language governing permissions and
 # limitations under the License.
 
-<<<<<<< HEAD
-import pyarrow as pa
-from pyspark.sql.functions import pandas_udf, PandasUDFType
-from pyspark.sql.functions import col, lit
-
-from pyspark.sql.types import *
-
-def save_png_2D(hex_data, file_name):
-    import binascii
-    binary_string = binascii.unhexlify(str(hex_data))
-    with open(file_name, 'wb') as png:
-        png.write(binary_string)
-=======
 __all__ = [
     "pointmap",
     "heatmap",
     "choroplethmap",
 ]
->>>>>>> 58713d4f
 
 def print_partitions(df):
     numPartitions = df.rdd.getNumPartitions()
@@ -47,8 +33,6 @@
             j = j + 1
         i = i + 1
 
-
-
 def pointmap(df, vega):
     from pyspark.sql.functions import pandas_udf, PandasUDFType
 
@@ -62,13 +46,13 @@
     return hex_data
 
 def heatmap(df, vega):
-    from pyspark.sql.functions import pandas_udf, PandasUDFType
+    from pyspark.sql.functions import pandas_udf, PandasUDFType, lit, col
     from pyspark.sql.types import (StructType, StructField, StringType, IntegerType)
 
-    agg_schema = StructType([StructField('point', StringType(), True),
+    schema = StructType([StructField('point', StringType(), True),
                              StructField('w', IntegerType(), True)])
 
-    @pandas_udf(agg_schema, PandasUDFType.MAP_ITER)
+    @pandas_udf(schema, PandasUDFType.MAP_ITER)
     def render_agg_UDF(batch_iter):
         for pdf in batch_iter:
             dd = pdf.groupby(['point'])
@@ -79,22 +63,21 @@
     @pandas_udf("string", PandasUDFType.GROUPED_AGG)
     def heatmap_wkt(point, w, conf=vega):
         from arctern import heat_map_wkt
-<<<<<<< HEAD
-        png = heat_map_wkt(arr_point, arr_c, conf.encode('utf-8'))
-        buffer = png.buffers()[1].hex()
-        return buffer
-    
-    df.createOrReplaceTempView("records")
-    from ._wrapper_func import ST_Transform
-    point = df.select(ST_Transform(col('point'), lit('EPSG:4326'), lit('EPSG:3857')))
-    point.show()
-=======
         return heat_map_wkt(point, w, conf.encode('utf-8'))
->>>>>>> 58713d4f
+ 
+    @pandas_udf("double", PandasUDFType.GROUPED_AGG)
+    def sum_udf(v):
+        return v.sum()
 
-    first_agg_df = df.mapInPandas(render_agg_UDF).coalesce(1)
-    final_agg_df = first_agg_df.mapInPandas(render_agg_UDF).coalesce(1)
-    hex_data = final_agg_df.agg(heatmap_wkt(final_agg_df['point'], final_agg_df['w'])).collect()[0][0]
+    from ._wrapper_func import ST_Transform, Projection
+    res = df.select(ST_Transform(col('point'), lit('EPSG:4326'), lit('EPSG:3857')).alias("point"), col('w'))
+    res = res.select(Projection(col('point'), lit('POINT (4534000 -12510000)'), lit('POINT (4538000 -12513000)'), lit(1024), lit(896)) .alias("point"), col('w'))
+
+    agg_df = df.mapInPandas(render_agg_UDF)
+    agg_df = agg_df.coalesce(1)
+    agg_df = agg_df.groupby("point").agg(sum_udf(agg_df['w']).alias("w"))
+    agg_df.show(20, False)
+    hex_data = agg_df.agg(heatmap_wkt(agg_df['point'], agg_df['w'])).collect()[0][0]
     return hex_data
 
 def choroplethmap(df, vega):
