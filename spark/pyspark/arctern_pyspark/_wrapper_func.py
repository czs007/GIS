--- conflicted
+++ resolved
@@ -13,45 +13,6 @@
 # limitations under the License.
 
 __all__ = [
-<<<<<<< HEAD
-    "ST_Point_UDF",
-    "ST_Intersection_UDF",
-    "ST_IsValid_UDF",
-    "ST_PrecisionReduce_UDF",
-    "ST_Equals_UDF",
-    "ST_Touches_UDF",
-    "ST_Overlaps_UDF",
-    "ST_Crosses_UDF",
-    "ST_IsSimple_UDF",
-    "ST_GeometryType_UDF",
-    "ST_MakeValid_UDF",
-    "ST_SimplifyPreserveTopology_UDF",
-    "ST_PolygonFromEnvelope_UDF",
-    "ST_Contains_UDF",
-    "ST_Intersects_UDF",
-    "ST_Within_UDF",
-    "ST_Distance_UDF",
-    "ST_Area_UDF",
-    "ST_Centroid_UDF",
-    "ST_Length_UDF",
-    "ST_ConvexHull_UDF",
-    "ST_NPoints_UDF",
-    "ST_Envelope_UDF",
-    "ST_Buffer_UDF",
-    "ST_Union_Aggr_UDF",
-    "ST_Envelope_Aggr_UDF",
-    "ST_Transform_UDF",
-    "ST_CurveToLine_UDF",
-    "ST_GeomFromGeoJSON_UDF",
-    "ST_PointFromText_UDF",
-    "ST_PolygonFromText_UDF",
-    "ST_LineStringFromText_UDF",
-    "ST_GeomFromText_UDF",
-    "ST_GeomFromWKT_UDF",
-    "ST_AsText_UDF",
-    "Projection",
-#    "heatmap",
-=======
     "ST_Point",
     "ST_Intersection",
     "ST_IsValid",
@@ -88,8 +49,7 @@
     "ST_GeomFromText",
     "ST_GeomFromWKT",
     "ST_AsText",
-    "my_plot" # or point_map
->>>>>>> 0b93293b
+    "Projection",
 ]
 
 import pyarrow as pa
@@ -106,17 +66,6 @@
     w = int(width[0])
     rs = coordinate_projection(arr_geos, src_rs1, dst_rs1, h, w)
     return rs.to_pandas()
-
-#@pandas_udf("long", PandasUDFType.GROUPED_AGG)
-#def heatmap(point, w, conf = vega):
-#    arr_point = pa.array(arrs.point, type='string')
-#    arr_c = pa.array(arrs.w, type='uint32')
-#    from arctern_gis import heat_map2
-#    png = heat_map2(arr_point, arr_c, conf.encode('utf-8'))
-#    buffer = png.buffers()[1].hex()
-#    buf_df = pd.DataFrame([(buffer,)], ["buffer"])
-#    return buf_df
-
 
 @pandas_udf("string", PandasUDFType.SCALAR)
 def ST_PointFromText(geo):
