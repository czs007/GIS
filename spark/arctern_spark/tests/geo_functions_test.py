# Copyright (C) 2019-2020 Zilliz. All rights reserved.
#
# Licensed under the Apache License, Version 2.0 (the "License");
# you may not use this file except in compliance with the License.
# You may obtain a copy of the License at
#
#     http://www.apache.org/licenses/LICENSE-2.0
#
# Unless required by applicable law or agreed to in writing, software
# distributed under the License is distributed on an "AS IS" BASIS,
# WITHOUT WARRANTIES OR CONDITIONS OF ANY KIND, either express or implied.
# See the License for the specific language governing permissions and
# limitations under the License.

import pandas as pd
from osgeo import ogr
from arctern_spark.geoseries import GeoSeries
from databricks.koalas import Series


def test_ST_IsValid():
    data = GeoSeries(["POINT (1.3 2.6)", "POINT (2.6 4.7)"])
    rst = data.is_valid
    assert rst[0]
    assert rst[1]


def test_ST_IsEmpty():
    data = GeoSeries(["LINESTRING EMPTY", "POINT (100 200)"])
    rst = data.is_empty
    assert rst[0] == 1
    assert rst[1] == 0


def test_ST_Boundary():
    data = GeoSeries(["POLYGON ((0 0, 1 0, 1 1, 0 1, 0 0))", None, "LINESTRING (0 0, 0 1, 1 1)",
                      "POINT (1 0)", "POINT EMPTY"])
    rst = data.boundary.to_wkt()
    assert rst[0] == "LINEARRING (0 0, 1 0, 1 1, 0 1, 0 0)"
    assert rst[1] is None
    assert rst[2] == "MULTIPOINT ((0 0), (1 1))"
    assert rst[3] == "GEOMETRYCOLLECTION EMPTY"
    assert rst[4] == "GEOMETRYCOLLECTION EMPTY"


def test_ST_Difference():
    data1 = GeoSeries(["LINESTRING (0 0,5 0)", "MULTIPOINT ((4 0),(6 0))"])
    data2 = GeoSeries(["LINESTRING (4 0,6 0)", "POINT (4 0)"])
    rst = data1.difference(data2).to_wkt()
    assert rst[0] == "LINESTRING (0 0, 4 0)"
    assert rst[1] == "POINT (6 0)"


def test_ST_SymDifference():
    data1 = GeoSeries(["LINESTRING (0 0,5 0)", "MULTIPOINT ((4 0),(6 0))"])
    data2 = GeoSeries(["LINESTRING (4 0,6 0)", "POINT (4 0)"])
    rst = data1.symmetric_difference(data2).to_wkt()
    assert rst[0] == "MULTILINESTRING ((0 0, 4 0), (5 0, 6 0))"
    assert rst[1] == "POINT (6 0)"


def test_ST_ExteriorRing():
    data = GeoSeries(
        ["LINESTRING (4 0,6 0)", "POLYGON ((0 0,1 0,1 1,0 1,0 0))"])
    rst = data.exterior.to_wkt()
    assert rst[0] == "LINESTRING (4 0, 6 0)"
    assert rst[1] == "LINEARRING (0 0, 1 0, 1 1, 0 1, 0 0)"


def test_ST_Translate():
    data = GeoSeries(
        ["POINT (1 6)", "LINESTRING (0 0,0 1,1 1)", "POLYGON ((0 0,0 1,1 1,0 0))"])
    rst = data.translate(1.2, 0.3).to_wkt()
    assert len(rst) == 3
    assert rst[0] == "POINT (2.2 6.3)"
    assert rst[1] == "LINESTRING (1.2 0.3, 1.2 1.3, 2.2 1.3)"
    assert rst[2] == "POLYGON ((1.2 0.3, 1.2 1.3, 2.2 1.3, 1.2 0.3))"


def test_ST_Scale2():
    data = GeoSeries(["LINESTRING (0 0,5 0)", "MULTIPOINT ((4 0),(6 0))"])
<<<<<<< HEAD
    rst = data.scale(2, 2).to_wkt()
    assert rst[0] == "LINESTRING (-2.5 0, 7.5 0)"
    assert rst[1] == "MULTIPOINT ((3 0), (7 0))"
=======
    rst = data.scale(2, 2, origin=(0, 0)).to_wkt()
    assert rst[0] == "LINESTRING (0 0, 10 0)"
    assert rst[1] == "MULTIPOINT ((8 0), (12 0))"

>>>>>>> d2a51d76

def test_ST_Scale():
    data = GeoSeries(["LINESTRING (0 0,5 0)", "MULTIPOINT ((4 0),(6 0))"])
    rst = data.scale(2, 2, origin="center").to_wkt()
    assert rst[0] == "LINESTRING (-2.5 0, 7.5 0)"
    assert rst[1] == "MULTIPOINT ((3 0), (7 0))"

def test_ST_Affine():
    data = GeoSeries(["LINESTRING (0 0,5 0)", "MULTIPOINT ((4 0),(6 0))"])
    matrix = (2, 2, 2, 2, 2, 2)
    rst = data.affine(*matrix).to_wkt()
    assert rst[0] == "LINESTRING (2 2, 12 12)"
    assert rst[1] == "MULTIPOINT ((10 10), (14 14))"


def test_ST_Rotate():
    p1 = "Point(1 2)"
    p2 = "LineString (1 1, 2 2, 1 2)"
    p3 = "Polygon ((3 3, 3 5, 5 5, 5 3, 3 3))"

    data = GeoSeries([p1, p2, p3])
    rst1 = data.rotate(90, (0, 0)).precision_reduce(3)
    assert rst1[0] == "POINT (-2 1)"
    assert rst1[1] == "LINESTRING (-1 1, -2 2, -2 1)"
    assert rst1[2] == "POLYGON ((-3 3, -5 3, -5 5, -3 5, -3 3))"

    rst2 = data.rotate(90, "centroid").precision_reduce(3)
    assert rst2[0] == "POINT (1 2)"
    assert rst2[1] == "LINESTRING (2.207 1.207, 1.207 2.207, 1.207 1.207)"
    assert rst2[2] == "POLYGON ((5 3, 3 3, 3 5, 5 5, 5 3))"

    rst3 = data.rotate(90).precision_reduce(3)
    assert rst3[0] == "POINT (1 2)"
    assert rst3[1] == "LINESTRING (2 1, 1 2, 1 1)"
    assert rst3[2] == "POLYGON ((5 3, 3 3, 3 5, 5 5, 5 3))"


def test_ST_Disjoint():
    p11 = "POLYGON((0 0,1 0,1 1,0 1,0 0))"
    p12 = "POLYGON((8 0,9 0,9 1,8 1,8 0))"
    p13 = "LINESTRING(2 2,3 2)"
    p14 = "POINT(10 2)"
    data1 = GeoSeries([p11, p12, p13, p14])

    p21 = "POLYGON((0 0,0 8,8 8,8 0,0 0))"
    p22 = "POLYGON((0 0,0 8,8 8,8 0,0 0))"
    p23 = "POLYGON((0 0,0 8,8 8,8 0,0 0))"
    p24 = "POLYGON((0 0,0 8,8 8,8 0,0 0))"
    data2 = GeoSeries([p21, p22, p23, p24])

    rst = data2.disjoint(data1)
    assert rst[0] == 0
    assert rst[1] == 0
    assert rst[2] == 0
    assert rst[3] == 1


def test_ST_Union():
    p11 = "POINT (0 1)"
    p12 = "LINESTRING (0 0, 0 1, 1 1)"
    p13 = "LINESTRING (0 0, 1 0, 1 1, 0 0)"
    p14 = "POLYGON ((0 0, 1 0, 1 1, 0 1, 0 0))"
    p15 = "MULTIPOINT (0 0, 1 0, 1 2, 1 2)"
    p16 = "MULTILINESTRING ( (0 0, 1 2), (0 0, 1 0, 1 1),(-1 2,3 4,1 -3,-2 1) )"
    p17 = "MULTIPOLYGON ( ((0 0, 1 4, 1 0,0 0)) )"
    data1 = GeoSeries([p11, p12, p13, p14, p15, p16, p17])

    p21 = "POLYGON ((0 0,0 2,2 2,0 0))"
    p22 = "LINESTRING (0 0, 0 1, 1 2)"
    p23 = "POINT (2 3)"
    p24 = "MULTIPOINT (0 0, 1 0, 1 2, 1 2)"
    p25 = "MULTILINESTRING ( (0 0, 1 2), (0 0, 1 0, 1 1),(-1 2,3 4,1 -3,-2 1) )"
    p26 = "MULTIPOLYGON ( ((0 0, 1 4, 1 0,0 0)) )"
    p27 = "POINT (1 5)"
    data2 = GeoSeries([p21, p22, p23, p24, p25, p26, p27])

    rst = data1.union(data2).to_wkt()
    assert rst[0] == "POLYGON ((0 0, 0 2, 2 2, 0 0))"
    assert rst[1] == "MULTILINESTRING ((0 0, 0 1), (0 1, 1 1), (0 1, 1 2))"
    assert rst[2] == "GEOMETRYCOLLECTION (POINT (2 3), LINESTRING (0 0, 1 0, 1 1, 0 0))"
    assert rst[3] == "GEOMETRYCOLLECTION (POINT (1 2), POLYGON ((0 0, 0 1, 1 1, 1 0, 0 0)))"
    assert rst[4] == "MULTILINESTRING ((0 0, 1 2), (0 0, 1 0, 1 1), (-1 2, 3 4, 1 -3, -2 1))"
    assert rst[5] == "GEOMETRYCOLLECTION (LINESTRING (-1 2, 0.7142857142857143 2.857142857142857), LINESTRING (1 3, 3 4, 1 -3, -2 1), POLYGON ((1 0, 0 0, 0.7142857142857143 2.857142857142857, 1 4, 1 3, 1 2, 1 1, 1 0)))"
    assert rst[6] == "GEOMETRYCOLLECTION (POINT (1 5), POLYGON ((0 0, 1 4, 1 0, 0 0)))"


def test_ST_PrecisionReduce():
    data = GeoSeries(["POINT (1.333 2.666)", "POINT (2.655 4.447)"])
    rst = data.precision_reduce(3).to_wkt()
    assert rst[0] == "POINT (1.333 2.666)"
    assert rst[1] == "POINT (2.655 4.447)"


def test_ST_Intersection():
    data1 = GeoSeries(["POLYGON ((1 1,1 2,2 2,2 1,1 1))", "POINT (0 1)"])
    data2 = GeoSeries(["POLYGON ((2 1,3 1,3 2,2 2,2 1))", "POINT (0 1)"])
    rst = data1.intersection(data2).to_wkt()
    assert len(rst) == 2
    assert rst[0] == "LINESTRING (2 2, 2 1)"
    assert rst[1] == "POINT (0 1)"

    rst = data1.intersection(GeoSeries("POINT (0 1)")[0]).to_wkt()
    assert len(rst) == 2
    assert rst[0] == "GEOMETRYCOLLECTION EMPTY"
    assert rst[1] == "POINT (0 1)"


def test_ST_Equals():
    data1 = GeoSeries(["POLYGON ((1 1,1 2,2 2,2 1,1 1))",
                       "POLYGON ((1 1,1 2,2 2,2 1,1 1))"])
    data2 = GeoSeries(["POLYGON ((1 1,1 2,2 2,2 1,1 1))",
                       "POLYGON ((2 1,3 1,3 2,2 2,2 1))"])
    rst = data1.geom_equals(data2)
    assert len(rst) == 2
    assert rst[0] == 1
    assert rst[1] == 0

    rst = data2.geom_equals(GeoSeries("POLYGON ((1 1,1 2,2 2,2 1,1 1))")[0])
    assert len(rst) == 2
    assert rst[0] == 1
    assert rst[1] == 0


def test_ST_Touches():
    data1 = GeoSeries(["POLYGON ((1 1,1 2,2 2,2 1,1 1))",
                       "POLYGON ((1 1,1 2,2 2,2 1,1 1))"])
    data2 = GeoSeries(["POLYGON ((1 1,1 2,2 2,2 1,1 1))",
                       "POLYGON ((2 1,3 1,3 2,2 2,2 1))"])
    rst = data1.touches(data2)
    assert len(rst) == 2
    assert rst[0] == 0
    assert rst[1] == 1

    rst = data2.touches(GeoSeries("POLYGON ((1 1,1 2,2 2,2 1,1 1))")[0])
    assert len(rst) == 2
    assert rst[0] == 0
    assert rst[1] == 1


def test_ST_Overlaps():
    data1 = GeoSeries(["POLYGON ((1 1,1 2,2 2,2 1,1 1))",
                       "POLYGON ((1 1,1 2,2 2,2 1,1 1))"])
    data2 = GeoSeries(["POLYGON ((1 1,1 2,2 2,2 1,1 1))",
                       "POLYGON ((2 1,3 1,3 2,2 2,2 1))"])
    rst = data1.overlaps(data2)
    assert len(rst) == 2
    assert rst[0] == 0
    assert rst[1] == 0

    rst = data2.overlaps(data1[0])
    assert len(rst) == 2
    assert rst[0] == 0
    assert rst[1] == 0


def test_ST_Crosses():
    data1 = GeoSeries(["POLYGON ((1 1,1 2,2 2,2 1,1 1))",
                       "POLYGON ((1 1,1 2,2 2,2 1,1 1))"])
    data2 = GeoSeries(["POLYGON ((1 1,1 2,2 2,2 1,1 1))",
                       "POLYGON ((2 1,3 1,3 2,2 2,2 1))"])
    rst = data1.crosses(data2)
    assert len(rst) == 2
    assert rst[0] == 0
    assert rst[1] == 0

    rst = data2.crosses(data2[0])
    assert len(rst) == 2
    assert rst[0] == 0
    assert rst[1] == 0


def test_ST_IsSimple():
    data = GeoSeries(["POLYGON ((1 1,1 2,2 2,2 1,1 1))",
                      "POLYGON ((1 1,1 2,2 2,2 1,1 1))"])
    rst = data.is_simple
    assert rst[0] == 1
    assert rst[1] == 1


def test_ST_GeometryType():
    data = GeoSeries(["POLYGON ((1 1,1 2,2 2,2 1,1 1))",
                      "POLYGON ((1 1,1 2,2 2,2 1,1 1))"])
    rst = data.geom_type
    assert rst[0] == "Polygon"
    assert rst[1] == "Polygon"


def test_ST_MakeValid():
    data = GeoSeries(["POLYGON ((2 1,3 1,3 2,2 2,2 8,2 1))"])
    rst = data.make_valid().to_wkt()
    assert rst[0] == "POLYGON ((2 1, 3 1, 3 2, 2 2, 2 8, 2 1))"


def test_ST_SimplifyPreserveTopology():
    data = GeoSeries(["POLYGON ((1 1,1 2,2 2,2 1,1 1))",
                      "POLYGON ((1 1,1 2,2 2,2 1,1 1))"])
    rst = data.simplify(10000).to_wkt()
    assert rst[0] == "POLYGON ((1 1, 1 2, 2 2, 2 1, 1 1))"


def test_ST_Point():
    data1 = [1.3, 2.5]
    data2 = [3.8, 4.9]
    string_ptr = GeoSeries.point(data1, data2).to_wkt()
    assert len(string_ptr) == 2
    assert string_ptr[0] == "POINT (1.3 3.8)"
    assert string_ptr[1] == "POINT (2.5 4.9)"

    # data is koalas series
    string_ptr = GeoSeries.point(Series([1, 2], dtype='double'), 5).to_wkt()
    assert len(string_ptr) == 2
    assert string_ptr[0] == "POINT (1 5)"
    assert string_ptr[1] == "POINT (2 5)"

    string_ptr = GeoSeries.point(5, Series([1, 2], dtype='double')).to_wkt()
    assert len(string_ptr) == 2
    assert string_ptr[0] == "POINT (5 1)"
    assert string_ptr[1] == "POINT (5 2)"

    # data is pandas series
    string_ptr = GeoSeries.point(pd.Series([1, 2], dtype='double'), 5).to_wkt()
    assert len(string_ptr) == 2
    assert string_ptr[0] == "POINT (1 5)"
    assert string_ptr[1] == "POINT (2 5)"

    string_ptr = GeoSeries.point(5, pd.Series([1, 2], dtype='double')).to_wkt()
    assert len(string_ptr) == 2
    assert string_ptr[0] == "POINT (5 1)"
    assert string_ptr[1] == "POINT (5 2)"

    # data is literal
    string_ptr = GeoSeries.point(5.0, 1.0).to_wkt()
    assert len(string_ptr) == 1
    assert string_ptr[0] == "POINT (5 1)"


def test_ST_GeomFromGeoJSON():
    # data is koalas series
    j0 = "{\"type\":\"Point\",\"coordinates\":[1,2]}"
    j1 = "{\"type\":\"LineString\",\"coordinates\":[[1,2],[4,5],[7,8]]}"
    j2 = "{\"type\":\"Polygon\",\"coordinates\":[[[0,0],[0,1],[1,1],[1,0],[0,0]]]}"
    data = Series([j0, j1, j2])
    str_ptr = GeoSeries.geom_from_geojson(data).to_wkt()
    assert str_ptr[0] == "POINT (1 2)"
    assert str_ptr[1] == "LINESTRING (1 2, 4 5, 7 8)"
    assert str_ptr[2] == "POLYGON ((0 0, 0 1, 1 1, 1 0, 0 0))"

    # data is pandas series
    data = pd.Series([j0, j1, j2])
    str_ptr = GeoSeries.geom_from_geojson(data).to_wkt()
    assert str_ptr[0] == "POINT (1 2)"
    assert str_ptr[1] == "LINESTRING (1 2, 4 5, 7 8)"
    assert str_ptr[2] == "POLYGON ((0 0, 0 1, 1 1, 1 0, 0 0))"


def test_ST_AsGeoJSON():
    j0 = "{\"type\":\"Point\",\"coordinates\":[1,2]}"
    j1 = "{\"type\":\"LineString\",\"coordinates\":[[1,2],[4,5],[7,8]]}"
    j2 = "{\"type\":\"Polygon\",\"coordinates\":[[[0,0],[0,1],[1,1],[1,0],[0,0]]]}"
    data = Series([j0, j1, j2])
    str_ptr = GeoSeries.geom_from_geojson(data).as_geojson()
    assert str_ptr[0] == '{"type":"Point","coordinates":[1.0,2.0]}'
    assert str_ptr[1] == '{"type":"LineString","coordinates":[[1.0,2.0],[4.0,5.0],[7.0,8.0]]}'
    assert str_ptr[2] == '{"type":"Polygon","coordinates":[[[0.0,0.0],[0.0,1.0],[1.0,1.0],[1.0,0.0],[0.0,0.0]]]}'


def test_ST_Contains():
    p11 = "POLYGON((0 0,1 0,1 1,0 1,0 0))"
    p12 = "POLYGON((8 0,9 0,9 1,8 1,8 0))"
    p13 = "POINT(2 2)"
    p14 = "POINT(200 2)"
    data1 = GeoSeries([p11, p12, p13, p14])

    p21 = "POLYGON((0 0,0 8,8 8,8 0,0 0))"
    p22 = "POLYGON((0 0,0 8,8 8,8 0,0 0))"
    p23 = "POLYGON((0 0,0 8,8 8,8 0,0 0))"
    p24 = "POLYGON((0 0,0 8,8 8,8 0,0 0))"
    data2 = GeoSeries([p21, p22, p23, p24])
    rst = data2.contains(data1)
    assert len(rst) == 4
    assert rst[0] == 1
    assert rst[1] == 0
    assert rst[2] == 1
    assert rst[3] == 0

    rst = data2.contains(data2[0])
    assert len(rst) == 4
    assert rst[0] == 1
    assert rst[1] == 1
    assert rst[2] == 1
    assert rst[3] == 1


def test_ST_Intersects():
    p11 = "POLYGON((0 0,1 0,1 1,0 1,0 0))"
    p12 = "POLYGON((8 0,9 0,9 1,8 1,8 0))"
    p13 = "LINESTRING(2 2,10 2)"
    p14 = "LINESTRING(9 2,10 2)"
    data1 = GeoSeries([p11, p12, p13, p14])

    p21 = "POLYGON((0 0,0 8,8 8,8 0,0 0))"
    p22 = "POLYGON((0 0,0 8,8 8,8 0,0 0))"
    p23 = "POLYGON((0 0,0 8,8 8,8 0,0 0))"
    p24 = "POLYGON((0 0,0 8,8 8,8 0,0 0))"
    data2 = GeoSeries([p21, p22, p23, p24])

    rst = data2.intersects(data1)
    assert rst[0] == 1
    assert rst[1] == 1
    assert rst[2] == 1
    assert rst[3] == 0

    rst = data1.intersects(data2[0])
    assert len(rst) == 4
    assert rst[0] == 1
    assert rst[1] == 1
    assert rst[2] == 1
    assert rst[3] == 0


def test_ST_Within():
    p11 = "POLYGON((0 0,1 0,1 1,0 1,0 0))"
    p12 = "POLYGON((8 0,9 0,9 1,8 1,8 0))"
    p13 = "LINESTRING(2 2,3 2)"
    p14 = "POINT(10 2)"
    data1 = GeoSeries([p11, p12, p13, p14])

    p21 = "POLYGON((0 0,0 8,8 8,8 0,0 0))"
    p22 = "POLYGON((0 0,0 8,8 8,8 0,0 0))"
    p23 = "POLYGON((0 0,0 8,8 8,8 0,0 0))"
    p24 = "POLYGON((0 0,0 8,8 8,8 0,0 0))"
    data2 = GeoSeries([p21, p22, p23, p24])

    rst = data2.within(data1)
    assert len(rst) == 4
    assert rst[0] == 0
    assert rst[1] == 0
    assert rst[2] == 0
    assert rst[3] == 0

    rst = data1.within(data2[0])
    assert len(rst) == 4
    assert rst[0] == 1
    assert rst[1] == 0
    assert rst[2] == 1
    assert rst[3] == 0


def test_ST_Distance():
    p11 = "LINESTRING(9 0,9 2)"
    p12 = "POINT(10 2)"
    data1 = GeoSeries([p11, p12])

    p21 = "POLYGON((0 0,0 8,8 8,8 0,0 0))"
    p22 = "POLYGON((0 0,0 8,8 8,8 0,0 0))"
    data2 = GeoSeries([p21, p22])

    rst = data2.distance(data1)
    assert len(rst) == 2
    assert rst[0] == 1.0
    assert rst[1] == 2.0

    rst = data1.distance(data2[0])
    assert len(rst) == 2
    assert rst[0] == 1.0
    assert rst[1] == 2.0


def test_ST_DistanceSphere():
    import math
    p11 = "POINT(-73.981153 40.741841)"
    p12 = "POINT(200 10)"
    data1 = GeoSeries([p11, p12], crs="EPSG:4326")

    p21 = "POINT(-73.99016751859183 40.729884354626904)"
    p22 = "POINT(10 2)"
    data2 = GeoSeries([p21, p22], crs="EPSG:4326")

    rst = data2.distance_sphere(data1)
    assert len(rst) == 2
    assert abs(rst[0] - 1531) < 1
    assert math.isnan(rst[1])

    data = GeoSeries(["POINT(0 0)"], crs="EPSG:4326")
    rst = data.distance_sphere(data[0])
    assert len(rst) == 1
    assert math.isclose(rst[0], 0.0, rel_tol=1e-5)


def test_ST_Area():
    data = ["POLYGON((0 0,1 0,1 1,0 1,0 0))", "POLYGON((0 0,0 8,8 8,8 0,0 0))"]
    data = GeoSeries(data)
    rst = data.area

    assert rst[0] == 1.0
    assert rst[1] == 64.0


def test_ST_Centroid():
    data = ["POLYGON((0 0,1 0,1 1,0 1,0 0))", "POLYGON((0 0,0 8,8 8,8 0,0 0))"]
    data = GeoSeries(data)
    rst = data.centroid.to_wkt()

    assert rst[0] == "POINT (0.5 0.5)"
    assert rst[1] == "POINT (4 4)"


def test_ST_Length():
    data = ["LINESTRING(0 0,0 1)", "LINESTRING(1 1,1 4)"]
    data = GeoSeries(data)
    rst = data.length

    assert rst[0] == 1.0
    assert rst[1] == 3.0


def test_ST_HausdorffDistance():
    import math
    data1 = ["POLYGON((0 0 ,0 1, 1 1, 1 0, 0 0))", "POINT(0 0)"]
    data2 = ["POLYGON((0 0 ,0 2, 1 1, 1 0, 0 0))", "POINT(0 1)"]
    data1 = GeoSeries(data1)
    data2 = GeoSeries(data2)
    rst = data1.hausdorff_distance(data2)
    assert len(rst) == 2
    assert rst[0] == 1
    assert rst[1] == 1

    rst = data1.hausdorff_distance(data1[1])
    assert len(rst) == 2
    assert math.isclose(rst[0], math.sqrt(2), rel_tol=1e-5)
    assert rst[1] == 0


def test_ST_ConvexHull():
    data = ["POINT (1.1 101.1)"]
    data = GeoSeries(data)
    rst = data.convex_hull.to_wkt()

    assert rst[0] == "POINT (1.1 101.1)"


def test_ST_Transform():
    data = ["POINT (10 10)"]
    data = GeoSeries(data, crs="EPSG:4326")
    rst = data.to_crs("EPSG:3857").to_wkt()

    wkt = rst[0]
    rst_point = ogr.CreateGeometryFromWkt(str(wkt))
    assert abs(rst_point.GetX() - 1113194.90793274 < 0.01)
    assert abs(rst_point.GetY() - 1118889.97485796 < 0.01)


def test_ST_CurveToLine():
    data = ["CURVEPOLYGON(CIRCULARSTRING(0 0, 4 0, 4 4, 0 4, 0 0))"]
    data = GeoSeries(data)
    rst = data.curve_to_line().to_wkt()

    assert str(rst[0]).startswith("POLYGON")


def test_ST_NPoints():
    data = ["LINESTRING(1 1,1 4)"]
    data = GeoSeries(data)
    rst = data.npoints
    assert rst[0] == 2


def test_ST_Envelope():
    p1 = "point (10 10)"
    p2 = "linestring (0 0 , 0 10)"
    p3 = "linestring (0 0 , 10 0)"
    p4 = "linestring (0 0 , 10 10)"
    p5 = "polygon ((0 0, 10 0, 10 10, 0 10, 0 0))"
    p6 = "multipoint (0 0, 10 0, 5 5)"
    p7 = "multilinestring ((0 0, 5 5), (6 6, 6 7, 10 10))"
    p8 = "multipolygon (((0 0, 10 0, 10 10, 0 10, 0 0)), ((11 11, 20 11, 20 20, 20 11, 11 11)))"
    data = [p1, p2, p3, p4, p5, p6, p7, p8]
    data = GeoSeries(data)
    rst = data.envelope.to_wkt()

    assert rst[0] == "POINT (10 10)"
    assert rst[1] == "LINESTRING (0 0, 0 10)"
    assert rst[2] == "LINESTRING (0 0, 10 0)"
    assert rst[3] == "POLYGON ((0 0, 0 10, 10 10, 10 0, 0 0))"
    assert rst[4] == "POLYGON ((0 0, 0 10, 10 10, 10 0, 0 0))"
    assert rst[5] == "POLYGON ((0 0, 0 5, 10 5, 10 0, 0 0))"
    assert rst[6] == "POLYGON ((0 0, 0 10, 10 10, 10 0, 0 0))"
    assert rst[7] == "POLYGON ((0 0, 0 20, 20 20, 20 0, 0 0))"


def test_ST_Buffer():
    data = ["POLYGON((0 0,1 0,1 1,0 0))"]
    data = GeoSeries(data)
    rst = data.buffer(1.2).to_wkt()
    expect = "POLYGON ((-0.8485281374238569 0.8485281374238569, 0.1514718625761431 1.848528137423857, 0.3333157203764777 1.9977635347630542, 0.5407798811618924 2.1086554390135444, 0.7658916135806462 2.1769423364838767, 1 2.2, 1.234108386419354 2.1769423364838767, 1.4592201188381078 2.1086554390135444, 1.6666842796235226 1.9977635347630542, 1.8485281374238571 1.848528137423857, 1.9977635347630542 1.6666842796235226, 2.1086554390135444 1.4592201188381078, 2.1769423364838767 1.2341083864193538, 2.2 1, 2.2 0, 2.1769423364838767 -0.2341083864193539, 2.1086554390135444 -0.4592201188381077, 1.9977635347630542 -0.6666842796235226, 1.8485281374238571 -0.8485281374238569, 1.6666842796235226 -0.9977635347630542, 1.4592201188381078 -1.1086554390135441, 1.234108386419354 -1.1769423364838765, 1 -1.2, 0 -1.2, -0.2341083864193541 -1.1769423364838765, -0.4592201188381076 -1.1086554390135441, -0.6666842796235223 -0.9977635347630543, -0.8485281374238569 -0.848528137423857, -0.9977635347630543 -0.6666842796235226, -1.1086554390135441 -0.4592201188381079, -1.1769423364838765 -0.2341083864193543, -1.2 -0.0000000000000001, -1.1769423364838765 0.234108386419354, -1.1086554390135441 0.4592201188381076, -0.9977635347630545 0.6666842796235223, -0.8485281374238569 0.8485281374238569))"

    assert rst[0] == expect


def test_ST_PolygonFromEnvelope():
    x_min = Series([0.0])
    x_max = Series([1.0])
    y_min = Series([0.0])
    y_max = Series([1.0])

    rst = GeoSeries.polygon_from_envelope(x_min, y_min, x_max, y_max).to_wkt()

    assert rst[0] == "POLYGON ((0 0, 0 1, 1 1, 1 0, 0 0))"


def test_ST_Union_Aggr():
    p1 = "POLYGON ((1 1,1 2,2 2,2 1,1 1))"
    p2 = "POLYGON ((2 1,3 1,3 2,2 2,2 1))"
    data = GeoSeries([p1, p2])
    rst = data.unary_union().to_wkt()
    assert rst[0] == "POLYGON ((1 1, 1 2, 2 2, 3 2, 3 1, 2 1, 1 1))"

    p1 = "POLYGON ((0 0,4 0,4 4,0 4,0 0))"
    p2 = "POLYGON ((3 1,5 1,5 2,3 2,3 1))"
    data = GeoSeries([p1, p2])
    rst = data.unary_union().to_wkt()
    assert rst[0] == "POLYGON ((4 1, 4 0, 0 0, 0 4, 4 4, 4 2, 5 2, 5 1, 4 1))"

    p1 = "POLYGON ((0 0,4 0,4 4,0 4,0 0))"
    p2 = "POLYGON ((5 1,7 1,7 2,5 2,5 1))"
    data = GeoSeries([p1, p2])
    rst = data.unary_union().to_wkt()
    assert rst[0] == "MULTIPOLYGON (((0 0, 0 4, 4 4, 4 0, 0 0)), ((5 1, 5 2, 7 2, 7 1, 5 1)))"

    p1 = "POLYGON ((0 0,0 4,4 4,4 0,0 0))"
    p2 = "POINT (2 3)"

    data = GeoSeries([p1, p2])
    rst = data.unary_union().to_wkt()
    assert rst[0] == p1


def test_ST_Envelope_Aggr():
    p1 = "POLYGON ((0 0,4 0,4 4,0 4,0 0))"
    p2 = "POLYGON ((5 1,7 1,7 2,5 2,5 1))"
    data = GeoSeries([p1, p2])
    rst = data.envelope_aggr().to_wkt()
    assert rst[0] == "POLYGON ((0 0, 0 4, 7 4, 7 0, 0 0))"<|MERGE_RESOLUTION|>--- conflicted
+++ resolved
@@ -79,16 +79,10 @@
 
 def test_ST_Scale2():
     data = GeoSeries(["LINESTRING (0 0,5 0)", "MULTIPOINT ((4 0),(6 0))"])
-<<<<<<< HEAD
-    rst = data.scale(2, 2).to_wkt()
-    assert rst[0] == "LINESTRING (-2.5 0, 7.5 0)"
-    assert rst[1] == "MULTIPOINT ((3 0), (7 0))"
-=======
     rst = data.scale(2, 2, origin=(0, 0)).to_wkt()
     assert rst[0] == "LINESTRING (0 0, 10 0)"
     assert rst[1] == "MULTIPOINT ((8 0), (12 0))"
 
->>>>>>> d2a51d76
 
 def test_ST_Scale():
     data = GeoSeries(["LINESTRING (0 0,5 0)", "MULTIPOINT ((4 0),(6 0))"])
@@ -110,17 +104,17 @@
     p3 = "Polygon ((3 3, 3 5, 5 5, 5 3, 3 3))"
 
     data = GeoSeries([p1, p2, p3])
-    rst1 = data.rotate(90, (0, 0)).precision_reduce(3)
+    rst1 = data.rotate(90, (0, 0)).precision_reduce(3).to_wkt()
     assert rst1[0] == "POINT (-2 1)"
     assert rst1[1] == "LINESTRING (-1 1, -2 2, -2 1)"
     assert rst1[2] == "POLYGON ((-3 3, -5 3, -5 5, -3 5, -3 3))"
 
-    rst2 = data.rotate(90, "centroid").precision_reduce(3)
+    rst2 = data.rotate(90, "centroid").precision_reduce(3).to_wkt()
     assert rst2[0] == "POINT (1 2)"
     assert rst2[1] == "LINESTRING (2.207 1.207, 1.207 2.207, 1.207 1.207)"
     assert rst2[2] == "POLYGON ((5 3, 3 3, 3 5, 5 5, 5 3))"
 
-    rst3 = data.rotate(90).precision_reduce(3)
+    rst3 = data.rotate(90).precision_reduce(3).to_wkt()
     assert rst3[0] == "POINT (1 2)"
     assert rst3[1] == "LINESTRING (2 1, 1 2, 1 1)"
     assert rst3[2] == "POLYGON ((5 3, 3 3, 3 5, 5 5, 5 3))"
