--- conflicted
+++ resolved
@@ -173,21 +173,7 @@
         assert result.location_x.crs == "EPSG:4326"
         assert result.location_y.crs == "EPSG:3857"
 
-<<<<<<< HEAD
-    # open this test when thread https://github.com/databricks/koalas/issues/1633 solved
-    # def test_dissolve(self):
-    #     data = {
-    #         "A": range(5),
-    #         "B": np.arange(5.0),
-    #         "other_geom": [1, 1, 1, 2, 2],
-    #         "geo1": ["POINT (0 0)", "POINT (1 1)", "POINT (2 2)", "POINT (3 3)", "POINT (4 4)"],
-    #     }
-    #     gdf = GeoDataFrame(data, geometries=["geo1"], crs=["epsg:4326"])
-    #     dissolve_gdf = gdf.dissolve(by="other_geom", col="geo1")
-    #     assert dissolve_gdf["geo1"].to_wkt()[1] == "MULTIPOINT (0 0,1 1,2 2)"
-    #     assert dissolve_gdf["geo1"].to_wkt()[2] == "MULTIPOINT (3 3,4 4)"
-=======
-    def test_disolve(self):
+    def test_dissolve(self):
         data = {
             "A": range(5),
             "B": np.arange(5.0),
@@ -198,7 +184,6 @@
         dissolve_gdf = gdf.disolve(by="other_geom", col="geo1")
         assert dissolve_gdf["geo1"].to_wkt()[1] == "MULTIPOINT ((0 0), (1 1), (2 2))"
         assert dissolve_gdf["geo1"].to_wkt()[2] == "MULTIPOINT ((3 3), (4 4))"
->>>>>>> 67ab7199
 
 
 def test_reset_index():
