# Copyright (C) 2019-2020 Zilliz. All rights reserved.
#
# Licensed under the Apache License, Version 2.0 (the "License");
# you may not use this file except in compliance with the License.
# You may obtain a copy of the License at
#
#     http://www.apache.org/licenses/LICENSE-2.0
#
# Unless required by applicable law or agreed to in writing, software
# distributed under the License is distributed on an "AS IS" BASIS,
# WITHOUT WARRANTIES OR CONDITIONS OF ANY KIND, either express or implied.
# See the License for the specific language governing permissions and
# limitations under the License.

# pylint: disable=protected-access,too-many-public-methods,too-many-branches
# pylint: disable=super-init-not-called,unidiomatic-typecheck,unbalanced-tuple-unpacking
# pylint: disable=too-many-lines,non-parent-init-called

import pandas as pd
<<<<<<< HEAD
=======
import numpy as np
from pandas.io.formats.printing import pprint_thing
>>>>>>> 249fe4f6
from pandas.api.types import is_list_like
import databricks.koalas as ks
from databricks.koalas.base import IndexOpsMixin
from databricks.koalas import DataFrame, Series, get_option
from databricks.koalas.exceptions import SparkPandasIndexingError
from databricks.koalas.internal import NATURAL_ORDER_COLUMN_NAME
from databricks.koalas.series import REPR_PATTERN
from databricks.koalas.utils import (
    validate_axis,
    validate_bool_kwarg,
)
from pandas.io.formats.printing import pprint_thing
from pyspark.sql import functions as F, Column
from pyspark.sql.types import (
    IntegerType,
    LongType,
    StringType,
    BinaryType,
)
from pyspark.sql.window import Window

from . import scala_wrapper


# for unary or binary operation, which return koalas Series.
def _column_op(f, *args):
    return ks.base.column_op(getattr(scala_wrapper, f))(*args)


# for unary or binary operation, which return GeoSeries.
def _column_geo(f, *args, **kwargs):
    kss = ks.base.column_op(getattr(scala_wrapper, f))(*args)
    return GeoSeries(kss, **kwargs)


def _agg(f, kss):
    scol = getattr(scala_wrapper, f)(kss.spark.column)
    sdf = kss._internal._sdf.select(scol)
    kdf = sdf.to_koalas()
    return GeoSeries(first_series(kdf), crs=kss._crs)


def _validate_crs(crs):
    if crs is not None and not isinstance(crs, str):
        raise TypeError("`crs` should be spatial reference identifier string")
    crs = crs.upper() if crs is not None else crs
    return crs


def _validate_arg(arg):
    if isinstance(arg, str):
        arg = scala_wrapper.st_geomfromtext(F.lit(arg))
    elif isinstance(arg, (bytearray, bytes)):
        arg = scala_wrapper.st_geomfromwkb(F.lit(arg))
    elif isinstance(arg, Series):
        pass
    elif is_list_like(arg) or isinstance(pd.Series):
        arg = Series(arg)
    else:
        raise TypeError("Unsupported type %s" % type(arg))
    return arg


def _validate_args(*args, dtype=None):
    series_length = 1
    for arg in args:
        if not isinstance(arg, dtype):
            if series_length < len(arg):
                series_length = len(arg)
    args_list = []
    for i, arg in enumerate(args):
        if isinstance(arg, dtype):
            if i == 0:
                args_list.append(Series([arg] * series_length))
            else:
                args_list.append(F.lit(arg))
        elif isinstance(arg, pd.Series):
            args_list.append(Series(arg))
        elif isinstance(arg, Series):
            args_list.append(arg)
        elif is_list_like(arg):
            args_list.append(Series(arg))
        else:
            raise TypeError("Unsupported type %s" % type(arg))
    return args_list


class GeoSeries(Series):
    def __init__(
            self, data=None, index=None, dtype=None, name=None, copy=False, crs=None, fastpath=False
    ):
        if isinstance(data, DataFrame):
            assert index is not None
            assert dtype is None
            assert name is None
            assert not copy
            assert not fastpath
            anchor = data
            column_label = index
        else:
            if isinstance(data, pd.Series):
                assert index is None
                assert dtype is None
                assert name is None
                assert not copy
                assert not fastpath
                s = data
            elif isinstance(data, ks.Series):
                assert index is None
                assert dtype is None
                assert name is None
                if hasattr(data, "crs"):
                    if crs and data.crs and not data.crs == crs:
                        raise ValueError("crs of the passed geometry data is different from crs.")
<<<<<<< HEAD
                    else:
                        crs = data.crs or crs
=======
                    crs = data.crs or crs
>>>>>>> 249fe4f6
                s = data
            else:
                s = pd.Series(
                    data=data, index=index, dtype=dtype, name=name, copy=copy, fastpath=fastpath
                )
                # The default dtype for empty Series is 'float64' in pandas, but it will be object in future.
                # see https://github.com/pandas-dev/pandas/pull/29405
                if s.empty and (s.dtype == np.dtype("float64") or s.dtype == np.dtype("object")):
                    # we can't create an empty pandas series, which dtype can be infered as
                    # pyspark StringType or Binary Type, so we create a koalas empty series
                    # and cast it's type to StringType
                    s = Series([], dtype=int).astype(str)

            anchor = DataFrame(s)
            column_label = anchor._internal.column_labels[0]
            kss = anchor._kser_for(column_label)

            spark_dtype = kss.spark.data_type
            if isinstance(spark_dtype, scala_wrapper.GeometryUDT):
                pass
            elif isinstance(spark_dtype, BinaryType):
                kss = _column_op("st_geomfromwkb", kss)
            elif isinstance(spark_dtype, StringType):
                kss = _column_op("st_geomfromtext", kss)
            else:
                raise TypeError(
                    "Can not use no StringType or BinaryType or GeometryUDT data to construct GeoSeries.")
            anchor = kss._kdf
            anchor._kseries = {column_label: kss}

        IndexOpsMixin.__init__(self, anchor)
        self._column_label = column_label
        self.set_crs(crs)

    def __getitem__(self, key):
        try:
            if (isinstance(key, slice) and any(type(n) == int for n in [key.start, key.stop])) or (
                    type(key) == int
                    and not isinstance(self.index.spark.data_type, (IntegerType, LongType))
            ):
                # Seems like pandas Series always uses int as positional search when slicing
                # with ints, searches based on index values when the value is int.
                r = self.iloc[key]
                return GeoSeries(r, crs=self.crs) if isinstance(r, Series) else r
            r = self.loc[key]
            return GeoSeries(r, crs=self.crs) if isinstance(r, Series) else r
        except SparkPandasIndexingError:
            raise KeyError(
                "Key length ({}) exceeds index depth ({})".format(
                    len(key), len(self._internal.index_map)
                )
            )

    def set_crs(self, crs):
        """
        Sets the Coordinate Reference System (CRS) for all geometries in GeoSeries.

        Parameters
        ----------
        crs : str
            A string representation of CRS.
            The string is made up of an authority code and a SRID (Spatial Reference Identifier), for example, "EPSG:4326".

        Notes
        -------
        Arctern supports common CRSs listed at the `Spatial Reference <https://spatialreference.org/>`_ website.

        Examples
        -------
        >>> from arctern_spark import GeoSeries
        >>> s = GeoSeries(["POINT(1 1)", "POINT(1 2)"])
        >>> s.set_crs("EPSG:4326")
        >>> s.crs
        'EPSG:4326'
        """
        crs = _validate_crs(crs)
        self._crs = crs

        if hasattr(self, "_gdf") and self._gdf is not None:
            self._gdf._crs_for_cols[self.name] = self._crs

    @property
    def crs(self):
        """
        Returns the Coordinate Reference System (CRS) of the GeoSeries.

        Returns
        -------
        str
            CRS of the GeoSeries.

        Examples
        -------
        >>> from arctern_spark import GeoSeries
        >>> s = GeoSeries(["POINT(1 1)", "POINT(1 2)"], crs="EPSG:4326")
        >>> s.crs
        'EPSG:4326'
        """
        return self._crs

    @crs.setter
    def crs(self, crs):
        """
        Sets the Coordinate Reference System (CRS) for all geometries in GeoSeries.

        Parameters
        ----------
        crs : str
            A string representation of CRS.
            The string is made up of an authority code and a SRID (Spatial Reference Identifier), for example, "EPSG:4326".

        Examples
        -------
        >>> from arctern_spark import GeoSeries
        >>> s = GeoSeries(["POINT(1 1)", "POINT(1 2)"])
        >>> s.set_crs("EPSG:4326")
        >>> s.crs
        'EPSG:4326'
        """
        self.set_crs(crs)

    @property
    def hasnans(self):
        """
        Return True if it has any missing values. Otherwise, it returns False.

        Examples
        -------
        >>> from arctern_spark import GeoSeries
        >>> s = GeoSeries(["POINT(1 1)", "POINT(1 2)", None])
        >>> s.hasnans
        True
        """
        sdf = self._internal.spark_frame
        scol = self.spark.column

        return sdf.select(F.max(scol.isNull())).collect()[0][0]

    def __repr__(self):
        max_display_count = get_option("display.max_rows")
        if max_display_count is None:
            wkt_ks = _column_op("st_astext", self)
            return wkt_ks._to_internal_pandas().to_string(name=self.name, dtype=self.dtype)

        wkt_ks = _column_op("st_astext", self.head(max_display_count + 1))
        pser = wkt_ks._to_internal_pandas()
        pser_length = len(pser)
        pser = pser.iloc[:max_display_count]
        if pser_length > max_display_count:
            repr_string = pser.to_string(length=True)
            rest, prev_footer = repr_string.rsplit("\n", 1)
            match = REPR_PATTERN.search(prev_footer)
            if match is not None:
                length = match.group("length")
                name = str(self.dtype.name)
                footer = "\nName: {name}, dtype: {dtype}\nShowing only the first {length}".format(
                    length=length, name=self.name, dtype=pprint_thing(name)
                )
                return rest + footer
        return pser.to_string(name=self.name, dtype=self.dtype)

    def _with_new_scol(self, scol):
        """
        Copy Koalas Series with the new Spark Column.

        Parameters
        ----------
        scol: the new Spark Column

        Returns
        -------
        GeoSeries
            The copied GeoSeries
        """
        internal = self._kdf._internal.copy(
            column_labels=[self._column_label], data_spark_columns=[scol]
        )
        return first_series(DataFrame(internal))

    def fillna(self, value=None, method=None, axis=None, inplace=False, limit=None):
        """Fill NA/NaN values.

        .. note:: the current implementation of 'method' parameter in fillna uses Spark's Window
            without specifying partition specification. This leads to move all data into
            single partition in single machine and could cause serious
            performance degradation. Avoid this method against very large dataset.

        Parameters
        ----------
        value : scalar, dict, Series
            Value to use to fill holes. alternately a dict/Series of values
            specifying which value to use for each column.
            DataFrame is not supported.
        method : {'backfill', 'bfill', 'pad', 'ffill', None}, default None
            Method to use for filling holes in reindexed Series pad / ffill: propagate last valid
            observation forward to next valid backfill / bfill:
            use NEXT valid observation to fill gap
        axis : {0 or `index`}
            1 and `columns` are not supported.
        inplace : boolean, default False
            Fill in place (do not create a new object)
        limit : int, default None
            If method is specified, this is the maximum number of consecutive NaN values to
            forward/backward fill. In other words, if there is a gap with more than this number of
            consecutive NaNs, it will only be partially filled. If method is not specified,
            this is the maximum number of entries along the entire axis where NaNs will be filled.
            Must be greater than 0 if not None

        Returns
        -------
        GeoSeries
            GeoSeries with NA entries filled.

        Examples
        -------
        >>> from arctern_spark import GeoSeries
        >>> s = GeoSeries(["POINT(1 1)", "POINT(1 2)", None])
        >>> r = s.fillna(s[0])
        >>> r
        0    POINT (1 1)
        1    POINT (1 2)
        2    POINT (1 1)
        Name: 0, dtype: object
        """
        axis = validate_axis(axis)
        inplace = validate_bool_kwarg(inplace, "inplace")
        if axis != 0:
            raise NotImplementedError(
                "fillna currently only works for axis=0 or axis='index'")
        if (value is None) and (method is None):
            raise ValueError(
                "Must specify a fillna 'value' or 'method' parameter.")
        if (method is not None) and (method not in ["ffill", "pad", "backfill", "bfill"]):
            raise ValueError(
                "Expecting 'pad', 'ffill', 'backfill' or 'bfill'.")

        scol = self.spark.column
        cond = scol.isNull()

        if value is not None:
            if not isinstance(value, (str, bytearray, bytes)):
                raise TypeError("Unsupported type %s" % type(value))
            if limit is not None:
                raise ValueError(
                    "limit parameter for value is not support now")
            value = _validate_arg(value)
            scol = F.when(cond, value).otherwise(scol)
        else:
            if method in ["ffill", "pad"]:
                func = F.last
                end = Window.currentRow - 1
                if limit is not None:
                    begin = Window.currentRow - limit
                else:
                    begin = Window.unboundedPreceding
            elif method in ["bfill", "backfill"]:
                func = F.first
                begin = Window.currentRow + 1
                if limit is not None:
                    end = Window.currentRow + limit
                else:
                    end = Window.unboundedFollowing
            part_cols = ()
            window = (
                Window.partitionBy(*part_cols)
                    .orderBy(NATURAL_ORDER_COLUMN_NAME)
                    .rowsBetween(begin, end)
            )
            scol = F.when(cond, func(scol, True).over(window)).otherwise(scol)

        if inplace:
            self._kdf._update_internal_frame(
                self._kdf._internal.with_new_spark_column(
                    self._column_label, scol)
            )
            return self
        return self._with_new_scol(scol).rename(self.name)

    def __eq__(self, other):
        return ks.base.column_op(Column.__eq__)(self, _validate_arg(other))

    def __ne__(self, other):
        return ks.base.column_op(Column.__ne__)(self, _validate_arg(other))

    # -------------------------------------------------------------------------
    # Geometry related property
    # -------------------------------------------------------------------------

    @property
    def area(self):
        """
        Calculates the 2D Cartesian (planar) area of each geometry in the GeoSeries.

        The ways to calculate the area of geometries are as follows:

        * POINT / MULTIPOINT / LINESTRING / MULTILINESTRING / CIRCULARSTRING: 0
        * POLYGON: Area of a single polygon.
        * MULTIPOLYGON: Sum of area of multiple polygons.
        * CURVEPOLYGON: Area of a single curvilinear polygon.
        * MULTICURVE: Sum of area of multiple curvilinear polygons.
        * MULTISURFACE / COMPOUNDCURVE / GEOMETRYCOLLECTION: For a geometry collection among the 3 types, calculates the sum of area of all geometries in the collection.

        Returns
        -------
        Koalas Series
            2D Cartesian (planar) area of each geometry in the GeoSeries.

        Examples
        -------
        >>> from arctern_spark import GeoSeries
        >>> s = GeoSeries(["POINT(1 1)", "POLYGON ((1 1, 3 1, 3 3, 1 3, 1 1))", None])
        >>> s.area
        0    0.0
        1    4.0
        2    NaN
        Name: 0, dtype: float64
        """
        return _column_op("st_area", self)

    @property
    def is_valid(self):
        """
        Tests whether each geometry in the GeoSeries is in valid format, such as WKT and WKB formats.

        Returns
        -------
        Koalas Series
            Mask of boolean values for each element in the GeoSeries that indicates whether an element is valid.

            * *True:* The geometry is valid.
            * *False:* The geometry is invalid.

        Examples
        -------
        >>> from arctern_spark import GeoSeries
        >>> s = GeoSeries(["POINT(1 1)", "POLYGON ((1 1, 3 1, 3 3, 1 3, 1 1))", "POLYGON ((0 0 , 1 1, 1 0, 0 0))", "POINT (1)", None])
        >>> s.is_valid
        0     True
        1     True
        2     True
        3     True
        4    False
        Name: 0, dtype: bool
        """
        return _column_op("st_isvalid", self).astype(bool)

    @property
    def length(self):
        """
        Calculates the length of each geometry in the GeoSeries.

        The ways to calculate the length of geometries are as follows:

        * POINT / MULTIPOINT / POLYGON / MULTIPOLYGON / CURVEPOLYGON / MULTICURVE: 0
        * LINESTRING: Length of a single straight line.
        * MULTILINESTRING: Sum of length of multiple straight lines.
        * CIRCULARSTRING: Length of a single curvilinear line.
        * MULTISURFACE / COMPOUNDCURVE / GEOMETRYCOLLECTION: For a geometry collection among the 3 types, calculates the sum of length of all geometries in the collection.

        Returns
        -------
        Koalas Series
            Length of each geometry in the GeoSeries.

        Examples
        -------
        >>> from arctern_spark import GeoSeries
        >>> s = GeoSeries(["POINT (1 1)", "LINESTRING (2 0, 2 2, 2 6)", "POLYGON ((3 3, 7 3, 7 7, 3 7, 3 3))"])
        >>> s.length
        0     0.0
        1     6.0
        2    16.0
        Name: 0, dtype: float64
        """
        return _column_op("st_length", self)

    @property
    def is_simple(self):
        """
        Tests whether each geometry in the GeoSeries is simple.

        Here "simple" means that a geometry has no anomalous point, such as a self-intersection or a self-tangency.

        Returns
        -------
        Koalas Series
            Mask of boolean values for each element in the GeoSeries that indicates whether an element is simple.

            * *True:* The geometry is simple.
            * *False:* The geometry is not simple.

        Examples
        -------
        >>> from arctern_spark import GeoSeries
        >>> s = GeoSeries(["POINT (1 1)", "LINESTRING (2 0, 2 2, 2 6)", "POLYGON ((3 3, 7 3, 7 7, 3 7, 3 3))"])
        >>> s.is_simple
        0    True
        1    True
        2    True
        Name: 0, dtype: bool
        """
        return _column_op("st_issimple", self)

    @property
    def geom_type(self):
        """
        Returns the type of each geometry in the GeoSeries.

        Returns
        -------
        Koalas Series
            The string representations of geometry types. For example, "ST_LINESTRING", "ST_POLYGON", "ST_POINT", and "ST_MULTIPOINT".

        Examples
        -------
        >>> from arctern_spark import GeoSeries
        >>> s = GeoSeries(["POINT (1 1)", "LINESTRING (2 0, 2 2, 2 6)", "POLYGON ((3 3, 7 3, 7 7, 3 7, 3 3))"])
        >>> s.geom_type
        0         Point
        1    LineString
        2       Polygon
        Name: 0, dtype: object
        """
        return _column_op("st_geometrytype", self)

    @property
    def centroid(self):
        """
        Returns the centroid of each geometry in the GeoSeries.

        Returns
        -------
        GeoSeries
            The centroid of each geometry in the GeoSeries.

        Examples
        -------
        >>> from arctern_spark import GeoSeries
        >>> s = GeoSeries(["POINT (1 1)", "LINESTRING (2 0, 2 2, 2 6)", "POLYGON ((3 3, 7 3, 7 7, 3 7, 3 3))"])
        >>> s.centroid
        0    POINT (1 1)
        1    POINT (2 3)
        2    POINT (5 5)
        Name: 0, dtype: object
        """
        return _column_geo("st_centroid", self, crs=self._crs)

    @property
    def convex_hull(self):
        """
        For each geometry in the GeoSeries, returns the smallest convex geometry that encloses it.

        * For a polygon, the returned geometry is the smallest convex geometry that encloses it.
        * For a geometry collection, the returned geometry is the smallest convex geometry that encloses all geometries in the collection.
        * For a point or line, the returned geometry is the same as the original.

        Returns
        -------
        GeoSeries
            Sequence of convex geometries.

        Examples
        -------
        >>> from arctern_spark import GeoSeries
        >>> s = GeoSeries(["POINT(2 0.5)", "LINESTRING(0 0,3 0.5)",  "POLYGON ((1 1,3 1,3 3,1 3, 1 1))"])
        >>> s.convex_hull
        0                          POINT (2 0.5)
        1                LINESTRING (0 0, 3 0.5)
        2    POLYGON ((1 1, 1 3, 3 3, 3 1, 1 1))
        Name: 0, dtype: object
        """
        return _column_geo("st_convexhull", self, crs=self._crs)

    @property
    def npoints(self):
        """
        Returns the number of points for each geometry in the GeoSeries.

        Returns
        -------
        Koalas Series
            Number of points of each geometry in the GeoSeries.

        Examples
        -------
        >>> from arctern_spark import GeoSeries
        >>> s = GeoSeries(["POINT(2 0.5)", "LINESTRING(0 0,3 0.5)",  "POLYGON ((1 1,3 1,3 3,1 3, 1 1))"])
        >>> s.npoints
        0    1
        1    2
        2    5
        Name: 0, dtype: int32
        """
        return _column_op("st_npoints", self)

    @property
    def envelope(self):
        """
        Returns the minimum bounding box for each geometry in the GeoSeries.

        The bounding box is a rectangular geometry object, and its edges are parallel to the axes.

        Returns
        -------
        GeoSeries
            Minimum bounding box of each geometry in the GeoSeries.

        Examples
        -------
        >>> from arctern_spark import GeoSeries
        >>> s = GeoSeries(["POINT (1 1)", "LINESTRING (0 2, 2 2, 2 6)", "POLYGON ((3 3, 7 3, 7 7, 3 7, 3 3))"])
        >>> s.envelope
        0                            POINT (1 1)
        1    POLYGON ((0 2, 0 6, 2 6, 2 2, 0 2))
        2    POLYGON ((3 3, 3 7, 7 7, 7 3, 3 3))
        Name: 0, dtype: object
        """
        return _column_geo("st_envelope", self, crs=self._crs)

    @property
    def exterior(self):
        """
        For each geometry in the GeoSeries, returns a line string representing the exterior ring of the geometry.

        * For a polygon, the returned geometry is a line string representing its exterior ring.
        * For other geometries, returns None.

        Returns
        --------
        GeoSeries
            Sequence of line strings.

        Examples
        --------
        >>> from arctern_spark import GeoSeries
        >>> s = GeoSeries(["POINT (1 1)", "LINESTRING (0 2, 2 2, 2 6)", "POLYGON ((3 3, 7 3, 7 7, 3 7, 3 3))"])
        >>> s.exterior
        0                             POINT (1 1)
        1              LINESTRING (0 2, 2 2, 2 6)
        2    LINESTRING (3 3, 7 3, 7 7, 3 7, 3 3)
        Name: 0, dtype: object

        """
        return _column_geo("st_exteriorring", self)

    @property
    def is_empty(self):
        """
        Tests whether each geometry in the GeoSeries is empty.

        Returns
        --------
        Mask of boolean values for each element in the GeoSeries that indicates whether an element is empty.
            * *True:* The geometry is empty.
            * *False:* The geometry is not empty.

        Examples
        --------
        >>> from arctern_spark import GeoSeries
        >>> s = GeoSeries(["LINESTRING EMPTY", "POINT (1 1)"])
        >>> s.is_empty
        0     True
        1    False
        Name: 0, dtype: bool
        """
        return _column_op("st_isempty", self)

    @property
    def boundary(self):
        """
        Returns the closure of the combinatorial boundary of each geometry in the GeoSeries.

        * For a polygon, the returned geometry is the same as the original.
        * For a geometry collection, the returned geometry is the combinatorial boundary of all geometries in the collection.
        * For a point or line, the returned geometry is an empty geometry collection.

        Returns
        -------
        GeoSeries
            The boundary (low-dimension) of each geometry in the GeoSeries.

        Examples
        -------
        >>> from arctern_spark import GeoSeries
        >>> s = GeoSeries(["POINT(1 1)", "POLYGON ((1 1, 3 1, 3 3, 1 3, 1 1))"])
        >>> s.boundary
        0                GEOMETRYCOLLECTION EMPTY
        1    LINESTRING (1 1, 3 1, 3 3, 1 3, 1 1)
        Name: 0, dtype: object
        """
        return _column_geo("st_boundary", self)

    # -------------------------------------------------------------------------
    # Geometry related unary methods, which return GeoSeries
    # -------------------------------------------------------------------------
    def make_valid(self):
        """
        Creates a valid representation of each geometry in the GeoSeries without losing any of the input vertices.

        If the geometry is already-valid, then nothing will be done. If the geometry can't be made to valid, it will be set to None.

        Returns
        -------
        GeoSeries
            Sequence of valid geometries.

        Examples
        -------
        >>> from arctern_spark import GeoSeries
        >>> import pandas as pd
        >>> pd.set_option("max_colwidth", 1000)
        >>> s = GeoSeries(["POLYGON ((2 1,3 1,3 2,2 2,2 8,2 1))"])
        >>> s.make_valid()
        0    POLYGON ((2 1, 3 1, 3 2, 2 2, 2 8, 2 1))
        Name: 0, dtype: object
        """
        return _column_geo("st_makevalid", self, crs=self._crs)

    def precision_reduce(self, precision):
        """
        For the coordinates of each geometry in the GeoSeries, reduces the number of significant digits to the given number. The digit in the last decimal place will be rounded.

        Parameters
        ----------
        precision : int
            Number of significant digits.

        Returns
        -------
        GeoSeries
            Sequence of geometries with reduced precision.

        Examples
        -------
        >>> from arctern_spark import GeoSeries
        >>> s = GeoSeries(["POINT (1.3333 2.6666)", "POINT (2.6555 4.4447)"])
        >>> s.precision_reduce(3)
        0    POINT (1.333 2.667)
        1    POINT (2.656 4.445)
        Name: 0, dtype: object
        """
        return _column_geo("st_precisionreduce", self, F.lit(precision), crs=self._crs)

    def unary_union(self):
        """
        Calculates a geometry that represents the union of all geometries in the GeoSeries.

        Returns
        -------
        GeoSeries
            A GeoSeries that contains only one geometry, which is the union of all geometries in the GeoSeries.

        Examples
        -------
        >>> from arctern_spark import GeoSeries
        >>> p1 = "POINT(1 2)"
        >>> p2 = "POINT(1 1)"
        >>> s = GeoSeries([p1, p2])
        >>> s.unary_union()
        0    GEOMETRYCOLLECTION EMPTY
        Name: st_union_aggr(0), dtype: object
        """
        return _agg("st_union_aggr", self)

    def envelope_aggr(self):
        """
        Returns the minimum bounding box for the union of all geometries in the GeoSeries.

        The bounding box is a rectangular geometry object, and its sides are parallel to the axes.

        Returns
        -------
        GeoSeries
            A GeoSeries that contains only one geometry, which is the minimum bounding box for the union of all geometries in the GeoSeries.

        Examples
        -------
        >>> from arctern_spark import GeoSeries
        >>> s = GeoSeries(["POLYGON ((0 0,4 0,4 4,0 4,0 0))", "POLYGON ((5 1,7 1,7 2,5 2,5 1))"])
        >>> s.envelope_aggr()
        0    POLYGON ((0 0, 0 4, 7 4, 7 0, 0 0))
        Name: ST_Envelope_Aggr(0), dtype: object
        """
        return _agg("st_envelope_aggr", self)

    def curve_to_line(self):
        """
        Converts curves in each geometry to approximate linear representations.

        For example,

        * CIRCULAR STRING to LINESTRING,
        * CURVEPOLYGON to POLYGON,
        * MULTISURFACE to MULTIPOLYGON.

        It is useful for outputting to devices that can't support CIRCULARSTRING geometry types.

        Returns
        -------
        GeoSeries
            Converted linear geometries.

        Examples
        -------
        >>> from arctern_spark import GeoSeries
        >>> s = GeoSeries(["CURVEPOLYGON(CIRCULARSTRING(0 0, 4 0, 4 4, 0 4, 0 0))"])
        >>> rst = s.curve_to_line().to_wkt()
        >>> assert str(rst[0]).startswith("POLYGON")
        """
        return _column_geo("st_curvetoline", self, crs=self._crs)

    def simplify(self, tolerance):
        """
        Returns a simplified version for each geometry in the GeoSeries using the `Douglas-Peucker algorithm <https://en.wikipedia.org/wiki/Ramer%E2%80%93Douglas%E2%80%93Peucker_algorithm>`_.

        Parameters
        ----------
        tolerance : float
            Distance tolerance.

        Returns
        -------
        GeoSeries
            Sequence of simplified geometries.

        Examples
        .. doctest::
           :skipif: True
        -------
        >>> import matplotlib.pyplot as plt
        >>> from arctern_spark import GeoSeries
        >>> from arctern.plot import plot_geometry
        >>> g0 = GeoSeries(["CURVEPOLYGON(CIRCULARSTRING(0 0, 10 0, 10 10, 0 10, 0 0))"])
        >>> g0 = g0.curve_to_line()
        >>> fig, ax = plt.subplots()
        >>> ax.axis('equal') # doctest: +SKIP
        >>> ax.grid()
        >>> plot_geometry(ax,g0,facecolor="red",alpha=0.2)
        >>> plot_geometry(ax,g0.simplify(1),facecolor="green",alpha=0.2)
        """
        return _column_geo("st_simplifypreservetopology", self, F.lit(tolerance), crs=self._crs)

    def buffer(self, distance):
        """
        For each geometry, moves all of its points away from its centroid to construct a new geometry. The distance of movement is specified as ``distance``.

        * If ``distance`` > 0, the new geometry is a scaled-up version outside the original geometry.
        * If ``distance`` < 0, the new geometry is a scaled-down version inside the original geometry.

        Parameters
        ----------
        distance : float
            Distance of movement.

        Returns
        -------
        GeoSeries
            Sequence of geometries.

        Examples
        .. doctest::
           :skipif: True
        -------
        >>> import matplotlib.pyplot as plt
        >>> from arctern_spark import GeoSeries
        >>> from arctern.plot import plot_geometry
        >>> g0 = GeoSeries(["CURVEPOLYGON(CIRCULARSTRING(0 0, 10 0, 10 10, 0 10, 0 0))"])
        >>> g0 = g0.curve_to_line()
        >>> fig, ax = plt.subplots()
        >>> ax.axis('equal') # doctest: +SKIP
        >>> ax.grid()
        >>> plot_geometry(ax,g0,facecolor=["red"],alpha=0.2)
        >>> plot_geometry(ax,g0.buffer(-2),facecolor=["green"],alpha=0.2)
        >>> plot_geometry(ax,g0.buffer(2),facecolor=["blue"],alpha=0.2)
        """
        return _column_geo("st_buffer", self, F.lit(distance), crs=self._crs)

    def to_crs(self, crs):
        """
        Transforms the Coordinate Reference System (CRS) of the GeoSeries to `crs`.

        Parameters
        ----------
        crs : str
            A string representation of CRS.
            The string is made up of an authority code and a SRID (Spatial Reference Identifier), for example, ``"EPSG:4326"``.

        Returns
        -------
        GeoSeries
            GeoSeries with transformed CRS.

        Notes
        -------
        Arctern supports common CRSs listed at the `Spatial Reference <https://spatialreference.org/>`_ website.

        Examples
        -------
        >>> from arctern_pyspark import GeoSeries
        >>> s = GeoSeries(["POINT (1 2)"], crs="EPSG:4326")
        >>> s
        0    POINT (1 2)
        dtype: GeoDtype
        >>> s.to_crs(crs="EPSG:3857")
        0    POINT (111319.490793274 222684.208505545)
        dtype: GeoDtype
        """
        if crs is None:
            raise ValueError("Can not transform with invalid crs")
        if self.crs is None:
            raise ValueError(
                "Can not transform geometries without crs. Set crs for this GeoSeries first.")
        if self.crs == crs:
            return self
        return _column_geo("st_transform", self, F.lit(self.crs), F.lit(crs), crs=crs)

    def scale(self, factor_x, factor_y, origin="center"):
        """
        Scales the geometry to a new size by multiplying the ordinates with the corresponding factor parameters.

        Parameters
        ----------
        factor_x : float
            Scaling factor for x dimension.
        factor_y : float
            Scaling factor for y dimension.

        origin : string or tuple
            The point of origin can be a keyword ‘center’ for 2D bounding box center (default), ‘centroid’ for the geometry’s 2D centroid, or a coordinate tuple (x, y).

        Returns
        -------
        GeoSeries
            A GeoSeries that contains geometries with a new size by multiplying the ordinates with the corresponding factor parameters.

        Examples
        --------
        >>> from arctern_spark import GeoSeries
        >>> s1 = GeoSeries(["LINESTRING (0 0,5 0)", "MULTIPOINT ((4 0),(6 0))"])
        >>> s1.scale(2,2)
        0    LINESTRING (-2.5 0, 7.5 0)
        1     MULTIPOINT ((3 0), (7 0))
        Name: 0, dtype: object
        >>> s1.scale(2, 2, (1, 1))
        0        LINESTRING (-1 -1, 9 -1)
        1    MULTIPOINT ((7 -1), (11 -1))
        Name: 0, dtype: object
        """
        if isinstance(origin, str):
            result = _column_geo("st_scale", self, F.lit(factor_x), F.lit(factor_y), F.lit(origin))
        elif isinstance(origin, tuple) and len(origin) == 2:
            result = _column_geo("st_scale", self, F.lit(factor_x), F.lit(factor_y), F.lit(origin[0]), F.lit(origin[1]))
        return result

    def affine(self, a, b, d, e, offset_x, offset_y):
        """
        Return a GeoSeries with transformed geometries.

        Parameters
        -----------
        a:
        b:
        d:
        e:
        offset_x:
        offset_y:

        Returns
        --------
        GeoSeries
            A GeoSeries that contains geometries which are tranformed by parameters in matrix.

        Examples
        ---------
        >>> from arctern_spark import GeoSeries
        >>> s1 = GeoSeries(["LINESTRING (0 0,5 0)", "MULTIPOINT ((4 0),(6 0))"])
        >>> s1.affine(2,2,2,2,2,2)
        0          LINESTRING (2 2, 12 12)
        1    MULTIPOINT ((10 10), (14 14))
        Name: 0, dtype: object
        """
        return _column_geo("st_affine", self, F.lit(a), F.lit(b), F.lit(d), F.lit(e), F.lit(offset_x), F.lit(offset_y))

    def translate(self, shifter_x, shifter_y):
        """
        Return a GeoSeries with translated geometries.

<<<<<<< HEAD
=======
        Parameters
        ----------
        shifter_x : float
            Amount of offset along x dimension.
        shifter_y : float
            Amount of offset along y dimension.

        Returns
        -------
        GeoSeries
            A GeoSeries with translated geometries which shifted by offsets along each dimension.

        Examples
        --------
        >>> from arctern_spark import GeoSeries
        >>> s = GeoSeries(["LINESTRING (0 0,5 0)", "MULTIPOINT ((4 0),(6 0))"])
        >>> s.translate(2, 1)
        0        LINESTRING (2 1, 7 1)
        1    MULTIPOINT ((6 1), (8 1))
        Name: 0, dtype: object
        """
        return _column_geo("st_translate", self, F.lit(shifter_x), F.lit(shifter_y))

>>>>>>> 249fe4f6
    # -------------------------------------------------------------------------
    # Geometry related binary methods, which return Series[bool/float]
    # -------------------------------------------------------------------------

    def intersects(self, other):
<<<<<<< HEAD
        return _column_op("st_intersects", self, _validate_arg(other)).astype(bool)

    def within(self, other):
        return _column_op("st_within", self, _validate_arg(other)).astype(bool)

    def contains(self, other):
        return _column_op("st_contains", self, _validate_arg(other)).astype(bool)

    def geom_equals(self, other):
        return _column_op("st_equals", self, _validate_arg(other)).astype(bool)

    def crosses(self, other):
        return _column_op("st_crosses", self, _validate_arg(other)).astype(bool)

    def touches(self, other):
        return _column_op("st_touches", self, _validate_arg(other)).astype(bool)

    def overlaps(self, other):
=======
        """
        For each geometry in the GeoSeries and the corresponding geometry given in ``other``, tests whether they intersect each other.

        Parameters
        ----------
        other : geometry or GeoSeries
            The geometry or GeoSeries to test whether it is intersected with the geometries in the first GeoSeries.

            * If ``other`` is a geometry, this function tests the intersection relation between each geometry in the GeoSeries and ``other``.
            * If ``other`` is a GeoSeries, this function tests the intersection relation between each geometry in the GeoSeries and the geometry with the same index in ``other``.

        Returns
        -------
        Koalas Series
            Mask of boolean values for each element in the GeoSeries that indicates whether it intersects the geometries in ``other``.

            * *True*: The two geometries intersect each other.
            * *False*: The two geometries do not intersect each other.

        Examples
        -------
        >>> from arctern_spark import GeoSeries
        >>> s1 = GeoSeries(["POLYGON((0 0,1 0,1 1,0 1,0 0))", "POLYGON((8 0,9 0,9 1,8 1,8 0))"])
        >>> s2 = GeoSeries(["POLYGON((0 0,0 8,8 8,8 0,0 0))", "POLYGON((0 0,0 8,8 8,8 0,0 0))"])
        >>> s2.intersects(s1)
        0    True
        1    True
        Name: 0, dtype: bool

        Alternatively, ``other`` can be a geometry in WKB format.

        >>> s2.intersects(s1[0])
        0    True
        1    True
        Name: 0, dtype: bool
        """
        return _column_op("st_intersects", self, _validate_arg(other)).astype(bool)

    def within(self, other):
        """
        For each geometry in the GeoSeries and the corresponding geometry given in ``other``, tests whether the first geometry is within the other.

        Parameters
        ----------
        other : geometry or GeoSeries
            The geometry or GeoSeries to test whether the geometries in the first GeoSeries is within it.

            * If ``other`` is a geometry, this function tests the "within" relation between each geometry in the GeoSeries and ``other``.
            * If ``other`` is a GeoSeries, this function tests the "within" relation between each geometry in the GeoSeries and the geometry with the same index in ``other``.

        Returns
        -------
        Series
            Mask of boolean values for each element in the GeoSeries that indicates whether it is within the geometries in ``other``.
            * *True*: The first geometry is within the other.
            * *False*: The first geometry is not within the other.

        Examples
        -------
        >>> from arctern_spark import GeoSeries
        >>> s1 = GeoSeries(["POLYGON((0 0,1 0,1 1,0 1,0 0))", "POLYGON((8 0,9 0,9 1,8 1,8 0))"])
        >>> s2 = GeoSeries(["POLYGON((0 0,0 8,8 8,8 0,0 0))", "POLYGON((0 0,0 8,8 8,8 0,0 0))"])
        >>> s2.within(s1)
        0    False
        1    False
        Name: 0, dtype: bool
        """
        return _column_op("st_within", self, _validate_arg(other)).astype(bool)

    def contains(self, other):
        """
        For each geometry in the GeoSeries and the corresponding geometry given in ``other``, tests whether the first geometry contains the other.

        Parameters
        ----------
        other : geometry or GeoSeries
            The geometry or GeoSeries to test whether the geometries in the first GeoSeries contains it.

            * If ``other`` is a geometry, this function tests the "contain" relation between each geometry in the GeoSeries and ``other``.
            * If ``other`` is a GeoSeries, this function tests the "contain" relation between each geometry in the GeoSeries and the geometry with the same index in ``other``.

        Returns
        -------
        Koalas Series
            Mask of boolean values for each element in the GeoSeries that indicates whether it contains the geometries in ``other``.

            * *True*: The first geometry contains the other.
            * *False*: The first geometry does not contain the other.

        Examples
        -------
        >>> from arctern_spark import GeoSeries
        >>> s1 = GeoSeries(["POLYGON((0 0,1 0,1 1,0 1,0 0))", "POLYGON((8 0,9 0,9 1,8 1,8 0))"])
        >>> s2 = GeoSeries(["POLYGON((0 0,0 8,8 8,8 0,0 0))", "POLYGON((0 0,0 8,8 8,8 0,0 0))"])
        >>> s2.contains(s1)
        0     True
        1    False
        Name: 0, dtype: bool
        """
        return _column_op("st_contains", self, _validate_arg(other)).astype(bool)

    def geom_equals(self, other):
        """
        For each geometry in the GeoSeries and the corresponding geometry given in ``other``, tests whether the first geometry equals the other.

        "Equal" means two geometries represent the same geometry structure.

        Parameters
        ----------
        other : geometry or GeoSeries
            The geometry or GeoSeries to test whether it equals the geometries in the first GeoSeries.

            * If ``other`` is a geometry, this function tests the equivalence relation between each geometry in the GeoSeries and ``other``.
            * If ``other`` is a GeoSeries, this function tests the equivalence relation between each geometry in the GeoSeries and the geometry with the same index in ``other``.

        Returns
        -------
        Koalas Series
            Mask of boolean values for each element in the GeoSeries that indicates whether it equals the geometries in ``other``.

            * *True*: The first geometry equals the other.
            * *False*: The first geometry does not equal the other.

        Examples
        -------
        >>> from arctern_spark import GeoSeries
        >>> s1 = GeoSeries(["POLYGON((0 0,1 0,1 1,0 1,0 0))", "POLYGON((8 0,9 0,9 1,8 1,8 0))"])
        >>> s2 = GeoSeries(["POLYGON((0 0,0 8,8 8,8 0,0 0))", "POLYGON((0 0,0 8,8 8,8 0,0 0))"])
        >>> s2.geom_equals(s1)
        0    False
        1    False
        Name: 0, dtype: bool
        """
        return _column_op("st_equals", self, _validate_arg(other)).astype(bool)

    def crosses(self, other):
        """
        For each geometry in the GeoSeries and the corresponding geometry given in ``other``, tests whether the first geometry spatially crosses the other.

        "Spatially cross" means two geometries have some, but not all interior points in common. The intersection of the interiors of the geometries must not be the empty set and must have a dimensionality less than the maximum dimension of the two input geometries.

        Parameters
        ----------
        other : geometry or GeoSeries
            The geometry or GeoSeries to test whether it crosses the geometries in the first GeoSeries.

            * If ``other`` is a geometry, this function tests the "cross" relation between each geometry in the GeoSeries and ``other``.
            * If ``other`` is a GeoSeries, this function tests the "cross" relation between each geometry in the GeoSeries and the geometry with the same index in ``other``.

        Returns
        -------
        Koalas Series
            Mask of boolean values for each element in the GeoSeries that indicates whether it crosses the geometries in ``other``.

            * *True*: The first geometry crosses the other.
            * *False*: The first geometry does not cross the other.

        Examples
        -------
        >>> from arctern_spark import GeoSeries
        >>> s1 = GeoSeries(["POLYGON((0 0,1 0,1 1,0 1,0 0))", "POLYGON((8 0,9 0,9 1,8 1,8 0))"])
        >>> s2 = GeoSeries(["POLYGON((0 0,0 8,8 8,8 0,0 0))", "POLYGON((0 0,0 8,8 8,8 0,0 0))"])
        >>> s2.crosses(s1)
        0    False
        1    False
        Name: 0, dtype: bool
        """
        return _column_op("st_crosses", self, _validate_arg(other)).astype(bool)

    def touches(self, other):
        """
        For each geometry in the GeoSeries and the corresponding geometry given in ``other``, tests whether the first geometry touches the other.

        "Touch" means two geometries have common points, and the common points locate only on their boundaries.

        Parameters
        ----------
        other : geometry or GeoSeries
            The geometry or GeoSeries to test whether it touches the geometries in the first GeoSeries.

            * If ``other`` is a geometry, this function tests the "touch" relation between each geometry in the GeoSeries and ``other``.
            * If ``other`` is a GeoSeries, this function tests the "touch" relation between each geometry in the GeoSeries and the geometry with the same index in ``other``.

        Returns
        -------
        Koalas Series
            Mask of boolean values for each element in the GeoSeries that indicates whether it touches the geometries in ``other``.

            * *True*: The first geometry touches the other.
            * *False*: The first geometry does not touch the other.

        Examples
        -------
        >>> from arctern_spark import GeoSeries
        >>> s1 = GeoSeries(["POLYGON((0 0,1 0,1 1,0 1,0 0))", "POLYGON((8 0,9 0,9 1,8 1,8 0))"])
        >>> s2 = GeoSeries(["POLYGON((0 0,0 8,8 8,8 0,0 0))", "POLYGON((0 0,0 8,8 8,8 0,0 0))"])
        >>> s2.touches(s1)
        0    False
        1     True
        Name: 0, dtype: bool
        """
        return _column_op("st_touches", self, _validate_arg(other)).astype(bool)

    def overlaps(self, other):
        """
        For each geometry in the GeoSeries and the corresponding geometry given in ``other``, tests whether the first geometry "spatially overlaps" the other.

        "Spatially overlap" here means two geometries intersect but one does not completely contain another.

        Parameters
        ----------
        other : geometry or GeoSeries
            The geometry or GeoSeries to test whether it overlaps the geometries in the first GeoSeries.

            * If ``other`` is a geometry, this function tests the "overlap" relation between each geometry in the GeoSeries and ``other``.
            * If ``other`` is a GeoSeries, this function tests the "overlap" relation between each geometry in the GeoSeries and the geometry with the same index in ``other``.

        Returns
        -------
        Koalas Series
            Mask of boolean values for each element in the GeoSeries that indicates whether it overlaps the geometries in ``other``.

            * *True*: The first geometry overlaps the other.
            * *False*: The first geometry does not overlap the other.

        Examples
        -------
        >>> from arctern_spark import GeoSeries
        >>> s1 = GeoSeries(["POLYGON((0 0,1 0,1 1,0 1,0 0))", "POLYGON((8 0,9 0,9 1,8 1,8 0))"])
        >>> s2 = GeoSeries(["POLYGON((0 0,0 8,8 8,8 0,0 0))", "POLYGON((0 0,0 8,8 8,8 0,0 0))"])
        >>> s2.overlaps(s1)
        0    False
        1    False
        Name: 0, dtype: bool
        """
>>>>>>> 249fe4f6
        return _column_op("st_overlaps", self, _validate_arg(other)).astype(bool)

    def distance(self, other):
        """
        For each geometry in the GeoSeries and the corresponding geometry given in ``other``, calculates the minimum 2D Cartesian (planar) distance between them.

        Parameters
        ----------
        other : geometry or GeoSeries
            The geometry or GeoSeries to calculate the distance between it and the geometries in the first GeoSeries.

            * If ``other`` is a geometry, this function calculates the distance between each geometry in the GeoSeries and ``other``.
            * If ``other`` is a GeoSeries, this function calculates the distance between each geometry in the GeoSeries and the geometry with the same index in ``other``.

        Returns
        -------
        Koalas Series
            Distance between each geometry in the GeoSeries and the corresponding geometry given in ``other``.

        Examples
        -------
        >>> from arctern_spark import GeoSeries
        >>> p11 = "LINESTRING(9 0,9 2)"
        >>> p12 = "POINT(10 2)"
        >>> s1 = GeoSeries([p11, p12])
        >>> p21 = "POLYGON((0 0,0 8,8 8,8 0,0 0))"
        >>> p22 = "POLYGON((0 0,0 8,8 8,8 0,0 0))"
        >>> s2 = GeoSeries([p21, p22])
        >>> s2.distance(s1)
        0    1.0
        1    2.0
        Name: 0, dtype: float64
        """
        return _column_op("st_distance", self, _validate_arg(other))

    def distance_sphere(self, other):
        """
        For each point in the GeoSeries and the corresponding point given in ``other``, calculates the minimum spherical distance between them.

        This function uses a spherical earth and radius derived from the spheroid defined by the SRID.

        Parameters
        ----------
        other : geometry or GeoSeries
            The geometry or GeoSeries to calculate the spherical distance between it and the geometries in the first GeoSeries.

            * If ``other`` is a geometry, this function calculates the spherical distance between each geometry in the GeoSeries and ``other``. The ``crs`` of ``other`` is "EPSG:4326" bu default.
            * If ``other`` is a GeoSeries, this function calculates the spherical distance between each geometry in the GeoSeries and the geometry with the same index in ``other``.

        Returns
        -------
        Koalas Series
            Spherical distance between each geometry in the GeoSeries and the corresponding geometry given in ``other``.

        Notes
        -------
        Only the longitude and latitude coordinate reference system ("EPSG:4326") can be used to calculate spherical distance.

        Examples
        -------
        >>> from arctern_spark import GeoSeries
        >>> s1 = GeoSeries(["POINT(10 2)"], crs="EPSG:4326")
        >>> s2 = GeoSeries(["POINT(10 3)"], crs="EPSG:4326")
        >>> s2.distance_sphere(s1)
        0    111226.3
        Name: 0, dtype: float64
        """
        return _column_op("st_distancesphere", self, _validate_arg(other))

    def hausdorff_distance(self, other):
        """
        For each point in the GeoSeries and the corresponding point given in ``other``, calculates the Hausdorff distance between them.

        Hausdorff distance is a measure of how similar two geometries are.

        Parameters
        ----------
        other : geometry or GeoSeries
            The geometry or GeoSeries to calculate the Hausdorff distance between it and the geometries in the first GeoSeries.

            * If ``other`` is a geometry, this function calculates the Hausdorff distance between each geometry in the GeoSeries and ``other``.
            * If ``other`` is a GeoSeries, this function calculates the Hausdorff distance between each geometry in the GeoSeries and the geometry with the same index in ``other``.

        Returns
        -------
        Koalas Series
            Hausdorff distance between each geometry in the GeoSeries and the corresponding geometry given in ``other``.

        Examples
        -------
        >>> from arctern_spark import GeoSeries
        >>> s1 = GeoSeries(["POLYGON((0 0 ,0 1, 1 1, 1 0, 0 0))", "POINT(0 0)"])
        >>> s2 = GeoSeries(["POLYGON((0 0 ,0 2, 1 1, 1 0, 0 0))", "POINT(0 1)"])
        >>> s2.hausdorff_distance(s1)
        0    1.0
        1    1.0
        Name: 0, dtype: float64
        """
        return _column_op("st_hausdorffdistance", self, _validate_arg(other))

    def disjoint(self, other):
        """
        For each geometry in the GeoSeries and the corresponding geometry given in ``other``, tests whether they do not intersect each other.

        Parameters
        ----------
        other : geometry or GeoSeries
            The geometry or GeoSeries to test whether it is not intersected with the geometries in the first GeoSeries.
            * If ``other`` is a geometry, this function tests the intersection relation between each geometry in the GeoSeries and ``other``.
            * If ``other`` is a GeoSeries, this function tests the intersection relation between each geometry in the GeoSeries and the geometry with the same index in ``other``.

        Returns
        -------
        Koalas Series
            Mask of boolean values for each element in the GeoSeries that indicates whether it intersects the geometries in ``other``.
            * *True*: The two geometries do not intersect each other.
            * *False*: The two geometries intersect each other.

        Examples
        -------
        >>> from arctern_spark import GeoSeries
        >>> s1 = GeoSeries(["POLYGON((0 0,1 0,1 1,0 1,0 0))", "POLYGON((8 0,9 0,9 1,8 1,8 0))"])
        >>> s2 = GeoSeries(["POLYGON((0 0,0 8,8 8,8 0,0 0))", "POLYGON((0 0,0 8,8 8,8 0,0 0))"])
        >>> s2.disjoint(s1)
        0    False
        1     True
        Name: 0, dtype: bool
        """
        return _column_op("st_disjoint", self, _validate_arg(other))

    # -------------------------------------------------------------------------
    # Geometry related binary methods, which return GeoSeries
    # -------------------------------------------------------------------------

    def intersection(self, other):
        """
        For each point in the GeoSeries and the corresponding point given in ``other``, calculates the intersection of them.

        Parameters
        ----------
        other : geometry or GeoSeries
            The geometry or GeoSeries to calculate the intersection of it and the geometries in the first GeoSeries.

            * If ``other`` is a geometry, this function calculates the intersection of each geometry in the GeoSeries and ``other``.
            * If ``other`` is a GeoSeries, this function calculates the intersection of each geometry in the GeoSeries and the geometry with the same index in ``other``.

        Returns
        -------
        GeoSeries
            Intersection of each geometry in the GeoSeries and the corresponding geometry given in ``other``.

        Examples
        -------
        >>> from arctern_spark import GeoSeries
        >>> s1 = GeoSeries(["POLYGON ((1 1,1 2,2 2,2 1,1 1))"])
        >>> s2 = GeoSeries(["POLYGON ((2 1,3 1,3 2,2 2,2 1))"])
        >>> s2.intersection(s1)
        0    LINESTRING (2 2, 2 1)
        Name: 0, dtype: object
        """
        return _column_geo("st_intersection", self, _validate_arg(other), crs=self.crs)

    def difference(self, other):
        """
        For each geometry in the GeoSeries and the corresponding geometry given in ``other``, returns a geometry representing the part of the first geometry that does not intersect with the other.

        Parameters
        ----------
        other : geometry or GeoSeries
            The geometry or GeoSeries to calculate the difference from the first GeoSeries.
            * If ``other`` is a geometry, this function calculates the difference between each geometry in the GeoSeries and ``other``.
            * If ``other`` is a GeoSeries, this function calculates the difference between each geometry in the GeoSeries and the geometry with the same index in ``other``.

        Returns
        -------
        GeoSeries
            A GeoSeries that contains geometries representing the difference between each geometry in the GeoSeries and the corresponding geometry given in ``other``.

        Examples
        --------
        >>> from arctern_spark import GeoSeries
        >>> s1 = GeoSeries(["LINESTRING (0 0,5 0)", "MULTIPOINT ((4 0),(6 0))"])
        >>> s2 = GeoSeries(["LINESTRING (4 0,6 0)", "POINT (4 0)"])
        >>> s1.difference(s2)
        0    LINESTRING (0 0, 4 0)
        1              POINT (6 0)
        Name: 0, dtype: object
        """
        return _column_geo("st_difference", self, _validate_arg(other))

    def symmetric_difference(self, other):
        """
        Returns a geometry that represents the portions of self and other that do not intersect.

        Parameters
        ----------
        other : geometry or GeoSeries
            The geometry or GeoSeries to calculate the the portions of self and other that do not intersect.
            * If ``other`` is a geometry, this function calculates the sym difference of each geometry in the GeoSeries and ``other``.
            * If ``other`` is a GeoSeries, this function calculates the sym difference of each geometry in the GeoSeries and the geometry with the same index in ``other``.

        Returns
        -------
        GeoSeries
            A GeoSeries that contains geometries that represents the portions of self and other that do not intersect.

        Examples
        --------
        >>> from arctern_spark import GeoSeries
        >>> s1 = GeoSeries(["LINESTRING (0 0,5 0)", "MULTIPOINT ((4 0),(6 0))"])
        >>> s2 = GeoSeries(["LINESTRING (4 0,6 0)", "POINT (4 0)"])
        >>> s1.symmetric_difference(s2)
        0    MULTILINESTRING ((0 0, 4 0), (5 0, 6 0))
        1                                 POINT (6 0)
        Name: 0, dtype: object
        """
        return _column_geo("st_symdifference", self, _validate_arg(other))

    def union(self, other):
        """
        This function returns a geometry being a union of two input geometries
        Parameters
        ----------
        other : GeoSeries
            The GeoSeries to calculate the union of it and the geometries in the first GeoSeries.

        Returns
        -------
        GeoSeries
            A GeoSeries that is the union of each geometry in the GeoSeries and the corresponding geometry given in ``other``.

        Examples
        -------
        >>> from arctern_spark import GeoSeries
        >>> s1 = GeoSeries(["POLYGON((0 0 ,0 1, 1 1, 1 0, 0 0))", "POINT(0 0)"])
        >>> s2 = GeoSeries(["POLYGON((0 0 ,0 2, 1 1, 1 0, 0 0))", "POINT(0 1)"])
        >>> s2.union(s1)
        0    POLYGON ((0 0, 0 1, 0 2, 1 1, 1 0, 0 0))
        1                   MULTIPOINT ((0 0), (0 1))
        Name: 0, dtype: object
        """
        return _column_geo("st_union", self, _validate_arg(other))

    # -------------------------------------------------------------------------
    # Geometry related quaternary methods, which return GeoSeries
    # -------------------------------------------------------------------------

    def rotate(self, rotation_angle, origin=None, use_radians=False):
        """
        Returns a rotated geometry on a 2D plane.
        Parameters
        ----------
        rotation_angle : float
            The angle of rotation which can be specified in either degrees (default) or radians by setting use_radians=True. Positive angles are counter-clockwise and negative are clockwise rotations.
        origin : string or tuple
            The point of origin can be a keyword ‘center’ for 2D bounding box center (default), ‘centroid’ for the geometry’s 2D centroid, or a coordinate tuple (x, y).
        use_radians : boolean
            Whether to interpret the angle of rotation as degrees or radians.

        Returns
        -------
        GeoSeries
            A GeoSeries with rotated geometries.
<<<<<<< HEAD
        """
        import math
=======

        Examples
        --------
        >>> from arctern_spark import GeoSeries
        >>> s1 = GeoSeries(["LINESTRING (0 0,5 0)", "MULTIPOINT ((4 0),(6 0))"])
        >>> import math
        >>> s1.rotate(90, (0,1)).precision_reduce(3)
        0        LINESTRING (1 1, 1 6)
        1    MULTIPOINT ((1 5), (1 7))
        Name: 0, dtype: object
        """
        import math
        result = None
>>>>>>> 249fe4f6
        if not use_radians:
            rotation_angle = rotation_angle * math.pi / 180.0

        if origin is None:
<<<<<<< HEAD
            return _column_geo("st_rotate", self, F.lit(rotation_angle))
        elif isinstance(origin, str):
            return _column_geo("st_rotate", self, F.lit(rotation_angle), F.lit(origin))
        elif isinstance(origin, tuple):
            origin_x = origin[0]
            origin_y = origin[1]
            return _column_geo("st_rotate", self, F.lit(rotation_angle), F.lit(origin_x), F.lit(origin_y))
=======
            result = _column_geo("st_rotate", self, F.lit(rotation_angle))
        elif isinstance(origin, str):
            result = _column_geo("st_rotate", self, F.lit(rotation_angle), F.lit(origin))
        elif isinstance(origin, tuple):
            origin_x = origin[0]
            origin_y = origin[1]
            result = _column_geo("st_rotate", self, F.lit(rotation_angle), F.lit(origin_x), F.lit(origin_y))
        return result
>>>>>>> 249fe4f6

    # -------------------------------------------------------------------------
    # utils
    # -------------------------------------------------------------------------

    @classmethod
    def polygon_from_envelope(cls, min_x, min_y, max_x, max_y, crs=None):
        """
        Constructs rectangular POLYGON objects within the given spatial range. The edges of the rectangles are parallel to the coordinate axises.

        ``min_x``, ``min_y``, ``max_x``, and ``max_y`` are Series so that polygons can be created in batch. The number of values in the four Series should be the same.

        Suppose that the demension of ``min_x`` is *N*, the returned GeoSeries of this function should contains *N* rectangles. The shape and position of the rectangle with index *i* is defined by its bottom left vertex *(min_x[i], min_y[i])* and top right vertex *(max_x[i], max_y[i])*.

        Parameters
        ----------
        min_x : Series
            The minimum x coordinates of the rectangles.
        min_y : Series
            The minimum y coordinates of the rectangles.
        max_x : Series
            The maximum x coordinates of the rectangles.
        max_y : Series
            The maximum y coordinates of the rectangles.
        crs : str, optional
            A string representation of Coordinate Reference System (CRS).
            The string is made up of an authority code and a SRID (Spatial Reference Identifier), for example, "EPSG:4326".

        Returns
        -------
        GeoSeries
            Sequence of rectangular POLYGON objects within the given spatial range.

        Examples
        -------
        >>> from pandas import Series
        >>> from arctern_spark import GeoSeries
        >>> min_x = Series([0.0, 1.0])
        >>> max_x = Series([2.0, 1.5])
        >>> min_y = Series([0.0, 1.0])
        >>> max_y = Series([1.0, 1.5])
        >>> GeoSeries.polygon_from_envelope(min_x, min_y, max_x, max_y)
        0            POLYGON ((0 0, 0 1, 2 1, 2 0, 0 0))
        1    POLYGON ((1 1, 1 1.5, 1.5 1.5, 1.5 1, 1 1))
        Name: min_x, dtype: object
        """
        dtype = (float, int)
        min_x, min_y, max_x, max_y = _validate_args(
            min_x, min_y, max_x, max_y, dtype=dtype)
        _kdf = ks.DataFrame(min_x)
        kdf = _kdf.rename(columns={_kdf.columns[0]: "min_x"})
        kdf["min_y"] = min_y
        kdf["max_x"] = max_x
        kdf["max_y"] = max_y
        return _column_geo("st_polygonfromenvelope", kdf["min_x"], kdf["min_y"], kdf["max_x"], kdf["max_y"], crs=crs)

    @classmethod
    def point(cls, x, y, crs=None):
        """
        Constructs POINT objects based on the given coordinates.

        ``x`` and ``y`` are Series so that points can be created in batch. The number of values in the two Series should be the same.

        Suppose that the demension of ``x`` is *N*, the returned GeoSeries of this function should contains *N* points. The position of the *i*th point is defined by its coordinates *(x[i], y[i]).*

        Parameters
        ----------
        x : Series
            X coordinates of points.
        y : Series
            Y coordinates of points.
        crs : str, optional
            A string representation of Coordinate Reference System (CRS).
            The string is made up of an authority code and a SRID (Spatial Reference Identifier), for example, "EPSG:4326".

        Returns
        -------
        GeoSeries
            Sequence of POINT objects.

        Examples
        -------
        >>> from pandas import Series
        >>> from arctern_spark import GeoSeries
        >>> x = Series([1.3, 2.5])
        >>> y = Series([1.3, 2.5])
        >>> GeoSeries.point(x, y)
        0    POINT (1.3 1.3)
        1    POINT (2.5 2.5)
        Name: 0, dtype: object
        """
        dtype = (float, int)
        return _column_geo("st_point", *_validate_args(x, y, dtype=dtype), crs=crs)

    @classmethod
    def geom_from_geojson(cls, json, crs=None):
        """
        Constructs geometries from GeoJSON strings.

        ``json`` is Series so that geometries can be created in batch.

        Parameters
        ----------
        json : Series
            String representations of geometries in JSON format.
        crs : str, optional
            A string representation of Coordinate Reference System (CRS).
            The string is made up of an authority code and a SRID (Spatial Reference Identifier), for example, "EPSG:4326".

        Returns
        -------
        GeoSeries
            Sequence of geometries.

        Examples
        -------
        >>> from pandas import Series
        >>> from arctern_spark import GeoSeries
        >>> json = Series(['{"type":"LineString","coordinates":[[1,2],[4,5],[7,8]]}'])
        >>> GeoSeries.geom_from_geojson(json)
        0    LINESTRING (1 2, 4 5, 7 8)
        Name: 0, dtype: object
        """
        return _column_geo("st_geomfromgeojson", _validate_arg(json), crs=crs)

    def as_geojson(self):
        """
        Transforms all geometries in the GeoSeries to GeoJSON strings.

        Returns
        -------
        Koalas Series
            Sequence of geometries in GeoJSON format.

        Examples
        -------
        >>> from arctern_spark import GeoSeries
        >>> s = GeoSeries(["POINT(1 1)"])
        >>> s.as_geojson()
        0    {"type":"Point","coordinates":[1.0,1.0]}
        Name: 0, dtype: object
        """
        return _column_op("st_asgeojson", self)

    def to_wkt(self):
        """
        Transforms all geometries in the GeoSeries to `WKT <https://en.wikipedia.org/wiki/Well-known_text_representation_of_geometry>`_ strings.

        Returns
        -------
        Koalas Series
            Sequence of geometries in WKT format.

        Examples
        -------
        >>> from arctern_spark import GeoSeries
        >>> s = GeoSeries(["POINT(1 1)"])
        >>> s.to_wkt()
        0    POINT (1 1)
        Name: 0, dtype: object
        """
        return _column_op("st_astext", self)

    def to_wkb(self):
        """
        Transforms all geometries in the GeoSeries to `WKB <https://en.wikipedia.org/wiki/Well-known_text_representation_of_geometry#Well-known_binary>`_ strings.

        Returns
        -------
        Koalas Series
            Sequence of geometries in WKB format.

        Examples
        -------
        >>> from arctern_spark import GeoSeries
        >>> import pandas as pd
        >>> pd.set_option("max_colwidth", 1000)
        >>> s = GeoSeries(["POINT(1 1)"])
        >>> s.to_wkb()
        0    [0, 0, 0, 0, 1, 63, 240, 0, 0, 0, 0, 0, 0, 63, 240, 0, 0, 0, 0, 0, 0]
        Name: 0, dtype: object
        """
        return _column_op("st_aswkb", self)

    def head(self, n: int = 5):
        """
        Return the first n rows.

        This function returns the first n rows for the object based on position.
        It is useful for quickly testing if your object has the right type of data in it.

        Parameters
        ----------
        n : Integer, default =  5

        Returns
        -------
        GeoSeries
            The first n rows of the GeoSeries.

        Examples
        --------
        >>> from arctern_spark import GeoSeries
        >>> s = GeoSeries(["POLYGON((0 0, 0 1, 1 1, 1 0, 0 0))", "LINESTRING (0 0, 1 1, 1 7)", "POINT(4 4)"])
        >>> s.head(2)
        0    POLYGON ((0 0, 0 1, 1 1, 1 0, 0 0))
        1             LINESTRING (0 0, 1 1, 1 7)
        Name: 0, dtype: object
        """
        r = super().head(n)
        r.set_crs(self.crs)
        return r

    def take(self, indices):
        """
        Return the elements in the given *positional* indices along an axis.

        This means that we are not indexing according to actual values in
        the index attribute of the object. We are indexing according to the
        actual position of the element in the object.

        Parameters
        ----------
        indices : array-like
            An array of ints indicating which positions to take.

        Returns
        -------
        GeoSeries
            An array-like containing the elements taken from the GeoSeries.

        Examples
        --------
        >>> from arctern_spark import GeoSeries
        >>> s = GeoSeries(["POLYGON((0 0, 0 1, 1 1, 1 0, 0 0))", "LINESTRING (0 0, 1 1, 1 7)", "POINT(4 4)"])
        >>> s.take([0,2])
        0    POLYGON ((0 0, 0 1, 1 1, 1 0, 0 0))
        2                            POINT (4 4)
        Name: 0, dtype: object
        """
        r = super().take(indices)
        r.set_crs(self.crs)
        return r

    @classmethod
    def _calculate_bbox_from_wkb(cls, geom_wkb):
        """
        Calculate bounding box for the geom_wkb geometry.
        """
        from osgeo import ogr
        geometry = ogr.CreateGeometryFromWkb(geom_wkb)
        env = geometry.GetEnvelope()
        return [env[0], env[2], env[1], env[3]]

    @property
    def bbox(self):
        """
        Calculate bounding box for the union of all geometries in the GeoSeries.

        :rtype: a (minx, miny, maxx, maxy) list
        :return: A list of Arctern.GeoSeries's bound box.
        """
        geom_wkb = self.envelope_aggr().to_wkb()[0]
        return GeoSeries._calculate_bbox_from_wkb(geom_wkb)

    def iterfeatures(self, na="null", show_bbox=False):
        """
        Returns an iterator that yields feature dictionaries that comply with
        Arctern.GeoSeries.

        Parameters
        ----------
        na: str {'null', 'drop', 'keep'}, default 'null'
            Indicates how to output missing (NaN) values in the GeoDataFrame
            * null: ouput the missing entries as JSON null
            * drop: remove the property from the feature. This applies to
                    each feature individually so that features may have
                    different properties
            * keep: output the missing entries as NaN

        show_bbox: bool
            whether to include bbox (bounds box) in the geojson. default False
        """
        import json
        if na not in ["null", "drop", "keep"]:
            raise ValueError("Unknown na method {0}".format(na))

        ids = np.array(self.index, copy=False)

        for fid, geom in zip(ids, self):
            feature = {
                "id": str(fid),
                "type": "Feature",
                "properties": {},
                "geometry": json.loads(GeoSeries(geom).as_geojson()[0]) if geom else None,
            }
            if show_bbox:
                feature["bbox"] = GeoSeries._calculate_bbox_from_wkb(geom) if geom else None
            yield feature


    @classmethod
    def from_file(cls, fp, bbox=None, mask=None, item=None, **kwargs):
        """
        Read a file or OGR dataset to GeoSeries.

        Supported file format is listed in
        https://github.com/Toblerity/Fiona/blob/master/fiona/drvsupport.py.

        Parameters
        ----------
        fp: URI (str or pathlib.Path), or file-like object
            A dataset resource identifier or file object.

        bbox: a (minx, miny, maxx, maxy) tuple
            Filter for geometries which spatial intersects with by the provided bounding box.

        mask: a GeoSeries(should have same crs), wkb formed bytes or wkt formed string
            Filter for geometries which spatial intersects with by the provided geometry.

        item: int or slice
            Load special items by skipping over items or stopping at a specific item.

        **kwargs: Keyword arguments to `fiona.open()`. e.g. `layer`, `enabled_drivers`.
                       see https://fiona.readthedocs.io/en/latest/fiona.html#fiona.open for
                       more info.

        Returns
        ----------
            A GeoSeries read from file.
        """
        import fiona
        import json
        with fiona.Env():
            with fiona.open(fp, "r", **kwargs) as features:
                if features.crs is not None:
                    crs = features.crs.get("init", None)
                else:
                    crs = features.crs_wkt

                if mask is not None:
                    if isinstance(mask, (str, bytes)):
                        mask = GeoSeries(mask)
                    if not isinstance(mask, GeoSeries):
                        raise TypeError(f"unsupported mask type {type(mask)}")
                    mask = mask.unary_union().as_geojson()
                if isinstance(item, (int, type(None))):
                    item = (item,)
                elif isinstance(item, slice):
                    item = (item.start, item.stop, item.step)
                else:
                    raise TypeError(f"unsupported item type {type(item)}")
                features = features.filter(*item, bbox=bbox, mask=mask)

                geoms = []
                for feature in features:
                    geometry = feature["geometry"]
                    geoms.append(json.dumps(geometry) if geometry is not None else '{"type": "null"}')
                return GeoSeries.geom_from_geojson(geoms, crs=crs)


    def to_file(self, fp, mode="w", driver="ESRI Shapefile", **kwargs):
        """
        Store GeoSeries to a file or OGR dataset.

        :type fp: URI (str or pathlib.Path), or file-like object
        :param fp: A dataset resource identifier or file object.

        :type mode: str, default "w"
        :param mode: 'a' to append, or 'w' to write. Not all driver support
                      append, see "Supported driver list" below for more info.

        :type driver: str, default "ESRI Shapefile"
        :param driver: The OGR format driver. It's  represents a
                       translator for a specific format. Supported driver is listed in
                       https://github.com/Toblerity/Fiona/blob/master/fiona/drvsupport.py.

        :param kwargs: Keyword arguments to `fiona.open()`. e.g. `layer` used to
                       write data to multi-layer dataset.
                       see https://fiona.readthedocs.io/en/latest/fiona.html#fiona.open for
                       more info.
        """
        geo_type_map = dict([
            ("ST_POINT", "Point"),
            ("ST_LINESTRING", "LineString"),
            ("ST_POLYGON", "Polygon"),
            ("ST_MULTIPOINT", "MultiPoint"),
            ("ST_MULTILINESTRING", "MultiLineString"),
            ("ST_MULTIPOLYGON", "MultiPolygon"),
            ("ST_GEOMETRYCOLLECTION", "GeometryCollection")
        ])

        geo_types = self.geom_type.map(geo_type_map)
        if len(geo_types) == 0:
            geo_types = "Unknown"
        else:
            geo_types = set(geo_types.dropna().unique())
        schema = {"properties": {}, "geometry": geo_types}
        # TODO: fiona expected crs like Proj4 style mappings, "EPSG:4326" or WKT representations
        crs = self.crs
        import fiona
        with fiona.Env():
            with fiona.open(fp, mode, driver, crs=crs, schema=schema, **kwargs) as sink:
                sink.writerecords(self.iterfeatures())

def first_series(df):
    """
    Takes a DataFrame and returns the first column of the DataFrame as a Series
    """
    assert isinstance(df, (DataFrame, pd.DataFrame)), type(df)
    if isinstance(df, DataFrame):
        kss = df._kser_for(df._internal.column_labels[0])
        if isinstance(kss.spark.data_type, scala_wrapper.GeometryUDT):
            return GeoSeries(kss)
        return kss
    return df[df.columns[0]]


ks.series.first_series = first_series<|MERGE_RESOLUTION|>--- conflicted
+++ resolved
@@ -17,11 +17,8 @@
 # pylint: disable=too-many-lines,non-parent-init-called
 
 import pandas as pd
-<<<<<<< HEAD
-=======
 import numpy as np
 from pandas.io.formats.printing import pprint_thing
->>>>>>> 249fe4f6
 from pandas.api.types import is_list_like
 import databricks.koalas as ks
 from databricks.koalas.base import IndexOpsMixin
@@ -136,12 +133,7 @@
                 if hasattr(data, "crs"):
                     if crs and data.crs and not data.crs == crs:
                         raise ValueError("crs of the passed geometry data is different from crs.")
-<<<<<<< HEAD
-                    else:
-                        crs = data.crs or crs
-=======
                     crs = data.crs or crs
->>>>>>> 249fe4f6
                 s = data
             else:
                 s = pd.Series(
@@ -1029,8 +1021,6 @@
         """
         Return a GeoSeries with translated geometries.
 
-<<<<<<< HEAD
-=======
         Parameters
         ----------
         shifter_x : float
@@ -1054,32 +1044,11 @@
         """
         return _column_geo("st_translate", self, F.lit(shifter_x), F.lit(shifter_y))
 
->>>>>>> 249fe4f6
     # -------------------------------------------------------------------------
     # Geometry related binary methods, which return Series[bool/float]
     # -------------------------------------------------------------------------
 
     def intersects(self, other):
-<<<<<<< HEAD
-        return _column_op("st_intersects", self, _validate_arg(other)).astype(bool)
-
-    def within(self, other):
-        return _column_op("st_within", self, _validate_arg(other)).astype(bool)
-
-    def contains(self, other):
-        return _column_op("st_contains", self, _validate_arg(other)).astype(bool)
-
-    def geom_equals(self, other):
-        return _column_op("st_equals", self, _validate_arg(other)).astype(bool)
-
-    def crosses(self, other):
-        return _column_op("st_crosses", self, _validate_arg(other)).astype(bool)
-
-    def touches(self, other):
-        return _column_op("st_touches", self, _validate_arg(other)).astype(bool)
-
-    def overlaps(self, other):
-=======
         """
         For each geometry in the GeoSeries and the corresponding geometry given in ``other``, tests whether they intersect each other.
 
@@ -1315,7 +1284,6 @@
         1    False
         Name: 0, dtype: bool
         """
->>>>>>> 249fe4f6
         return _column_op("st_overlaps", self, _validate_arg(other)).astype(bool)
 
     def distance(self, other):
@@ -1579,10 +1547,6 @@
         -------
         GeoSeries
             A GeoSeries with rotated geometries.
-<<<<<<< HEAD
-        """
-        import math
-=======
 
         Examples
         --------
@@ -1596,20 +1560,10 @@
         """
         import math
         result = None
->>>>>>> 249fe4f6
         if not use_radians:
             rotation_angle = rotation_angle * math.pi / 180.0
 
         if origin is None:
-<<<<<<< HEAD
-            return _column_geo("st_rotate", self, F.lit(rotation_angle))
-        elif isinstance(origin, str):
-            return _column_geo("st_rotate", self, F.lit(rotation_angle), F.lit(origin))
-        elif isinstance(origin, tuple):
-            origin_x = origin[0]
-            origin_y = origin[1]
-            return _column_geo("st_rotate", self, F.lit(rotation_angle), F.lit(origin_x), F.lit(origin_y))
-=======
             result = _column_geo("st_rotate", self, F.lit(rotation_angle))
         elif isinstance(origin, str):
             result = _column_geo("st_rotate", self, F.lit(rotation_angle), F.lit(origin))
@@ -1618,7 +1572,6 @@
             origin_y = origin[1]
             result = _column_geo("st_rotate", self, F.lit(rotation_angle), F.lit(origin_x), F.lit(origin_y))
         return result
->>>>>>> 249fe4f6
 
     # -------------------------------------------------------------------------
     # utils
