--- conflicted
+++ resolved
@@ -18,7 +18,6 @@
 from arctern import GeoDataFrame, GeoSeries
 
 
-
 def test_from_geopandas():
     import geopandas
     from shapely.geometry import Point,LineString
@@ -42,7 +41,6 @@
     gdf = GeoDataFrame(data)
     assert isinstance(gdf[0], GeoSeries) is True
     assert gdf[0].crs == "EPSG:4326"
-
 
 
 def test_to_geopandas():
@@ -111,7 +109,7 @@
     result = gdf1.merge(gdf2, left_on="A", right_on="A")
     assert isinstance(result, arctern.GeoDataFrame) == True
     assert isinstance(result["geometry"], arctern.GeoSeries) == True
-    assert  result.location.crs == "EPSG:4326"
+    assert result.location.crs == "EPSG:4326"
 
 
 def test_to_json():
@@ -122,14 +120,11 @@
         "geometry": ["POINT (0 0)"],
     }
     gdf = GeoDataFrame(data, geometries=["geometry"], crs=["epsg:4326"])
-<<<<<<< HEAD
-    json = gdf.to_json()
-    assert json == '{"type": "FeatureCollection", "features": [{"id": "0", "type": "Feature", ' \
-                   '"properties": {"A": 0, "B": 0.0, "other_geom": 0},' \
-                   '"geometry": "{ \\"type\\": \\"Point\\", \\"coordinates\\": [ 0.0, 0.0 ] }"}]}'
-=======
     json = gdf.to_json(col="geometry")
-    assert json == '{"type": "FeatureCollection", "features": [{"id": "0", "type": "Feature", "properties": {"A": 0, "B": 0.0, "other_geom": 0}, "geometry": {"type": "Point", "coordinates": [0.0, 0.0]}}]}'
+    assert json == '{"type": "FeatureCollection", ' \
+                   '"features": [{"id": "0", "type": "Feature", ' \
+                   '"properties": {"A": 0, "B": 0.0, "other_geom": 0}, ' \
+                   '"geometry": {"type": "Point", "coordinates": [0.0, 0.0]}}]}'
 
 
 def test_read_and_save_file_1():
@@ -141,13 +136,14 @@
         "geo2": ["POINT (1 1)", "POINT (2 2)", "POINT (3 3)", "POINT (4 4)", "POINT (5 5)"],
         "geo3": ["POINT (2 2)", "POINT (3 3)", "POINT (4 4)", "POINT (5 5)", "POINT (6 6)"],
     }
-    gdf = GeoDataFrame(data, geometries=["geo1", "geo2"], crs=["epsg:4326", "espg:3857"])
+    gdf = GeoDataFrame(data, geometries=["geo1", "geo2"], crs=["EPSG:4326", "EPSG:3857"])
     gdf.to_file(filename="/tmp/test.shp", col="geo1")
     read_gdf = GeoDataFrame.from_file(filename="/tmp/test.shp")
-    assert isinstance(read_gdf["geometry"], GeoSeries) == True
+    assert isinstance(read_gdf["geometry"], GeoSeries) is True
     assert read_gdf["geometry"].crs == "EPSG:4326"
     assert read_gdf["geo2"].values.tolist() == ["POINT (1 1)", "POINT (2 2)", "POINT (3 3)", "POINT (4 4)", "POINT (5 5)"]
 
+
 def test_read_and_save_file_2():
     data = {
         "A": range(5),
@@ -157,13 +153,14 @@
         "geo2": ["POINT (1 1)", "POINT (2 2)", "POINT (3 3)", "POINT (4 4)", "POINT (5 5)"],
         "geo3": ["POINT (2 2)", "POINT (3 3)", "POINT (4 4)", "POINT (5 5)", "POINT (6 6)"],
     }
-    gdf = GeoDataFrame(data, geometries=["geo1", "geo2"], crs=["epsg:4326", "espg:3857"])
-    arctern.to_file(gdf,filename="/tmp/test.shp", col="geo1")
+    gdf = GeoDataFrame(data, geometries=["geo1", "geo2"], crs=["epsg:4326", "epsg:3857"])
+    arctern.to_file(gdf, filename="/tmp/test.shp", col="geo1")
     read_gdf = arctern.read_file(filename="/tmp/test.shp")
-    assert isinstance(read_gdf["geometry"], GeoSeries) == True
+    assert isinstance(read_gdf["geometry"], GeoSeries) is True
     assert read_gdf["geometry"].crs == "EPSG:4326"
     assert read_gdf["geo2"].values.tolist() == ["POINT (1 1)", "POINT (2 2)", "POINT (3 3)", "POINT (4 4)", "POINT (5 5)"]
 
+
 def test_read_and_save_file_3():
     data = {
         "A": range(5),
@@ -176,10 +173,11 @@
     gdf = GeoDataFrame(data, geometries=["geo1", "geo2"], crs=["epsg:4326", "epsg:3857"])
     gdf.to_file(filename="/tmp/test.shp", col="geo1", crs="epsg:3857")
     read_gdf = GeoDataFrame.from_file(filename="/tmp/test.shp")
-    assert isinstance(read_gdf["geometry"], GeoSeries) == True
+    assert isinstance(read_gdf["geometry"], GeoSeries) is True
     assert read_gdf["geometry"].crs == "EPSG:3857"
     assert read_gdf["geo2"].values.tolist() == ["POINT (1 1)", "POINT (2 2)", "POINT (3 3)", "POINT (4 4)", "POINT (5 5)"]
 
+
 def test_read_and_save_file_4():
     data = {
         "A": range(5),
@@ -192,10 +190,11 @@
     gdf = GeoDataFrame(data, geometries=["geo1", "geo2"], crs=["epsg:4326", "epsg:3857"])
     gdf.to_file(filename="/tmp/test.shp", col="geo1", crs="epsg:3857")
     read_gdf = GeoDataFrame.from_file(filename="/tmp/test.shp", bbox=(0, 0, 1, 1))
-    assert isinstance(read_gdf["geometry"], GeoSeries) == True
+    assert isinstance(read_gdf["geometry"], GeoSeries) is True
     assert read_gdf["geometry"].crs == "EPSG:3857"
     assert read_gdf["geo2"].values.tolist() == ["POINT (1 1)", "POINT (2 2)"]
 
+
 def test_read_and_save_file_5():
     data = {
         "A": range(5),
@@ -208,9 +207,10 @@
     gdf = GeoDataFrame(data, geometries=["geo1", "geo2"], crs=["epsg:4326", "epsg:3857"])
     gdf.to_file(filename="/tmp/test.shp", col="geo1", crs="epsg:3857")
     read_gdf = GeoDataFrame.from_file(filename="/tmp/test.shp", bbox=(0, 0, 1, 1))
-    assert isinstance(read_gdf["geometry"], GeoSeries) == True
+    assert isinstance(read_gdf["geometry"], GeoSeries) is True
     assert read_gdf["geometry"].crs == "EPSG:3857"
     assert read_gdf["geo2"].values.tolist() == ["POINT (1 1)", "POINT (2 2)"]
+
 
 def test_read_and_save_file_6():
     data = {
@@ -225,7 +225,6 @@
     gdf.to_file(filename="/tmp/test.shp", col="geo1", crs="epsg:3857")
     bbox = GeoSeries(["POLYGON ((0 0,1 0,1 1,0 1,0 0))"])
     read_gdf = GeoDataFrame.from_file(filename="/tmp/test.shp", bbox=(0, 0, 1, 1))
-    assert isinstance(read_gdf["geometry"], GeoSeries) == True
-    assert read_gdf["geometry"].crs == "EPSG:3857"
-    assert read_gdf["geo2"].values.tolist() == ["POINT (1 1)", "POINT (2 2)"]
->>>>>>> 79be1045
+    assert isinstance(read_gdf["geometry"], GeoSeries) is True
+    assert read_gdf["geometry"].crs == "EPSG:3857"
+    assert read_gdf["geo2"].values.tolist() == ["POINT (1 1)", "POINT (2 2)"]