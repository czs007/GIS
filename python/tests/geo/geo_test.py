# Copyright (C) 2019-2020 Zilliz. All rights reserved.
#
# Licensed under the Apache License, Version 2.0 (the "License");
# you may not use this file except in compliance with the License.
# You may obtain a copy of the License at
#
#     http://www.apache.org/licenses/LICENSE-2.0
#
# Unless required by applicable law or agreed to in writing, software
# distributed under the License is distributed on an "AS IS" BASIS,
# WITHOUT WARRANTIES OR CONDITIONS OF ANY KIND, either express or implied.
# See the License for the specific language governing permissions and
# limitations under the License.

import pyarrow
import pandas
from osgeo import ogr
import zilliz_gis

def test_ST_IsValid():
    data = pandas.Series(["POINT (1.3 2.6)", "POINT (2.6 4.7)"])
    array = pyarrow.array(data)
    rst = zilliz_gis.ST_IsValid(array)
    assert rst[0] == 1
    assert rst[1] == 1

# def test_ST_PrecisionReduce():
#     data = pandas.Series(["POINT (1.333 2.666)","POINT (2.655 4.447)"])
#     array = pyarrow.array(data)
#     rst = zilliz_gis.ST_PrecisionReduce(array,3)
#     assert rst[0] == "POINT (1.333 2.666)"
#     assert rst[1] == "POINT (2.655 4.447)"

def test_ST_Intersection():
    data1 = pandas.Series(["POLYGON ((1 1,1 2,2 2,2 1,1 1))"])
    data2 = pandas.Series(["POLYGON ((2 1,3 1,3 2,2 2,2 1))"])
    array1 = pyarrow.array(data1)
    array2 = pyarrow.array(data2)
    rst = zilliz_gis.ST_Intersection(array1, array2)
    assert rst[0] == "LINESTRING (2 2,2 1)"

def test_ST_Equals():
    data1 = pandas.Series(["POLYGON ((1 1,1 2,2 2,2 1,1 1))", "POLYGON ((1 1,1 2,2 2,2 1,1 1))"])
    data2 = pandas.Series(["POLYGON ((1 1,1 2,2 2,2 1,1 1))", "POLYGON ((2 1,3 1,3 2,2 2,2 1))"])
    array1 = pyarrow.array(data1)
    array2 = pyarrow.array(data2)
    rst = zilliz_gis.ST_Equals(array1, array2)
    assert rst[0] == 1
    assert rst[1] == 0

def test_ST_Touches():
    data1 = pandas.Series(["POLYGON ((1 1,1 2,2 2,2 1,1 1))", "POLYGON ((1 1,1 2,2 2,2 1,1 1))"])
    data2 = pandas.Series(["POLYGON ((1 1,1 2,2 2,2 1,1 1))", "POLYGON ((2 1,3 1,3 2,2 2,2 1))"])
    rst = zilliz_gis.ST_Touches(pyarrow.array(data1), pyarrow.array(data2))
    assert rst[0] == 0
    assert rst[1] == 1

def test_ST_Overlaps():
    data1 = pandas.Series(["POLYGON ((1 1,1 2,2 2,2 1,1 1))", "POLYGON ((1 1,1 2,2 2,2 1,1 1))"])
    data2 = pandas.Series(["POLYGON ((1 1,1 2,2 2,2 1,1 1))", "POLYGON ((2 1,3 1,3 2,2 2,2 1))"])
    rst = zilliz_gis.ST_Overlaps(pyarrow.array(data1), pyarrow.array(data2))
    assert rst[0] == 0
    assert rst[1] == 0

def test_ST_Crosses():
    data1 = pandas.Series(["POLYGON ((1 1,1 2,2 2,2 1,1 1))", "POLYGON ((1 1,1 2,2 2,2 1,1 1))"])
    data2 = pandas.Series(["POLYGON ((1 1,1 2,2 2,2 1,1 1))", "POLYGON ((2 1,3 1,3 2,2 2,2 1))"])
    rst = zilliz_gis.ST_Crosses(pyarrow.array(data1), pyarrow.array(data2))
    assert rst[0] == 0
    assert rst[1] == 0

def test_ST_IsSimple():
    data = pandas.Series(["POLYGON ((1 1,1 2,2 2,2 1,1 1))", "POLYGON ((1 1,1 2,2 2,2 1,1 1))"])
    rst = zilliz_gis.ST_IsSimple(pyarrow.array(data))
    assert rst[0] == 1
    assert rst[1] == 1

def test_ST_GeometryType():
    data = pandas.Series(["POLYGON ((1 1,1 2,2 2,2 1,1 1))", "POLYGON ((1 1,1 2,2 2,2 1,1 1))"])
    rst = zilliz_gis.ST_GeometryType(pyarrow.array(data))
    assert rst[0] == "ST_POLYGON"
    assert rst[1] == "ST_POLYGON"

def test_ST_MakeValid():
    data = pandas.Series(["POLYGON ((2 1,3 1,3 2,2 2,2 8,2 1))"])
    array = pyarrow.array(data)
    rst = zilliz_gis.ST_MakeValid(array)
    assert rst[0] == "GEOMETRYCOLLECTION (POLYGON ((2 2,3 2,3 1,2 1,2 2)),LINESTRING (2 2,2 8))"

def test_ST_SimplifyPreserveTopology():
    data = pandas.Series(["POLYGON ((1 1,1 2,2 2,2 1,1 1))", "POLYGON ((1 1,1 2,2 2,2 1,1 1))"])
    rst = zilliz_gis.ST_SimplifyPreserveTopology(pyarrow.array(data), 10000)
    assert rst[0] == "POLYGON ((1 1,1 2,2 2,2 1,1 1))"

def test_ST_Point():
    data1 = pandas.Series([1.3, 2.5])
    data2 = pandas.Series([3.8, 4.9])
    string_ptr = zilliz_gis.ST_Point(pyarrow.array(data1), pyarrow.array(data2))
    assert len(string_ptr) == 2
    assert string_ptr[0] == "POINT (1.3 3.8)"
    assert string_ptr[1] == "POINT (2.5 4.9)"

def test_ST_Contains():
    p11 = "POLYGON((0 0,1 0,1 1,0 1,0 0))"
    p12 = "POLYGON((8 0,9 0,9 1,8 1,8 0))"
    p13 = "POINT(2 2)"
    p14 = "POINT(200 2)"
    data1 = pandas.Series([p11, p12, p13, p14])

    p21 = "POLYGON((0 0,0 8,8 8,8 0,0 0))"
    p22 = "POLYGON((0 0,0 8,8 8,8 0,0 0))"
    p23 = "POLYGON((0 0,0 8,8 8,8 0,0 0))"
    p24 = "POLYGON((0 0,0 8,8 8,8 0,0 0))"
    data2 = pandas.Series([p21, p22, p23, p24])
    rst = zilliz_gis.ST_Contains(pyarrow.array(data2), pyarrow.array(data1))
    assert rst[0] == 1
    assert rst[1] == 0
    assert rst[2] == 1
    assert rst[3] == 0

def test_ST_Intersects():
    p11 = "POLYGON((0 0,1 0,1 1,0 1,0 0))"
    p12 = "POLYGON((8 0,9 0,9 1,8 1,8 0))"
    p13 = "LINESTRING(2 2,10 2)"
    p14 = "LINESTRING(9 2,10 2)"
    data1 = pandas.Series([p11, p12, p13, p14])

    p21 = "POLYGON((0 0,0 8,8 8,8 0,0 0))"
    p22 = "POLYGON((0 0,0 8,8 8,8 0,0 0))"
    p23 = "POLYGON((0 0,0 8,8 8,8 0,0 0))"
    p24 = "POLYGON((0 0,0 8,8 8,8 0,0 0))"
    data2 = pandas.Series([p21, p22, p23, p24])

    rst = zilliz_gis.ST_Intersects(pyarrow.array(data2), pyarrow.array(data1))
    assert rst[0] == 1
    assert rst[1] == 1
    assert rst[2] == 1
    assert rst[3] == 0

def test_ST_Within():
    p11 = "POLYGON((0 0,1 0,1 1,0 1,0 0))"
    p12 = "POLYGON((8 0,9 0,9 1,8 1,8 0))"
    p13 = "LINESTRING(2 2,3 2)"
    p14 = "POINT(10 2)"
    data1 = pandas.Series([p11, p12, p13, p14])

    p21 = "POLYGON((0 0,0 8,8 8,8 0,0 0))"
    p22 = "POLYGON((0 0,0 8,8 8,8 0,0 0))"
    p23 = "POLYGON((0 0,0 8,8 8,8 0,0 0))"
    p24 = "POLYGON((0 0,0 8,8 8,8 0,0 0))"
    data2 = pandas.Series([p21, p22, p23, p24])

    rst = zilliz_gis.ST_Within(pyarrow.array(data2), pyarrow.array(data1))
    assert rst[0] == 0
    assert rst[1] == 0
    assert rst[2] == 0
    assert rst[3] == 0

def test_ST_Distance():
    p11 = "LINESTRING(9 0,9 2)"
    p12 = "POINT(10 2)"
    data1 = pandas.Series([p11, p12])

    p21 = "POLYGON((0 0,0 8,8 8,8 0,0 0))"
    p22 = "POLYGON((0 0,0 8,8 8,8 0,0 0))"
    data2 = pandas.Series([p21, p22])

    rst = zilliz_gis.ST_Distance(pyarrow.array(data2), pyarrow.array(data1))

    assert rst[0] == 1.0
    assert rst[1] == 2.0

def test_ST_Area():
    data = ["POLYGON((0 0,1 0,1 1,0 1,0 0))", "POLYGON((0 0,0 8,8 8,8 0,0 0))"]
    array = pyarrow.array(pandas.Series(data))
    rst = zilliz_gis.ST_Area(array)

    assert rst[0] == 1.0
    assert rst[1] == 64.0

def test_ST_Centroid():
    data = ["POLYGON((0 0,1 0,1 1,0 1,0 0))", "POLYGON((0 0,0 8,8 8,8 0,0 0))"]
    array = pyarrow.array(pandas.Series(data))
    rst = zilliz_gis.ST_Centroid(array)

    assert rst[0] == "POINT (0.5 0.5)"
    assert rst[1] == "POINT (4 4)"

def test_ST_Length():
    data = ["LINESTRING(0 0,0 1)", "LINESTRING(1 1,1 4)"]
    array = pyarrow.array(pandas.Series(data))
    rst = zilliz_gis.ST_Length(array)

    assert rst[0] == 1.0
    assert rst[1] == 3.0

def test_ST_ConvexHull():
    data = ["POINT (1.1 101.1)"]
    array = pyarrow.array(pandas.Series(data))
    rst = zilliz_gis.ST_ConvexHull(array)

    assert rst[0] == "POINT (1.1 101.1)"

def test_ST_Transform():
    data = ["POINT (10 10)"]
    array = pyarrow.array(pandas.Series(data))
    rst = zilliz_gis.ST_Transform(array, b"EPSG:4326", b"EPSG:3857")

    wkt = rst[0]
    rst_point = ogr.CreateGeometryFromWkt(str(wkt))
    assert abs(rst_point.GetX() - 1113194.90793274 < 0.01)
    assert abs(rst_point.GetY() - 1118889.97485796 < 0.01)

def test_ST_NPoints():
    data = ["LINESTRING(1 1,1 4)"]
    array = pyarrow.array(pandas.Series(data))
    rst = zilliz_gis.ST_NPoints(array)

    assert rst[0] == 2

def test_ST_Envelope():
    p1 = "point (10 10)"
    p2 = "linestring (0 0 , 0 10)"
    p3 = "linestring (0 0 , 10 0)"
    p4 = "linestring (0 0 , 10 10)"
    p5 = "polygon ((0 0, 10 0, 10 10, 0 10, 0 0))"
    p6 = "multipoint (0 0, 10 0, 5 5)"
    p7 = "multilinestring ((0 0, 5 5), (6 6, 6 7, 10 10))"
    p8 = "multipolygon (((0 0, 10 0, 10 10, 0 10, 0 0), (11 11, 20 11, 20 20, 20 11, 11 11)))"
    data = [p1, p2, p3, p4, p5, p6, p7, p8]
    array = pyarrow.array(pandas.Series(data))
    rst = zilliz_gis.ST_Envelope(array)

    assert rst[0] == "POINT (10 10)"
    assert rst[1] == "LINESTRING (0 0,0 10)"
    assert rst[2] == "LINESTRING (0 0,10 0)"
    assert rst[3] == "POLYGON ((0 0,0 10,10 10,10 0,0 0))"
    assert rst[4] == "POLYGON ((0 0,0 10,10 10,10 0,0 0))"
    assert rst[5] == "POLYGON ((0 0,0 5,10 5,10 0,0 0))"
    assert rst[6] == "POLYGON ((0 0,0 10,10 10,10 0,0 0))"
    assert rst[7] == "POLYGON ((0 0,0 20,20 20,20 0,0 0))"

def test_ST_Buffer():
    data = ["POLYGON((0 0,1 0,1 1,0 0))"]
    array = pyarrow.array(pandas.Series(data))
    rst = zilliz_gis.ST_Buffer(array, 1.2)
    expect = "POLYGON ((-0.848528137423857 0.848528137423857,0.151471862576143 1.84852813742386,0.19704327236937 1.89177379057287,0.244815530740195 1.93257515374836,0.294657697249032 1.97082039324994,0.346433157981967 2.00640468153451,0.4 2.03923048454133,0.455211400312543 2.06920782902604,0.511916028309039 2.09625454917112,0.569958460545639 2.12029651179664,0.629179606750062 2.14126781955418,0.689417145876974 2.15911099154688,0.750505971018688 2.17377712088057,0.812278641951722 2.18522600871417,0.874565844078815 2.19342627444193,0.937196852508467 2.19835544170549,1.0 2.2,1.06280314749153 2.19835544170549,1.12543415592118 2.19342627444193,1.18772135804828 2.18522600871417,1.24949402898131 2.17377712088057,1.31058285412302 2.15911099154688,1.37082039324994 2.14126781955418,1.43004153945436 2.12029651179664,1.48808397169096 2.09625454917112,1.54478859968746 2.06920782902604,1.6 2.03923048454133,1.65356684201803 2.00640468153451,1.70534230275097 1.97082039324994,1.75518446925981 1.93257515374836,1.80295672763063 1.89177379057287,1.84852813742386 1.84852813742386,1.89177379057287 1.80295672763063,1.93257515374837 1.7551844692598,1.97082039324994 1.70534230275097,2.00640468153451 1.65356684201803,2.03923048454133 1.6,2.06920782902604 1.54478859968746,2.09625454917112 1.48808397169096,2.12029651179664 1.43004153945436,2.14126781955418 1.37082039324994,2.15911099154688 1.31058285412302,2.17377712088057 1.24949402898131,2.18522600871417 1.18772135804828,2.19342627444193 1.12543415592118,2.19835544170549 1.06280314749153,2.2 1.0,2.2 0.0,2.19835544170549 -0.062803147491532,2.19342627444193 -0.125434155921184,2.18522600871417 -0.187721358048277,2.17377712088057 -0.249494028981311,2.15911099154688 -0.310582854123025,2.14126781955418 -0.370820393249937,2.12029651179664 -0.43004153945436,2.09625454917112 -0.48808397169096,2.06920782902604 -0.544788599687456,2.03923048454133 -0.6,2.00640468153451 -0.653566842018033,1.97082039324994 -0.705342302750968,1.93257515374836 -0.755184469259805,1.89177379057287 -0.80295672763063,1.84852813742386 -0.848528137423857,1.80295672763063 -0.891773790572873,1.75518446925981 -0.932575153748365,1.70534230275097 -0.970820393249937,1.65356684201803 -1.00640468153451,1.6 -1.03923048454133,1.54478859968746 -1.06920782902604,1.48808397169096 -1.09625454917112,1.43004153945436 -1.12029651179664,1.37082039324994 -1.14126781955418,1.31058285412302 -1.15911099154688,1.24949402898131 -1.17377712088057,1.18772135804828 -1.18522600871417,1.12543415592118 -1.19342627444193,1.06280314749153 -1.19835544170549,1.0 -1.2,0.0 -1.2,-0.062803147491532 -1.19835544170549,-0.125434155921184 -1.19342627444193,-0.187721358048276 -1.18522600871417,-0.24949402898131 -1.17377712088057,-0.310582854123024 -1.15911099154688,-0.370820393249936 -1.14126781955418,-0.430041539454359 -1.12029651179664,-0.488083971690959 -1.09625454917112,-0.544788599687455 -1.06920782902604,-0.6 -1.03923048454133,-0.653566842018031 -1.00640468153451,-0.705342302750966 -0.970820393249938,-0.755184469259804 -0.932575153748366,-0.802956727630628 -0.891773790572875,-0.848528137423855 -0.848528137423859,-0.891773790572871 -0.802956727630632,-0.932575153748363 -0.755184469259807,-0.970820393249935 -0.70534230275097,-1.00640468153451 -0.653566842018035,-1.03923048454132 -0.6,-1.06920782902604 -0.544788599687459,-1.09625454917112 -0.488083971690964,-1.12029651179664 -0.430041539454364,-1.14126781955418 -0.370820393249941,-1.15911099154688 -0.310582854123029,-1.17377712088057 -0.249494028981315,-1.18522600871416 -0.187721358048281,-1.19342627444193 -0.125434155921189,-1.19835544170549 -0.062803147491537,-1.2 -0.0,-1.19835544170549 0.062803147491527,-1.19342627444193 0.125434155921179,-1.18522600871417 0.187721358048272,-1.17377712088057 0.249494028981306,-1.15911099154688 0.310582854123019,-1.14126781955419 0.370820393249931,-1.12029651179664 0.430041539454355,-1.09625454917112 0.488083971690954,-1.06920782902604 0.54478859968745,-1.03923048454133 0.6,-1.00640468153451 0.653566842018027,-0.970820393249941 0.705342302750962,-0.93257515374837 0.755184469259799,-0.891773790572878 0.802956727630624,-0.848528137423857 0.848528137423857))"

    assert rst[0] == expect

def test_ST_PolygonFromEnvelope():
    x_min = pyarrow.array(pandas.Series([0.0]))
    x_max = pyarrow.array(pandas.Series([1.0]))
    y_min = pyarrow.array(pandas.Series([0.0]))
    y_max = pyarrow.array(pandas.Series([1.0]))

    rst = zilliz_gis.ST_PolygonFromEnvelope(x_min, y_min, x_max, y_max)

    assert rst[0] == "POLYGON ((0 0,1 0,0 1,1 1,0 0))"


def test_ST_Union_Aggr():

    p1 = "POLYGON ((1 1,1 2,2 2,2 1,1 1))"
    p2 = "POLYGON ((2 1,3 1,3 2,2 2,2 1))"
    data = pandas.Series([p1, p2])
    rst = zilliz_gis.ST_Union_Aggr(pyarrow.array(data))
    assert rst[0] == "POLYGON ((1 1,1 2,2 2,3 2,3 1,2 1,1 1))"


    p1 = "POLYGON ((0 0,4 0,4 4,0 4,0 0))"
    p2 = "POLYGON ((3 1,5 1,5 2,3 2,3 1))"
    data = pandas.Series([p1, p2])
    rst = zilliz_gis.ST_Union_Aggr(pyarrow.array(data))
    assert rst[0] == "POLYGON ((4 1,4 0,0 0,0 4,4 4,4 2,5 2,5 1,4 1))"


    p1 = "POLYGON ((0 0,4 0,4 4,0 4,0 0))"
    p2 = "POLYGON ((5 1,7 1,7 2,5 2,5 1))"
    data = pandas.Series([p1, p2])
    rst = zilliz_gis.ST_Union_Aggr(pyarrow.array(data))
    assert rst[0] == "MULTIPOLYGON (((0 0,4 0,4 4,0 4,0 0)),((5 1,7 1,7 2,5 2,5 1)))"

    p1 = "POLYGON ((0 0,0 4,4 4,4 0,0 0))"
    p2 = "POINT (2 3)"

    data = pandas.Series([p1, p2])
    rst = zilliz_gis.ST_Union_Aggr(pyarrow.array(data))
    assert rst[0] == p1


def test_ST_Envelope_Aggr():
    p1 = "POLYGON ((0 0,4 0,4 4,0 4,0 0))"
    p2 = "POLYGON ((5 1,7 1,7 2,5 2,5 1))"
    data = pandas.Series([p1, p2])
    rst = zilliz_gis.ST_Envelope_Aggr(pyarrow.array(data))
<<<<<<< HEAD
    assert rst[0] == "POLYGON ((0 0,0 4,7 4,7 0,0 0))"
    
=======
    assert rst[0] == "POLYGON ((0 0,7 0,7 4,0 4,0 0))"
>>>>>>> 75c4dc21
<|MERGE_RESOLUTION|>--- conflicted
+++ resolved
@@ -294,9 +294,5 @@
     p2 = "POLYGON ((5 1,7 1,7 2,5 2,5 1))"
     data = pandas.Series([p1, p2])
     rst = zilliz_gis.ST_Envelope_Aggr(pyarrow.array(data))
-<<<<<<< HEAD
     assert rst[0] == "POLYGON ((0 0,0 4,7 4,7 0,0 0))"
     
-=======
-    assert rst[0] == "POLYGON ((0 0,7 0,7 4,0 4,0 0))"
->>>>>>> 75c4dc21
