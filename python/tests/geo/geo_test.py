--- conflicted
+++ resolved
@@ -600,18 +600,6 @@
 
     assert str(rst[0]).startswith("POLYGON")
 
-<<<<<<< HEAD
-
-# def test_ST_SymDifference():
-#     p1 = "LINESTRING (0 0,5 0)"
-#     p2 = "LINESTRING (4 0,6 0)"
-#     data1 = [p1]
-#     data2 = [p2]
-#     data1 = arctern.ST_GeomFromText(pandas.Series(data1))
-#     data2 = arctern.ST_GeomFromText(pandas.Series(data2))
-#     rst = arctern.ST_AsText(arctern.ST_SymDifference(data1, data2))
-#     assert rst[0] == "MULTILINESTRING ((5 0,6 0),(0 0,4 0))"
-=======
 def test_ST_SymDifference():
     p1 = "LINESTRING (0 0,5 0)"
     p2 = "LINESTRING (4 0,6 0)"
@@ -621,7 +609,6 @@
     data2 = arctern.ST_GeomFromText(pandas.Series(data2))
     rst = arctern.ST_AsText(arctern.ST_SymDifference(data1, data2))
     assert rst[0] == "MULTILINESTRING ((0 0,4 0),(5 0,6 0))"
->>>>>>> 7073de7e
 
 def test_ST_Difference():
     p1 = "LINESTRING (0 0,5 0)"
@@ -651,16 +638,6 @@
     assert rst[0] == "LINESTRING (2 4,4 8)"
     assert rst[1] == "LINESTRING (8 0,12 0)"
 
-<<<<<<< HEAD
-# def test_ST_Affine():
-#     p1 = "LINESTRING (1 2,2 4)"
-#     p2 = "LINESTRING (4 0,6 0)"
-#     data = [p1, p2]
-#     data = arctern.ST_GeomFromText(pandas.Series(data))
-#     rst = arctern.ST_AsText(arctern.ST_Affine(data, 2, 2, 2, 2, 2, 2))
-#     assert rst[0] == "LINESTRING (2 4,4 8)"
-#     assert rst[1] == "LINESTRING (8 0,12 0)"
-=======
 def test_ST_Affine():
     p1 = "LINESTRING (1 2,2 4)"
     p2 = "LINESTRING (4 0,6 0)"
@@ -669,7 +646,6 @@
     rst = arctern.ST_AsText(arctern.ST_Affine(data, 2, 2, 2, 2, 2, 2))
     assert rst[0] == "LINESTRING (8 8,14 14)"
     assert rst[1] == "LINESTRING (10 10,14 14)"
->>>>>>> 7073de7e
 
 def test_ST_NPoints():
     data = ["LINESTRING(1 1,1 4)"]
