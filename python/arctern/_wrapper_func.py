--- conflicted
+++ resolved
@@ -81,127 +81,79 @@
     return rs.to_pandas()
 
 def ST_AsText(text):
+    import pyarrow as pa
     geo = pa.array(text, type='binary')
     rs = arctern_core_.ST_AsText(geo)
     return rs.to_pandas()
 
 def ST_Intersection(left, right):
-<<<<<<< HEAD
-    arr_left = pa.array(left, type='binary')
-    arr_right = pa.array(right, type='binary')
-=======
-    import pyarrow as pa
-    arr_left = pa.array(left, type='string')
-    arr_right = pa.array(right, type='string')
->>>>>>> b602ddcc
+    import pyarrow as pa
+    arr_left = pa.array(left, type='binary')
+    arr_right = pa.array(right, type='binary')
     rs = arctern_core_.ST_Intersection(arr_left, arr_right)
     return rs.to_pandas()
 
 def ST_IsValid(geos):
-<<<<<<< HEAD
-    arr_geos = pa.array(geos, type='binary')
-=======
-    import pyarrow as pa
-    arr_geos = pa.array(geos, type='string')
->>>>>>> b602ddcc
+    import pyarrow as pa
+    arr_geos = pa.array(geos, type='binary')
     rs = arctern_core_.ST_IsValid(arr_geos)
     return rs.to_pandas()
 
 def ST_PrecisionReduce(geos, precision):
-<<<<<<< HEAD
-    arr_geos = pa.array(geos, type='binary')
-=======
-    import pyarrow as pa
-    arr_geos = pa.array(geos, type='string')
->>>>>>> b602ddcc
+    import pyarrow as pa
+    arr_geos = pa.array(geos, type='binary')
     rs = arctern_core_.ST_PrecisionReduce(arr_geos, precision)
     return rs.to_pandas()
 
 def ST_Equals(left, right):
-<<<<<<< HEAD
-    arr_left = pa.array(left, type='binary')
-    arr_right = pa.array(right, type='binary')
-=======
-    import pyarrow as pa
-    arr_left = pa.array(left, type='string')
-    arr_right = pa.array(right, type='string')
->>>>>>> b602ddcc
+    import pyarrow as pa
+    arr_left = pa.array(left, type='binary')
+    arr_right = pa.array(right, type='binary')
     rs = arctern_core_.ST_Equals(arr_left, arr_right)
     return rs.to_pandas()
 
 def ST_Touches(left, right):
-<<<<<<< HEAD
-    arr_left = pa.array(left, type='binary')
-    arr_right = pa.array(right, type='binary')
-=======
-    import pyarrow as pa
-    arr_left = pa.array(left, type='string')
-    arr_right = pa.array(right, type='string')
->>>>>>> b602ddcc
+    import pyarrow as pa
+    arr_left = pa.array(left, type='binary')
+    arr_right = pa.array(right, type='binary')
     rs = arctern_core_.ST_Touches(arr_left, arr_right)
     return rs.to_pandas()
 
 def ST_Overlaps(left, right):
-<<<<<<< HEAD
-    arr_left = pa.array(left, type='binary')
-    arr_right = pa.array(right, type='binary')
-=======
-    import pyarrow as pa
-    arr_left = pa.array(left, type='string')
-    arr_right = pa.array(right, type='string')
->>>>>>> b602ddcc
+    import pyarrow as pa
+    arr_left = pa.array(left, type='binary')
+    arr_right = pa.array(right, type='binary')
     rs = arctern_core_.ST_Overlaps(arr_left, arr_right)
     return rs.to_pandas()
 
 def ST_Crosses(left, right):
-<<<<<<< HEAD
-    arr_left = pa.array(left, type='binary')
-    arr_right = pa.array(right, type='binary')
-=======
-    import pyarrow as pa
-    arr_left = pa.array(left, type='string')
-    arr_right = pa.array(right, type='string')
->>>>>>> b602ddcc
+    import pyarrow as pa
+    arr_left = pa.array(left, type='binary')
+    arr_right = pa.array(right, type='binary')
     rs = arctern_core_.ST_Crosses(arr_left, arr_right)
     return rs.to_pandas()
 
 def ST_IsSimple(geos):
-<<<<<<< HEAD
-    arr_geos = pa.array(geos, type='binary')
-=======
-    import pyarrow as pa
-    arr_geos = pa.array(geos, type='string')
->>>>>>> b602ddcc
+    import pyarrow as pa
+    arr_geos = pa.array(geos, type='binary')
     rs = arctern_core_.ST_IsSimple(arr_geos)
     return rs.to_pandas()
 
 def ST_GeometryType(geos):
-<<<<<<< HEAD
-    arr_geos = pa.array(geos, type='binary')
-=======
-    import pyarrow as pa
-    arr_geos = pa.array(geos, type='string')
->>>>>>> b602ddcc
+    import pyarrow as pa
+    arr_geos = pa.array(geos, type='binary')
     rs = arctern_core_.ST_GeometryType(arr_geos)
     return rs.to_pandas()
 
 def ST_MakeValid(geos):
-<<<<<<< HEAD
-    arr_geos = pa.array(geos, type='binary')
-=======
-    import pyarrow as pa
-    arr_geos = pa.array(geos, type='string')
->>>>>>> b602ddcc
+    import pyarrow as pa
+    arr_geos = pa.array(geos, type='binary')
     rs = arctern_core_.ST_MakeValid(arr_geos)
     return rs.to_pandas()
 
 def ST_SimplifyPreserveTopology(geos, distance_tolerance):
-<<<<<<< HEAD
-    arr_geos = pa.array(geos, type='binary')
-=======
-    import pyarrow as pa
-    arr_geos = pa.array(geos, type='string')
->>>>>>> b602ddcc
+    import pyarrow as pa
+    arr_geos = pa.array(geos, type='binary')
     rs = arctern_core_.ST_SimplifyPreserveTopology(arr_geos, distance_tolerance)
     return rs.to_pandas()
 
@@ -215,162 +167,97 @@
     return rs.to_pandas()
 
 def ST_Contains(left, right):
-<<<<<<< HEAD
-    arr_left = pa.array(left, type='binary')
-    arr_right = pa.array(right, type='binary')
-=======
-    import pyarrow as pa
-    arr_left = pa.array(left, type='string')
-    arr_right = pa.array(right, type='string')
->>>>>>> b602ddcc
+    import pyarrow as pa
+    arr_left = pa.array(left, type='binary')
+    arr_right = pa.array(right, type='binary')
     rs = arctern_core_.ST_Contains(arr_left, arr_right)
     return rs.to_pandas()
 
 def ST_Intersects(left, right):
-<<<<<<< HEAD
-    arr_left = pa.array(left, type='binary')
-    arr_right = pa.array(right, type='binary')
-=======
-    import pyarrow as pa
-    arr_left = pa.array(left, type='string')
-    arr_right = pa.array(right, type='string')
->>>>>>> b602ddcc
+    import pyarrow as pa
+    arr_left = pa.array(left, type='binary')
+    arr_right = pa.array(right, type='binary')
     rs = arctern_core_.ST_Intersects(arr_left, arr_right)
     return rs.to_pandas()
 
 def ST_Within(left, right):
-<<<<<<< HEAD
-    arr_left = pa.array(left, type='binary')
-    arr_right = pa.array(right, type='binary')
-=======
-    import pyarrow as pa
-    arr_left = pa.array(left, type='string')
-    arr_right = pa.array(right, type='string')
->>>>>>> b602ddcc
+    import pyarrow as pa
+    arr_left = pa.array(left, type='binary')
+    arr_right = pa.array(right, type='binary')
     rs = arctern_core_.ST_Within(arr_left, arr_right)
     return rs.to_pandas()
 
 def ST_Distance(left, right):
-<<<<<<< HEAD
-    arr_left = pa.array(left, type='binary')
-    arr_right = pa.array(right, type='binary')
-=======
-    import pyarrow as pa
-    arr_left = pa.array(left, type='string')
-    arr_right = pa.array(right, type='string')
->>>>>>> b602ddcc
+    import pyarrow as pa
+    arr_left = pa.array(left, type='binary')
+    arr_right = pa.array(right, type='binary')
     rs = arctern_core_.ST_Distance(arr_left, arr_right)
     return rs.to_pandas()
 
 def ST_Area(geos):
-<<<<<<< HEAD
-    arr_geos = pa.array(geos, type='binary')
-=======
-    import pyarrow as pa
-    arr_geos = pa.array(geos, type='string')
->>>>>>> b602ddcc
+    import pyarrow as pa
+    arr_geos = pa.array(geos, type='binary')
     rs = arctern_core_.ST_Area(arr_geos)
     return rs.to_pandas()
 
 def ST_Centroid(geos):
-<<<<<<< HEAD
-    arr_geos = pa.array(geos, type='binary')
-=======
-    import pyarrow as pa
-    arr_geos = pa.array(geos, type='string')
->>>>>>> b602ddcc
+    import pyarrow as pa
+    arr_geos = pa.array(geos, type='binary')
     rs = arctern_core_.ST_Centroid(arr_geos)
     return rs.to_pandas()
 
 def ST_Length(geos):
-<<<<<<< HEAD
-    arr_geos = pa.array(geos, type='binary')
-=======
-    import pyarrow as pa
-    arr_geos = pa.array(geos, type='string')
->>>>>>> b602ddcc
+    import pyarrow as pa
+    arr_geos = pa.array(geos, type='binary')
     rs = arctern_core_.ST_Length(arr_geos)
     return rs.to_pandas()
 
 def ST_HausdorffDistance(geo1, geo2):
-<<<<<<< HEAD
+    import pyarrow as pa
     arr1 = pa.array(geo1, type='binary')
     arr2 = pa.array(geo2, type='binary')
-=======
-    import pyarrow as pa
-    arr1 = pa.array(geo1, type='string')
-    arr2 = pa.array(geo2, type='string')
->>>>>>> b602ddcc
     rs = arctern_core_.ST_HausdorffDistance(arr1, arr2)
     return rs.to_pandas()
 
 def ST_ConvexHull(geos):
-<<<<<<< HEAD
-    arr_geos = pa.array(geos, type='binary')
-=======
-    import pyarrow as pa
-    arr_geos = pa.array(geos, type='string')
->>>>>>> b602ddcc
+    import pyarrow as pa
+    arr_geos = pa.array(geos, type='binary')
     rs = arctern_core_.ST_ConvexHull(arr_geos)
     return rs.to_pandas()
 
 def ST_NPoints(geos):
-<<<<<<< HEAD
-    arr_geos = pa.array(geos, type='binary')
-=======
-    import pyarrow as pa
-    arr_geos = pa.array(geos, type='string')
->>>>>>> b602ddcc
+    import pyarrow as pa
+    arr_geos = pa.array(geos, type='binary')
     rs = arctern_core_.ST_NPoints(arr_geos)
     return rs.to_pandas()
 
 def ST_Envelope(geos):
-<<<<<<< HEAD
-    arr_geos = pa.array(geos, type='binary')
-=======
-    import pyarrow as pa
-    arr_geos = pa.array(geos, type='string')
->>>>>>> b602ddcc
+    import pyarrow as pa
+    arr_geos = pa.array(geos, type='binary')
     rs = arctern_core_.ST_Envelope(arr_geos)
     return rs.to_pandas()
 
 def ST_Buffer(geos, distance):
-<<<<<<< HEAD
-    arr_geos = pa.array(geos, type='binary')
-=======
-    import pyarrow as pa
-    arr_geos = pa.array(geos, type='string')
->>>>>>> b602ddcc
+    import pyarrow as pa
+    arr_geos = pa.array(geos, type='binary')
     rs = arctern_core_.ST_Buffer(arr_geos, distance)
     return rs.to_pandas()
 
 def ST_Union_Aggr(geos):
-<<<<<<< HEAD
-    arr_geos = pa.array(geos, type='binary')
-=======
-    import pyarrow as pa
-    arr_geos = pa.array(geos, type='string')
->>>>>>> b602ddcc
+    import pyarrow as pa
+    arr_geos = pa.array(geos, type='binary')
     rs = arctern_core_.ST_Union_Aggr(arr_geos)
     return rs.to_pandas()
 
 def ST_Envelope_Aggr(geos):
-<<<<<<< HEAD
-    arr_geos = pa.array(geos, type='binary')
-=======
-    import pyarrow as pa
-    arr_geos = pa.array(geos, type='string')
->>>>>>> b602ddcc
+    import pyarrow as pa
+    arr_geos = pa.array(geos, type='binary')
     rs = arctern_core_.ST_Envelope_Aggr(arr_geos)
     return rs.to_pandas()
 
 def ST_Transform(geos, src, dst):
-<<<<<<< HEAD
-    arr_geos = pa.array(geos, type='binary')
-=======
-    import pyarrow as pa
-    arr_geos = pa.array(geos, type='string')
->>>>>>> b602ddcc
+    import pyarrow as pa
+    arr_geos = pa.array(geos, type='binary')
     src = bytes(src, encoding="utf8")
     dst = bytes(dst, encoding="utf8")
 
@@ -378,12 +265,8 @@
     return rs.to_pandas()
 
 def ST_CurveToLine(geos):
-<<<<<<< HEAD
-    arr_geos = pa.array(geos, type='binary')
-=======
-    import pyarrow as pa
-    arr_geos = pa.array(geos, type='string')
->>>>>>> b602ddcc
+    import pyarrow as pa
+    arr_geos = pa.array(geos, type='binary')
     rs = arctern_core_.ST_CurveToLine(arr_geos)
     return rs.to_pandas()
 
@@ -504,24 +387,16 @@
     return base64.b64encode(rs.buffers()[1].to_pybytes())
 
 def projection(geos, bottom_right, top_left, height, width):
-<<<<<<< HEAD
-    arr_geos = pa.array(geos, type='binary')
-=======
-    import pyarrow as pa
-    arr_geos = pa.array(geos, type='string')
->>>>>>> b602ddcc
+    import pyarrow as pa
+    arr_geos = pa.array(geos, type='binary')
     bounding_box_min = bytes(bottom_right, encoding="utf8")
     bounding_box_max = bytes(top_left, encoding="utf8")
     rs = arctern_core_.projection(arr_geos, bounding_box_min, bounding_box_max, height, width)
     return rs.to_pandas()
 
 def transform_and_projection(geos, src_rs, dst_rs, bottom_right, top_left, height, width):
-<<<<<<< HEAD
-    arr_geos = pa.array(geos, type='binary')
-=======
-    import pyarrow as pa
-    arr_geos = pa.array(geos, type='string')
->>>>>>> b602ddcc
+    import pyarrow as pa
+    arr_geos = pa.array(geos, type='binary')
     src = bytes(src_rs, encoding="utf8")
     dst = bytes(dst_rs, encoding="utf8")
     bounding_box_min = bytes(bottom_right, encoding="utf8")
