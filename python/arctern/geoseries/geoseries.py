--- conflicted
+++ resolved
@@ -14,13 +14,8 @@
 
 # pylint: disable=useless-super-delegation
 # pylint: disable=too-many-lines
-<<<<<<< HEAD
-# pylint: disable=too-many-public-methods
+# pylint: disable=too-many-public-methods,arguments-differ
 # pylint: disable=too-many-ancestors,protected-access,too-many-branches,unidiomatic-typecheck,signature-differs,attribute-defined-outside-init,arguments-differ
-=======
-# pylint: disable=too-many-public-methods,arguments-differ
-# pylint: disable=too-many-ancestors,protected-access,too-many-branches,unidiomatic-typecheck,signature-differs,attribute-defined-outside-init
->>>>>>> 4b3c9d54
 
 from warnings import warn
 
@@ -455,14 +450,6 @@
             val._invalidate_sindex()
         return val
 
-<<<<<<< HEAD
-    def append(self, *args, **kwargs):
-        return self._wrapped_pandas_method("append", *args, **kwargs)
-
-    def update(self, *args, **kwargs):
-        return self._wrapped_pandas_method("update", *args, **kwargs)
-
-=======
     # pylint: disable=arguments-differ
     def append(self, *args, **kwargs):
         return self._wrapped_pandas_method("append", *args, **kwargs)
@@ -472,7 +459,6 @@
         return self._wrapped_pandas_method("update", *args, **kwargs)
 
     # pylint: disable=arguments-differ
->>>>>>> 4b3c9d54
     def drop(self, *args, **kwargs):
         return self._wrapped_pandas_method("drop", *args, **kwargs)
 
