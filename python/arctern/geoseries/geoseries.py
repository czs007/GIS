# Copyright (C) 2019-2020 Zilliz. All rights reserved.
#
# Licensed under the Apache License, Version 2.0 (the "License");
# you may not use this file except in compliance with the License.
# You may obtain a copy of the License at
#
#     http://www.apache.org/licenses/LICENSE-2.0
#
# Unless required by applicable law or agreed to in writing, software
# distributed under the License is distributed on an "AS IS" BASIS,
# WITHOUT WARRANTIES OR CONDITIONS OF ANY KIND, either express or implied.
# See the License for the specific language governing permissions and
# limitations under the License.

# pylint: disable=useless-super-delegation
# pylint: disable=too-many-lines
# pylint: disable=too-many-public-methods
# pylint: disable=too-many-ancestors, protected-access

from warnings import warn

import arctern
import numpy as np
from pandas import Series, DataFrame

from .geoarray import GeoArray, is_geometry_array, GeoDtype


def fix_dataframe_box_col_volues():
    def _box_col_values(self, values, items):
        klass = self._constructor_sliced

        if isinstance(values.dtype, GeoDtype):
            klass = GeoSeries

        return klass(values, index=self.index, name=items, fastpath=True)

    DataFrame._box_col_values = _box_col_values


fix_dataframe_box_col_volues()


def _property_op(op, this):
    # type: (function, GeoSeries) -> Series[bool/float/object]
    return Series(np.asarray(op(this)), index=this.index)


def _property_geo(op, this):
    # type: (function, GeoSeries) -> GeoSeries
    return GeoSeries(op(this).values, index=this.index, crs=this.crs)


def _unary_geo(op, this, *args, **kwargs):
    # type: (function, GeoSeries, args, kwargs) -> GeoSeries
    crs = kwargs.pop("crs", this.crs)
    return GeoSeries(op(this, *args, **kwargs).values, index=this.index, name=this.name, crs=crs)


def _delegate_binary_op(op, this, other):
    # type: (function, GeoSeries, GeoSeries/bytes) -> GeoSeries/Series
    if isinstance(other, GeoSeries):
        if not this.index.equals(other.index):
            warn("The indices of the two GeoSeries are different.")
            this, other = this.align(other)
    elif isinstance(other, bytes):
        pass
    else:
        raise TypeError(type(this), type(other))
    data = np.asarray(op(this, other))
    return data, this.index


def _binary_op(op, this, other):
    # type: (function, GeoSeries, GeoSeries/bytes) -> Series[bool/float]
    data, index = _delegate_binary_op(op, this, other)
    return Series(data, index=index)


def _binary_geo(op, this, other):
    # type: (function, GeoSeries, GeoSeries/bytes) -> GeoSeries
    data, index = _delegate_binary_op(op, this, other)
    return GeoSeries(data, index=index, crs=this.crs)

<<<<<<< HEAD
def _validate_crs(crs):
    if crs is not None and not isinstance(crs, str):
        raise TypeError("`crs` should be spatial reference identifier string")
    crs = crs.upper() if crs is not None else crs
    return crs

=======
>>>>>>> 63316aaf

class GeoSeries(Series):
    """
    One-dimensional Series to store an array of geometry objects.

    Parameters
    ----------
    data : array-like, Iterable, dict, or scalar value(str or bytes)
        Contains geometric data stored in GeoSeries. The geometric data can be in `WKT <https://en.wikipedia.org/wiki/Well-known_text_representation_of_geometry>`_ or `WKB <https://en.wikipedia.org/wiki/Well-known_text_representation_of_geometry#Well-known_binary>`_ format.
    index : array-like or Index (1d)
        Same to the index of pandas.Series, by default ``RangeIndex (0, 1, 2, …, n)``.
        Index values must be hashable and have the same length as ``data``. Non-unique index values are allowed. If both a dict and index sequence are used, the index will override the keys found in the dict.
    name : str, optional
        The name to give to the GeoSeries.
    crs : str, optional
        The Coordinate Reference System (CRS) set to all geometries in GeoSeries.
        Only supports SRID as a WKT representation of CRS by now, for example, "EPSG:4326".
    **kwargs :
        Parameters to pass to the GeoSeries constructor, for example, ``copy``.
        ``copy`` is a boolean value, by default False.

        * *True:* Copys input data.
        * *False:* Points to input data.

    Examples
    -------
    >>> from arctern import GeoSeries
    >>> s = GeoSeries(["POINT(1 1)", "POINT(1 2)"])
    >>> s
    0    POINT (1 1)
    1    POINT (1 2)
    dtype: GeoDtype
    """

    _sindex = None
    _sindex_generated = False
    _metadata = ["name"]

    def __init__(self, data=None, index=None, name=None, crs=None, **kwargs):

<<<<<<< HEAD
        if hasattr(data, "crs"):
            if crs:
                if not data.crs:
                    data = data.copy()
                elif not data.crs == crs:
                    raise ValueError(
                        "csr of the passed geometry data is different from crs."
                    )
            else:
                if not data.crs:
                    data = data.copy()
                else:
                    crs = data.crs
=======
        if hasattr(data, "crs") and crs:
            if not data.crs:
                data = data.copy()
            elif not crs:
                crs = data.crs
            elif not data.crs == crs:
                raise ValueError(
                    "csr of the passed geometry data is different from crs."
                )
>>>>>>> 63316aaf
        # scalar wkb or wkt
        if isinstance(data, (bytes, str)):
            n = len(index) if index is not None else 1
            data = [data] * n

        if not is_geometry_array(data):
            s = Series(data, index=index, name=name, **kwargs)
            index = s.index
            name = s.name

            from pandas.api.types import is_float_dtype
            # The default dtype for empty Series is 'float64' in pandas
            if not is_geometry_array(s):
                if is_float_dtype(s.dtype) and s.empty:
                    s = s.astype(object)
                # make sure missing value is None
                s[s.isna()] = None
                from pandas.api.types import infer_dtype
                inferred = infer_dtype(s, skipna=True)
                if inferred in ("bytes", "empty"):
                    pass
                elif inferred == "string":
                    s = arctern.ST_GeomFromText(s)
                else:
                    raise TypeError("Can not use no bytes or string data to construct GeoSeries.")
            data = GeoArray(s.values, crs=crs)
        super().__init__(data, index=index, name=name, **kwargs)

        if not self.array.crs:
            self.array.crs = crs

    @property
    def sindex(self):
        if not self._sindex_generated:
            _sindex = arctern.get_sindex_tree()
            if _sindex is not None:
                _sindex.Append(self)
            self._sindex = _sindex
            self._sindex_generated = True
        return self._sindex

    def invalidate_sindex(self):
        self._sindex = None
        self._sindex_generated = False

    def set_crs(self, crs):
        """
        Sets the Coordinate Reference System (CRS) for all geometries in GeoSeries.

        Parameters
        ----------
        crs : str
            A string representation of CRS.
            The string is made up of an authority code and a SRID (Spatial Reference Identifier), for example, "EPSG:4326".

        Notes
        -------
        Arctern supports common CRSs listed at the `Spatial Reference <https://spatialreference.org/>`_ website.

        Examples
        -------
        >>> from arctern import GeoSeries
        >>> s = GeoSeries(["POINT(1 1)", "POINT(1 2)"])
        >>> s.set_crs("EPSG:4326")
        >>> s.crs
        'EPSG:4326'
        """
        self.array.crs = crs

    @property
    def crs(self):
        """
        Returns the Coordinate Reference System (CRS) of the GeoSeries.

        Returns
        -------
        str
            CRS of the GeoSeries.

        Examples
        -------
        >>> from arctern import GeoSeries
        >>> s = GeoSeries(["POINT(1 1)", "POINT(1 2)"], crs="EPSG:4326")
        >>> s.crs
        'EPSG:4326'
        """
        return self.array.crs

    @crs.setter
    def crs(self, crs):
        """
        Sets the Coordinate Reference System (CRS) for all geometries in GeoSeries.

        Parameters
        ----------
        crs : str
            A string representation of CRS.
            The string is made up of an authority code and a SRID (Spatial Reference Identifier), for example, "EPSG:4326".

        Examples
        -------
        >>> from arctern import GeoSeries
        >>> s = GeoSeries(["POINT(1 1)", "POINT(1 2)"])
        >>> s.set_crs("EPSG:4326")
        >>> s.crs
        'EPSG:4326'
        """
        self.set_crs(crs)

    @property
    def _constructor(self):
        # Some operations result is not geometry type, we should return Series as constructor
        # e.g.(isna, notna)
        def _try_constructor(data, index=None, crs=self.crs, **kwargs):
            try:
                from pandas.core.internals import SingleBlockManager
                # astype will dispatch to here,Only if `dtype` is `GeoDtype`
                # will return GeoSeries
                if isinstance(data, SingleBlockManager):
                    dtype = getattr(data, 'dtype')
                    if not isinstance(dtype, GeoDtype):
                        raise TypeError
                return GeoSeries(data, index=index, crs=crs, **kwargs)
            except TypeError:
                return Series(data, index=index, **kwargs)

        return _try_constructor

    # --------------------------------------------------------------------------
    # override Series method
    # --------------------------------------------------------------------------

    def equals(self, other):
        """
        Tests whether two objects contain the same elements.

        This function allows two GeoSeries to be compared against each other to see if they have the same shape and elements. NaNs in the same location are considered equal. The column headers do not need to have the same type, but the elements within the columns must be the same dtype.

        Parameters
        ----------
        other : GeoSeries
            The other GeoSeries to be compared with the first GeoSeries.

        Returns
        -------
        bool
            * *True:* All geometries are the same in both objects.
            * *False:* The two objects are different in shape or elements.

        Examples
        -------
        >>> from arctern import GeoSeries
        >>> s1 = GeoSeries(["POINT(1 1)", None])
        >>> s2 = GeoSeries(["Point(1 1)", None])
        >>> s2.equals(s1)
        True

        >>> from arctern import GeoSeries
        >>> s3 = GeoSeries(["POLYGON ((1 1,1 2,2 2,2 1))"])
        >>> s4 = GeoSeries(["POLYGON ((1 1,1 2,2 2,2 1))"])
        >>> s4.equals(s3)
        True

        >>> from arctern import GeoSeries
        >>> s5 = GeoSeries(["POLYGON ((0 0,2 0,2 2,0 2,0 0))"])
        >>> s6 = GeoSeries(["POLYGON ((0 0,0 2,2 2,2 0,0 0))"])
        >>> s6.equals(s5)
        False
        """
        if not isinstance(other, GeoSeries):
            return False
        return self._data.equals(other._data)

    def fillna(
            self,
            value=None,
            method=None,
            axis=None,
            inplace=False,
            limit=None,
            downcast=None,
    ):
        """
        Fills NA values with a geometry in WKT or WKB format.

        Parameters
        ----------
        value :
            Value to use to fill holes. This value should be the representation of a geometry in WKT or WKB format. For exmaple, "POINT (1 1)".
        method : {'backfill', 'bfill', 'pad', 'ffill', None}
            Method to use for filling holes in reindexed Series, by default None.

            * *pad/ffill:* Propagates the last valid observation forward to fill gap.
            * *backfill/bfill:* Propagates the next valid observation backward to fill gap.
        axis : {0 or 'index'}
            Axis along which to fill missing values.
        inplace : bool, optional
            Whether to fill NA values in-place, by default False.

            * *True:* Fills NA values in-place. This will modify any other views on this object.
            * *False:* Create a new GeoSeries object, and then fill NA values in it.
        limit : int, optional
            Limited number of NA values to be filled, by default None. It must be greater than 0 if not None.

            * If ``method`` is specified, this is the maximum number of consecutive NA values to forward/backward fill. In other words, if there is a gap with more than this number of consecutive NAs, it will only be partially filled.
            * If ``method`` is not specified, this is the maximum number of entries along the entire axis where NaNs will be filled.
        downcast : dict, optional
            A dict of item->dtype of what to downcast if possible, or the string 'infer' which will try to downcast to an appropriate equal type (for example, float64 to int64 if possible). By default None.

        Returns
        -------
        GeoSeries or None
            * None if ``inplace=False``.
            * A GeoSeries with missing values filled if ``inplace=True``.

        Examples
        -------
        >>> s = GeoSeries(["Point (1 1)", "POLYGON ((1 1,2 1,2 2,1 2,1 1))", None, ""])
        >>> s
        0                        POINT (1 1)
        1    POLYGON ((1 1,2 1,2 2,1 2,1 1))
        2                               None
        3                               None
        dtype: GeoDtype

        Replace all NA elements with a string in WKT format.

        >>> s.fillna("POINT (1 2)")
        0                        POINT (1 1)
        1    POLYGON ((1 1,2 1,2 2,1 2,1 1))
        2                        POINT (1 2)
        3                        POINT (1 2)
        dtype: GeoDtype

        We can also replace all NA elements with an object in WKB format. Here we use ``s[1]`` as an example of WKB objects because ``s`` is a GeoSeries and all elements stored in GeoSeries are transformed to WKB format.

        >>> s.fillna(s[1])
        0                        POINT (1 1)
        1    POLYGON ((1 1,2 1,2 2,1 2,1 1))
        2    POLYGON ((1 1,2 1,2 2,1 2,1 1))
        3    POLYGON ((1 1,2 1,2 2,1 2,1 1))
        dtype: GeoDtype
        """
        return super().fillna(value, method, axis, inplace, limit, downcast)

    def isna(self):
        """
        Detects missing values.

        Returns
        -------
        Series
            Mask of boolean values for each element in the GeoSeries that indicates whether an element is an NA value.

            * *True*: An element is a NA value, such as None.
            * *False*: An element is a non-missing value.

        Examples
        -------
        >>> from arctern import GeoSeries
        >>> s = GeoSeries(["Point (1 1)", "POLYGON ((1 1,2 1,2 2,1 2,1 1))", None, ""])
        >>> s.isna()
        0    False
        1    False
        2     True
        3     True
        dtype: bool
        """
        return super().isna()

    def notna(self):
        """
        Detects existing (non-missing) values.

        Returns
        -------
        Series
            Mask of boolean values for each element in the GeoSeries that indicates whether an element is not an NA value.

            * *True*: An element is a non-missing value.
            * *False*: An element is a NA value, such as None.

        Examples
        -------
        >>> from arctern import GeoSeries
        >>> s = GeoSeries(["Point (1 1)", "POLYGON ((1 1,2 1,2 2,1 2,1 1))", None, ""])
        >>> s.notna()
        0     True
        1     True
        2    False
        3    False
        dtype: bool
        """
        return super().notna()

    def _invalidate_sindex(self):
        self._sindex = None
        self._sindex_generated = False

    def _wrapped_pandas_method(self, mtd, *args, **kwargs):
        """Wrap a generic pandas method to ensure it returns a GeoSeries"""
        val = getattr(super(GeoSeries, self), mtd)(*args, **kwargs)
        if type(val) == Series:
            val.__class__ = GeoSeries
            val.crs = self.crs
            val._invalidate_sindex()
        return val

    def append(self, *args, **kwargs):
        return self._wrapped_pandas_method("append", *args, **kwargs)

    def update(self, *args, **kwargs):
        return self._wrapped_pandas_method("update", *args, **kwargs)

    def drop(self, *args, **kwargs):
        return self._wrapped_pandas_method("drop", *args, **kwargs)

    # -------------------------------------------------------------------------
    # Geometry related property
    # -------------------------------------------------------------------------

    @property
    def is_valid(self):
        """
        Tests whether each geometry in the GeoSeries is in valid format, such as WKT and WKB formats.

        Returns
        -------
        Series
            Mask of boolean values for each element in the GeoSeries that indicates whether an element is valid.

            * *True:* The geometry is valid.
            * *False:* The geometry is invalid.

        Examples
        -------
        >>> from arctern import GeoSeries
        >>> s = GeoSeries(["POINT(1 1)", "POINT(1)"])
        >>> s.is_valid
        0     True
        1    False
        dtype: bool
        """
        return _property_op(arctern.ST_IsValid, self).astype(bool, copy=False)

    @property
    def length(self):
        """
        Calculates the length of each geometry in the GeoSeries.

        The ways to calculate the length of geometries are as follows:

        * POINT / MULTIPOINT / POLYGON / MULTIPOLYGON / CURVEPOLYGON / MULTICURVE: 0
        * LINESTRING: Length of a single straight line.
        * MULTILINESTRING: Sum of length of multiple straight lines.
        * CIRCULARSTRING: Length of a single curvilinear line.
        * MULTISURFACE / COMPOUNDCURVE / GEOMETRYCOLLECTION: For a geometry collection among the 3 types, calculates the sum of length of all geometries in the collection.

        Returns
        -------
        Series
            Length of each geometry in the GeoSeries.

        Examples
        -------
        >>> from arctern import GeoSeries
        >>> s = GeoSeries(["POINT(1 1)", "LINESTRING (0 0, 0 2)"])
        >>> s.length
        0    0.0
        1    2.0
        dtype: float64
        """
        return _property_op(arctern.ST_Length, self)

    @property
    def is_simple(self):
        """
        Tests whether each geometry in the GeoSeries is simple.

        Here "simple" means that a geometry has no anomalous point, such as a self-intersection or a self-tangency.

        Returns
        -------
        Series
            Mask of boolean values for each element in the GeoSeries that indicates whether an element is simple.

            * *True:* The geometry is simple.
            * *False:* The geometry is not simple.

        Examples
        -------
        >>> from arctern import GeoSeries
        >>> s = GeoSeries(["POINT(1 1)", "POINT EMPTY"])
        >>> s.is_simple
        0     True
        1    False
        dtype: bool
        """
        return _property_op(arctern.ST_IsSimple, self).astype(bool, copy=False)

    @property
    def area(self):
        """
        Calculates the 2D Cartesian (planar) area of each geometry in the GeoSeries.

        The ways to calculate the area of geometries are as follows:

        * POINT / MULTIPOINT / LINESTRING / MULTILINESTRING / CIRCULARSTRING: 0
        * POLYGON: Area of a single polygon.
        * MULTIPOLYGON: Sum of area of multiple polygons.
        * CURVEPOLYGON: Area of a single curvilinear polygon.
        * MULTICURVE: Sum of area of multiple curvilinear polygons.
        * MULTISURFACE / COMPOUNDCURVE / GEOMETRYCOLLECTION: For a geometry collection among the 3 types, calculates the sum of area of all geometries in the collection.

        Returns
        -------
        Series
            2D Cartesian (planar) area of each geometry in the GeoSeries.

        Examples
        -------
        >>> from arctern import GeoSeries
        >>> s = GeoSeries(["POINT(1 1)", "POLYGON ((1 1, 3 1, 3 3, 1 3, 1 1))"])
        >>> s.area
        0    0.0
        1    4.0
        dtype: float64
        """
        return _property_op(arctern.ST_Area, self)

    @property
    def geom_type(self):
        """
        Returns the type of each geometry in the GeoSeries.

        Returns
        -------
        Series
            The string representations of geometry types. For example, "ST_LINESTRING", "ST_POLYGON", "ST_POINT", and "ST_MULTIPOINT".

        Examples
        -------
        >>> from arctern import GeoSeries
        >>> s = GeoSeries(["POINT(1 1)", "POLYGON ((1 1, 3 1, 3 3, 1 3, 1 1))"])
        >>> s.geom_type
        0      ST_POINT
        1    ST_POLYGON
        dtype: object
        """
        return _property_op(arctern.ST_GeometryType, self)

    @property
    def centroid(self):
        """
        Returns the centroid of each geometry in the GeoSeries.

        Returns
        -------
        GeoSeries
            The centroid of each geometry in the GeoSeries.

        Examples
        -------
        >>> from arctern import GeoSeries
        >>> s = GeoSeries(["POINT(1 1)", "POLYGON ((1 1, 3 1, 3 3, 1 3, 1 1))"])
        >>> s.centroid
        0    POINT (1 1)
        1    POINT (2 2)
        dtype: GeoDtype
        """
        return _property_geo(arctern.ST_Centroid, self)

    @property
    def boundary(self):
        """
        Returns the closure of the combinatorial boundary of each geometry in the GeoSeries.

        Returns
        -------
        GeoSeries
            The boundary(low-dimension) of each geometry in the GeoSeries.

        Examples
        -------
        >>> from arctern import GeoSeries
        >>> s = GeoSeries(["POINT(1 1)", "POLYGON ((1 1, 3 1, 3 3, 1 3, 1 1))"])
        >>> s.boundary
        0            GEOMETRYCOLLECTION EMPTY
        1    LINESTRING (1 1,3 1,3 3,1 3,1 1)
        dtype: GeoDtype
        """
        return _property_geo(arctern.ST_Boundary, self)

    @property
    def convex_hull(self):
        """
        For each geometry in the GeoSeries, returns the smallest convex geometry that encloses it.

        * For a polygon, the returned geometry is the smallest convex geometry that encloses it.
        * For a geometry collection, the returned geometry is the smallest convex geometry that encloses all geometries in the collection.
        * For a point or line, the returned geometry is the same as the original.

        Returns
        -------
        GeoSeries
            Sequence of convex geometries.

        Examples
        -------
        For geometry collections, such as MULTIPOLYGON, MULTISURFACE, and GEOMETRYCOLLECTION, ``convex_hull`` ignores point and line elements and creates the smallest convex geometry that encloses all polygon elements.

        First, create a MULTIPOLYGON object that contains a concave polygon and a rectangle.

        >>> from arctern import GeoSeries
        >>> from arctern.plot import plot_geometry
        >>> fig, ax = plt.subplots()
        >>> g0 = GeoSeries(["MULTIPOLYGON(((0 0,0 2,1 1,2 2,2 0,0 0)),((2 0,2 2,3 2,3 0,2 0)))"])
        >>> plot_geometry(ax,g0)

        Then, use ``convex_hull`` to get the smallest convex geometry that encloses all geometries in the MULTIPOLYGON object.

        >>> g1 = g0.convex_hull
        >>> fig, ax = plt.subplots()
        >>> plot_geometry(ax,g1)

        Let's see how ``convex_hull`` deals with a GEOMETRYCOLLECTION that contains a semicircle and a rectangle.

        >>> fig, ax = plt.subplots()
        >>> ax.axis('equal')
        >>> g4=GeoSeries(["GEOMETRYCOLLECTION(CURVEPOLYGON(CIRCULARSTRING(1 0,0 1,1 2,1 1,1 0)),polygon((1 0,1 2,2 2,2 0,1 0)))"])
        >>> plot_geometry(ax,g4.curve_to_line())

        Use ``convex_hull`` to get the smallest convex geometry that encloses all geometries in the GEOMETRYCOLLECTION object. Since semicircle and rectangle are convex, the returned convex geometry is just a combination of the two gemetries and looks the same as the original.

        >>> fig, ax = plt.subplots()
        >>> ax.axis('equal')
        >>> print(g4.convex_hull.to_wkt()[0])
        >>> plot_geometry(ax,g4.convex_hull.curve_to_line())
        CURVEPOLYGON (COMPOUNDCURVE (CIRCULARSTRING (1 0,0 1,1 2),(1 2,2 2,2 0,1 0)))

        ``convex_hull`` will not make any changes to POINT, MULTIPOINT, LINESTRING, MULTILINESTRING, and CIRCULARSTRING.

        The GeoSeries ``s1`` below contains a point, a line, and a convex polygon.

        >>> fig, ax = plt.subplots()
        >>> ax.axis('equal')
        >>> s = GeoSeries(["POINT(2 0.5)", "LINESTRING(0 0,3 0.5)",  "POLYGON ((1 1,3 1,3 3,1 3, 1 1))"])
        >>> plot_geometry(ax,s)

        The returned geometries from ``convex_hull`` looks exactly the same as the original.

        >>> fig, ax = plt.subplots()
        >>> ax.axis('equal')
        >>> print(s.convex_hull)
        >>> plot_geometry(ax,s.convex_hull)
        0                    POINT (2.0 0.5)
        1           LINESTRING (0 0,3.0 0.5)
        2    POLYGON ((1 1,1 3,3 3,3 1,1 1))
        dtype: GeoDtype
        """
        return _property_geo(arctern.ST_ConvexHull, self)

    @property
    def npoints(self):
        """
        Returns the number of points for each geometry in the GeoSeries.

        Returns
        -------
        Series
            Number of points of each geometry in the GeoSeries.

        Examples
        -------
        >>> from arctern import GeoSeries
        >>> s = GeoSeries(["POINT(1 1)", "POLYGON ((1 1, 3 1, 3 3, 1 3, 1 1))"])
        >>> s.npoints
        0    1
        1    5
        dtype: int64
        """
        return _property_op(arctern.ST_NPoints, self)

    @property
    def envelope(self):
        """
        Returns the minimum bounding box for each geometry in the GeoSeries.

        The bounding box is a rectangular geometry object, and its edges are parallel to the axes.

        Returns
        -------
        GeoSeries
            Minimum bounding box of each geometry in the GeoSeries.

        Examples
        -------
        >>> from arctern import GeoSeries
        >>> s = GeoSeries(["POINT(1 1)", "POLYGON ((1 1, 3 1, 3 3, 1 3, 1 1))"])
        >>> s.envelope
        0                        POINT (1 1)
        1    POLYGON ((1 1,1 3,3 3,3 1,1 1))
        dtype: GeoDtype
        """
        return _property_geo(arctern.ST_Envelope, self)

    @property
    def is_empty(self):
        """
        Returns true if this Geometry is an empty geometry.

        Returns
        --------
        Mask of boolean values for each element in the GeoSeries that indicates whether an element is empty.
            * *True:* The geometry is empty.
            * *False:* The geometry is not empty.

        Examples
        --------
        >>> from arctern import GeoSeries
        >>> s = GeoSeries(["LINESTRING EMPTY", "POINT (100 200)"])
        >>> s.is_empty
        0     True
        1    False
        dtype: bool
        """
        return _property_op(arctern.ST_IsEmpty, self).astype(bool, copy=False)

    # -------------------------------------------------------------------------
    # Geometry related unary methods, which return GeoSeries
    # -------------------------------------------------------------------------

    @property
    def exterior(self):
        """
        Returns a line string representing the exterior ring of the POLYGON geometry. Return NULL if the geometry is not a polygon.

        Returns
        --------
        GeoSeries
            A GeoSeries contains geometries that represents the exterior ring of the POLYGON geometry.

        Examples
        --------
        >>> from arctern import GeoSeries
        >>> s = GeoSeries(["LINESTRING (4 0,6 0)", "POLYGON ((0 0,1 0,1 1,0 1,0 0))"])
        >>> s.exterior()
        0                                None
        1    LINESTRING (0 0,1 0,1 1,0 1,0 0)
        dtype: GeoDtype
        """
        return _unary_geo(arctern.ST_ExteriorRing, self)

    def difference(self, other):
        """
        Returns a geometry that represents that part of geometry slef that does not intersect with geometry other.

        Parameters
        ----------
        other : geometry or GeoSeries
            The geometry or GeoSeries to calculate the part of geometry slef that does not intersect with geometry other.
            * If ``other`` is a geometry, this function calculates the difference of each geometry in the GeoSeries and ``other``.
            * If ``other`` is a GeoSeries, this function calculates the difference of each geometry in the GeoSeries and the geometry with the same index in ``other``.

        Returns
        -------
        GeoSeries
            A GeoSeries contains geometries that represents that part of geometry slef that does not intersect with geometry other.

        Examples
        --------
        >>> from arctern import GeoSeries
        >>> s1 = GeoSeries(["LINESTRING (0 0,5 0)", "MULTIPOINT ((4 0),(6 0))"])
        >>> s2 = GeoSeries(["LINESTRING (4 0,6 0)", "POINT (4 0)"])
        >>> s1.difference(s2)
        0    LINESTRING (0 0,4 0)
        1             POINT (6 0)
        dtype: GeoDtype
        """
        return _binary_geo(arctern.ST_Difference, self, other)

    def symmetric_difference(self, other):
        """
        Returns a geometry that represents the portions of self and other that do not intersect.

        Parameters
        ----------
        other : geometry or GeoSeries
            The geometry or GeoSeries to calculate the the portions of self and other that do not intersect.
            * If ``other`` is a geometry, this function calculates the sym difference of each geometry in the GeoSeries and ``other``.
            * If ``other`` is a GeoSeries, this function calculates the sym difference of each geometry in the GeoSeries and the geometry with the same index in ``other``.

        Returns
        -------
        GeoSeries
            A GeoSeries contains geometries that represents the portions of self and other that do not intersect.

        Examples
        --------
        >>> from arctern import GeoSeries
        >>> s1 = GeoSeries(["LINESTRING (0 0,5 0)", "MULTIPOINT ((4 0),(6 0))"])
        >>> s2 = GeoSeries(["LINESTRING (4 0,6 0)", "POINT (4 0)"])
        >>> s1.symmetric_difference(s2)
        0    MULTILINESTRING ((0 0,4 0),(5 0,6 0))
        1                              POINT (6 0)
        dtype: GeoDtype
        """
        return _binary_geo(arctern.ST_SymDifference, self, other)

    def scale(self, factor_x, factor_y, origin="center"):
        """
        Scales the geometry to a new size by multiplying the ordinates with the corresponding factor parameters.

        Parameters
        ----------
        factor_x : float
            Scaling factor for x dimension.
        factor_y : float
            Scaling factor for y dimension.

        origin : string or tuple
            The point of origin can be a keyword ‘center’ for 2D bounding box center (default), ‘centroid’ for the geometry’s 2D centroid, or a coordinate tuple (x, y).

        Returns
        -------
        GeoSeries
            A GeoSeries contains geometries with a new size by multiplying the ordinates with the corresponding factor parameters.

        Examples
        --------
        >>> from arctern import GeoSeries
        >>> s1 = GeoSeries(["LINESTRING (0 0,5 0)", "MULTIPOINT ((4 0),(6 0))"])
        >>> s1.scale(2,2)
        0    LINESTRING (-2.5 0.0,7.5 0.0)
        1             MULTIPOINT (3 0,7 0)
        dtype: GeoDtype
        """
        return _unary_geo(arctern.ST_Scale, self, factor_x, factor_y, origin=origin)

    def affine_transform(self, matrix):
        """
        Return a GeoSeries with transformed geometries.

        Parameters
        -----------
        matrix: List or tuple
            6 items for 2D transformations. The 6 parameter matrix is [a, b, d, e, offset_x, offset_y].

        Returns
        --------
        GeoSeries
            A GeoSeries contains geometries which are tranformed by parameters in matrix.

        Examples
        ---------
        >>> from arctern import GeoSeries
        >>> s1 = GeoSeries(["LINESTRING (0 0,5 0)", "MULTIPOINT ((4 0),(6 0))"])
        >>> matrix = (2,2,2,2,2,2)
        >>> s1.affine_transfrom(matrix)
        0      LINESTRING (2 2,12 12)
        1    MULTIPOINT (10 10,14 14)
        dtype: GeoDtype
        """
        return _unary_geo(arctern.ST_Affine, self, *matrix)

    def translate(self, shifter_x, shifter_y):
        """
        Return a GeoSeries with translated geometries.

        Parameters
        ----------
        shifter_x : float
            Amount of offset along x dimension.
        shifter_y : float
            Amount of offset along y dimension.

        Returns
        -------
        GeoSeries
            A GeoSeries with translated geometries which shifted by offsets along each dimension.

        Examples
        --------
        >>> from arctern import GeoSeries
        >>> s1 = GeoSeries(["LINESTRING (0 0,5 0)", "MULTIPOINT ((4 0),(6 0))"])
        >>> s1.translate(2,1)
        0    LINESTRING (2 1,7 1)
        1    MULTIPOINT (6 1,8 1)
        dtype: GeoDtype
        """
        return _unary_geo(arctern.ST_Translate, self, shifter_x, shifter_y)

    def rotate(self, angle, origin="center", use_radians=False):
        """
        Returns a rotated geometry on a 2D plane.
        Parameters
        ----------
        angle : float
            The angle of rotation which can be specified in either degrees (default) or radians by setting use_radians=True. Positive angles are counter-clockwise and negative are clockwise rotations.
        origin : string or tuple
            The point of origin can be a keyword ‘center’ for 2D bounding box center (default), ‘centroid’ for the geometry’s 2D centroid, or a coordinate tuple (x, y).
        use_radians : boolean
            Whether to interpret the angle of rotation as degrees or radians.

        Returns
        -------
        GeoSeries
            a GeoSeries with rotated geometries.

        Examples
        --------
        >>> from arctern import GeoSeries
        >>> s1 = GeoSeries(["LINESTRING (0 0,5 0)", "MULTIPOINT ((4 0),(6 0))"])
        >>> import math
        >>> s1.rotate(math.pi, origin=(0, 1), use_radians=True)
        0     LINESTRING (0.0 2.0,-5.0 2.0)
        1    MULTIPOINT (-4.0 2.0,-6.0 2.0)
        dtype: GeoDtype
        """
        return _unary_geo(arctern.ST_Rotate, self, angle, origin=origin, use_radians=use_radians)

    def curve_to_line(self):
        """
        Converts curves in each geometry to approximate linear representations.

        For example,

        * CIRCULAR STRING to LINESTRING,
        * CURVEPOLYGON to POLYGON,
        * MULTISURFACE to MULTIPOLYGON.

        It is useful for outputting to devices that can't support CIRCULARSTRING geometry types.

        Returns
        -------
        GeoSeries
            Converted linear geometries.

        Examples
        -------
        >>> from arctern import GeoSeries
        >>> s = GeoSeries(["CURVEPOLYGON(CIRCULARSTRING(0 0, 4 0, 4 4, 0 4, 0 0))"])
        >>> rst = s.curve_to_line().to_wkt()
        >>> assert str(rst[0]).startswith("POLYGON")
        """
        return _unary_geo(arctern.ST_CurveToLine, self)

    def to_crs(self, crs):
        """
        Transforms the Coordinate Reference System (CRS) of the GeoSeries to ``crs``.

        Parameters
        ----------
        crs : str
            A string representation of CRS.
            The string is made up of an authority code and a SRID (Spatial Reference Identifier), for example, "EPSG:4326".

        Returns
        -------
        GeoSeries
            GeoSeries with transformed CRS.

        Notes
        -------
        Arctern supports common CRSs listed at the `Spatial Reference <https://spatialreference.org/>`_ website.

        Examples
        -------
        >>> from arctern import GeoSeries
        >>> s = GeoSeries(["POINT (1 2)"], crs="EPSG:4326")
        >>> s
        0    POINT (1 2)
        dtype: GeoDtype
        >>> s.to_crs(crs="EPSG:3857")
        0    POINT (111319.490793274 222684.208505545)
        dtype: GeoDtype
        """
        if crs is None:
            raise ValueError("Can not transform with invalid crs")
        if self.crs is None:
            raise ValueError(
                "Can not transform geometries without crs. Set crs for this GeoSeries first.")
        if self.crs == crs:
            return self
        return _unary_geo(arctern.ST_Transform, self, self.crs, crs, crs=crs)

    def simplify(self, tolerance):
        """
        Returns a simplified version for each geometry in the GeoSeries using the `Douglas-Peucker algorithm <https://en.wikipedia.org/wiki/Ramer%E2%80%93Douglas%E2%80%93Peucker_algorithm>`_.

        Parameters
        ----------
        tolerance : float
            Distance tolerance.

        Returns
        -------
        GeoSeries
            Sequence of simplified geometries.

        Examples
        -------
        >>> import matplotlib.pyplot as plt
        >>> from arctern import GeoSeries
        >>> from arctern.plot import plot_geometry
        >>> g0 = GeoSeries(["CURVEPOLYGON(CIRCULARSTRING(0 0, 10 0, 10 10, 0 10, 0 0))"])
        >>> g0 = g0.curve_to_line()
        >>> fig, ax = plt.subplots()
        >>> ax.axis('equal')
        >>> ax.grid()
        >>> plot_geometry(ax,g0,facecolor="red",alpha=0.2)
        >>> plot_geometry(ax,g0.simplify(1),facecolor="green",alpha=0.2)
        """
        return _unary_geo(arctern.ST_SimplifyPreserveTopology, self, tolerance)

    def buffer(self, distance):
        """
        For each geometry, moves all of its points away from its centroid to construct a new geometry. The distance of movement is specified as ``distance``.

        * If ``distance`` > 0, the new geometry is a scaled-up version outside the original geometry.
        * If ``distance`` < 0, the new geometry is a scaled-down version inside the original geometry.

        Parameters
        ----------
        distance : float
            Distance of movement.

        Returns
        -------
        GeoSeries
            Sequence of geometries.

        Examples
        -------
        >>> import matplotlib.pyplot as plt
        >>> from arctern import GeoSeries
        >>> from arctern.plot import plot_geometry
        >>> g0 = GeoSeries(["CURVEPOLYGON(CIRCULARSTRING(0 0, 10 0, 10 10, 0 10, 0 0))"])
        >>> g0 = g0.curve_to_line()
        >>> fig, ax = plt.subplots()
        >>> ax.axis('equal')
        >>> ax.grid()
        >>> plot_geometry(ax,g0,facecolor=["red"],alpha=0.2)
        >>> plot_geometry(ax,g0.buffer(-2),facecolor=["green"],alpha=0.2)
        >>> plot_geometry(ax,g0.buffer(2),facecolor=["blue"],alpha=0.2)
        """
        return _unary_geo(arctern.ST_Buffer, self, distance)

    def precision_reduce(self, precision):
        """
        For the coordinates of each geometry in the GeoSeries, reduces the number of significant digits to the given number. The digit in the last decimal place will be rounded.

        Parameters
        ----------
        precision : int
            Number of significant digits.

        Returns
        -------
        GeoSeries
            Sequence of geometries with reduced precision.

        Examples
        -------
        >>> from arctern import GeoSeries
        >>> s = GeoSeries(["POINT (1.333 2.666)", "POINT (2.655 4.447)"])
        >>> s.precision_reduce(3)
        0    POINT (1.33 2.67)
        1    POINT (2.66 4.45)
        dtype: GeoDtype
        """
        return _unary_geo(arctern.ST_PrecisionReduce, self, precision)

    def make_valid(self):
        """
        Creates a valid representation of each geometry in the GeoSeries without losing any of the input vertices.

        If the geometry is already-valid, then nothing will be done. If the geometry can't be made to valid, it will be set to None.

        Returns
        -------
        GeoSeries
            Sequence of valid geometries.

        Examples
        -------
        >>> from arctern import GeoSeries
        >>> s = GeoSeries(["POLYGON ((2 1,3 1,3 2,2 2,2 8,2 1))"])
        >>> s.make_valid()
        0    GEOMETRYCOLLECTION (POLYGON ((2 2,3 2,3 1,2 1,2 2)),LINESTRING (2 2,2 8))
        dtype: GeoDtype
        """
        return _unary_geo(arctern.ST_MakeValid, self)

    def unary_union(self):
        """
        Calculates a geometry that represents the union of all geometries in the GeoSeries.

        Returns
        -------
        GeoSeries
            A GeoSeries that contains only one geometry, which is the union of all geometries in the GeoSeries.

        Examples
        -------
        >>> from arctern import GeoSeries
        >>> p1 = "POINT(1 2)"
        >>> p2 = "POINT(1 1)"
        >>> s = GeoSeries([p1, p2])
        >>> s.unary_union()
        0    MULTIPOINT (1 2,1 1)
        dtype: GeoDtype
        """
        return GeoSeries(arctern.ST_Union_Aggr(self))

    def envelope_aggr(self):
        """
        Returns the minimum bounding box for the union of all geometries in the GeoSeries.

        The bounding box is a rectangular geometry object, and its sides are parallel to the axes.

        Returns
        -------
        GeoSeries
            A GeoSeries that contains only one geometry, which is the minimum bounding box for the union of all geometries in the GeoSeries.

        Examples
        -------
        >>> from arctern import GeoSeries
        >>> p1 = "POLYGON ((0 0,4 0,4 4,0 4,0 0))"
        >>> p2 = "POLYGON ((5 1,7 1,7 2,5 2,5 1))"
        >>> s = GeoSeries([p1, p2])
        >>> s.envelope_aggr()
        0    POLYGON ((0 0,0 4,7 4,7 0,0 0))
        dtype: GeoDtype
        """
        return GeoSeries(arctern.ST_Envelope_Aggr(self))

    # -------------------------------------------------------------------------
    # Geometry related binary methods, which return Series[bool/float]
    # -------------------------------------------------------------------------
    def intersects(self, other):
        """
        For each geometry in the GeoSeries and the corresponding geometry given in ``other``, tests whether they intersect each other.

        Parameters
        ----------
        other : geometry or GeoSeries
            The geometry or GeoSeries to test whether it is intersected with the geometries in the first GeoSeries.

            * If ``other`` is a geometry, this function tests the intersection relation between each geometry in the GeoSeries and ``other``.
            * If ``other`` is a GeoSeries, this function tests the intersection relation between each geometry in the GeoSeries and the geometry with the same index in ``other``.

        Returns
        -------
        Series
            Mask of boolean values for each element in the GeoSeries that indicates whether it intersects the geometries in ``other``.

            * *True*: The two geometries intersect each other.
            * *False*: The two geometries do not intersect each other.

        Examples
        -------
        >>> from arctern import GeoSeries
        >>> s1 = GeoSeries(["POLYGON((0 0,1 0,1 1,0 1,0 0))", "POLYGON((8 0,9 0,9 1,8 1,8 0))"])
        >>> s2 = GeoSeries(["POLYGON((0 0,0 8,8 8,8 0,0 0))", "POLYGON((0 0,0 8,8 8,8 0,0 0))"])
        >>> s2.intersects(s1)
        0    True
        1    True
        dtype: bool

        Alternatively, ``other`` can be a geometry in WKB format.

        >>> s2.intersects(s1[0])
        0    True
        1    True
        dtype: bool
        """
        return _binary_op(arctern.ST_Intersects, self, other).astype(bool, copy=False)

    def disjoint(self, other):
        """
        For each geometry in the GeoSeries and the corresponding geometry given in ``other``, tests whether they do not intersect each other.

        Parameters
        ----------
        other : geometry or GeoSeries
            The geometry or GeoSeries to test whether it is not intersected with the geometries in the first GeoSeries.
            * If ``other`` is a geometry, this function tests the intersection relation between each geometry in the GeoSeries and ``other``.
            * If ``other`` is a GeoSeries, this function tests the intersection relation between each geometry in the GeoSeries and the geometry with the same index in ``other``.

        Returns
        -------
        Series
            Mask of boolean values for each element in the GeoSeries that indicates whether it intersects the geometries in ``other``.
            * *True*: The two geometries do not intersect each other.
            * *False*: The two geometries intersect each other.

        Examples
        -------
        >>> from arctern import GeoSeries
        >>> s1 = GeoSeries(["POLYGON((0 0,1 0,1 1,0 1,0 0))", "POLYGON((8 0,9 0,9 1,8 1,8 0))"])
        >>> s2 = GeoSeries(["POLYGON((0 0,0 8,8 8,8 0,0 0))", "POLYGON((0 0,0 8,8 8,8 0,0 0))"])
        >>> s2.disjoint(s1)
        0    False
        1    False
        dtype: bool
        """
        return _binary_op(arctern.ST_Disjoint, self, other).astype(bool, copy=False)

    def within(self, other):
        """
        For each geometry in the GeoSeries and the corresponding geometry given in ``other``, tests whether the first geometry is within the other.

        Parameters
        ----------
        other : geometry or GeoSeries
            The geometry or GeoSeries to test whether the geometries in the first GeoSeries is within it.

            * If ``other`` is a geometry, this function tests the "within" relation between each geometry in the GeoSeries and ``other``.
            * If ``other`` is a GeoSeries, this function tests the "within" relation between each geometry in the GeoSeries and the geometry with the same index in ``other``.

        Returns
        -------
        Series
            Mask of boolean values for each element in the GeoSeries that indicates whether it is within the geometries in ``other``.
            * *True*: The first geometry is within the other.
            * *False*: The first geometry is not within the other.

        Examples
        -------
        >>> from arctern import GeoSeries
        >>> s1 = GeoSeries(["POLYGON((0 0,1 0,1 1,0 1,0 0))", "POLYGON((8 0,9 0,9 1,8 1,8 0))"])
        >>> s2 = GeoSeries(["POLYGON((0 0,0 8,8 8,8 0,0 0))", "POLYGON((0 0,0 8,8 8,8 0,0 0))"])
        >>> s2.within(s1)
        0    False
        1    False
        dtype: bool
        """
        return _binary_op(arctern.ST_Within, self, other).astype(bool, copy=False)

    def contains(self, other):
        """
        For each geometry in the GeoSeries and the corresponding geometry given in ``other``, tests whether the first geometry contains the other.

        Parameters
        ----------
        other : geometry or GeoSeries
            The geometry or GeoSeries to test whether the geometries in the first GeoSeries contains it.

            * If ``other`` is a geometry, this function tests the "contain" relation between each geometry in the GeoSeries and ``other``.
            * If ``other`` is a GeoSeries, this function tests the "contain" relation between each geometry in the GeoSeries and the geometry with the same index in ``other``.

        Returns
        -------
        Series
            Mask of boolean values for each element in the GeoSeries that indicates whether it contains the geometries in ``other``.

            * *True*: The first geometry contains the other.
            * *False*: The first geometry does not contain the other.

        Examples
        -------
        >>> from arctern import GeoSeries
        >>> s1 = GeoSeries(["POLYGON((0 0,1 0,1 1,0 1,0 0))", "POLYGON((8 0,9 0,9 1,8 1,8 0))"])
        >>> s2 = GeoSeries(["POLYGON((0 0,0 8,8 8,8 0,0 0))", "POLYGON((0 0,0 8,8 8,8 0,0 0))"])
        >>> s2.contains(s1)
        0     True
        1    False
        dtype: bool
        """
        return _binary_op(arctern.ST_Contains, self, other).astype(bool, copy=False)

    def crosses(self, other):
        """
        For each geometry in the GeoSeries and the corresponding geometry given in ``other``, tests whether the first geometry spatially crosses the other.

        "Spatially cross" means two geometries have some, but not all interior points in common. The intersection of the interiors of the geometries must not be the empty set and must have a dimensionality less than the maximum dimension of the two input geometries.

        Parameters
        ----------
        other : geometry or GeoSeries
            The geometry or GeoSeries to test whether it crosses the geometries in the first GeoSeries.

            * If ``other`` is a geometry, this function tests the "cross" relation between each geometry in the GeoSeries and ``other``.
            * If ``other`` is a GeoSeries, this function tests the "cross" relation between each geometry in the GeoSeries and the geometry with the same index in ``other``.

        Returns
        -------
        Series
            Mask of boolean values for each element in the GeoSeries that indicates whether it crosses the geometries in ``other``.

            * *True*: The first geometry crosses the other.
            * *False*: The first geometry does not cross the other.

        Examples
        -------
        >>> from arctern import GeoSeries
        >>> s1 = GeoSeries(["POLYGON((0 0,1 0,1 1,0 1,0 0))", "POLYGON((8 0,9 0,9 1,8 1,8 0))"])
        >>> s2 = GeoSeries(["POLYGON((0 0,0 8,8 8,8 0,0 0))", "POLYGON((0 0,0 8,8 8,8 0,0 0))"])
        >>> s2.crosses(s1)
        0    False
        1    False
        dtype: bool
        """
        return _binary_op(arctern.ST_Crosses, self, other).astype(bool, copy=False)

    def geom_equals(self, other):
        """
        For each geometry in the GeoSeries and the corresponding geometry given in ``other``, tests whether the first geometry equals the other.

        "Equal" means two geometries represent the same geometry structure.

        Parameters
        ----------
        other : geometry or GeoSeries
            The geometry or GeoSeries to test whether it equals the geometries in the first GeoSeries.

            * If ``other`` is a geometry, this function tests the equivalence relation between each geometry in the GeoSeries and ``other``.
            * If ``other`` is a GeoSeries, this function tests the equivalence relation between each geometry in the GeoSeries and the geometry with the same index in ``other``.

        Returns
        -------
        Series
            Mask of boolean values for each element in the GeoSeries that indicates whether it equals the geometries in ``other``.

            * *True*: The first geometry equals the other.
            * *False*: The first geometry does not equal the other.

        Examples
        -------
        >>> from arctern import GeoSeries
        >>> s1 = GeoSeries(["POLYGON((0 0,1 0,1 1,0 1,0 0))", "POLYGON((8 0,9 0,9 1,8 1,8 0))"])
        >>> s2 = GeoSeries(["POLYGON((0 0,0 8,8 8,8 0,0 0))", "POLYGON((0 0,0 8,8 8,8 0,0 0))"])
        >>> s2.geom_equals(s1)
        0    False
        1    False
        dtype: bool
        """
        from pandas.api.types import is_scalar
        if is_scalar(other):
            other = self.__class__([other] * len(self), index=self.index)
        this = self
        if not this.index.equals(other.index):
            warn("The indices of the two GeoSeries are different.")
            this, other = this.align(other)
        result = _binary_op(arctern.ST_Equals, this, other).astype(bool, copy=False)
        other_na = other.isna()
        result[other_na & this.isna()] = True
        return result

    def touches(self, other):
        """
        For each geometry in the GeoSeries and the corresponding geometry given in ``other``, tests whether the first geometry touches the other.

        "Touch" means two geometries have common points, and the common points locate only on their boundaries.

        Parameters
        ----------
        other : geometry or GeoSeries
            The geometry or GeoSeries to test whether it touches the geometries in the first GeoSeries.

            * If ``other`` is a geometry, this function tests the "touch" relation between each geometry in the GeoSeries and ``other``.
            * If ``other`` is a GeoSeries, this function tests the "touch" relation between each geometry in the GeoSeries and the geometry with the same index in ``other``.

        Returns
        -------
        Series
            Mask of boolean values for each element in the GeoSeries that indicates whether it touches the geometries in ``other``.

            * *True*: The first geometry touches the other.
            * *False*: The first geometry does not touch the other.

        Examples
        -------
        >>> from arctern import GeoSeries
        >>> s1 = GeoSeries(["POLYGON((0 0,1 0,1 1,0 1,0 0))", "POLYGON((8 0,9 0,9 1,8 1,8 0))"])
        >>> s2 = GeoSeries(["POLYGON((0 0,0 8,8 8,8 0,0 0))", "POLYGON((0 0,0 8,8 8,8 0,0 0))"])
        >>> s2.touches(s1)
        0    False
        1     True
        dtype: bool
        """
        return _binary_op(arctern.ST_Touches, self, other).astype(bool, copy=False)

    def overlaps(self, other):
        """
        For each geometry in the GeoSeries and the corresponding geometry given in ``other``, tests whether the first geometry "spatially overlaps" the other.

        "Spatially overlap" here means two geometries intersect but one does not completely contain another.

        Parameters
        ----------
        other : geometry or GeoSeries
            The geometry or GeoSeries to test whether it overlaps the geometries in the first GeoSeries.

            * If ``other`` is a geometry, this function tests the "overlap" relation between each geometry in the GeoSeries and ``other``.
            * If ``other`` is a GeoSeries, this function tests the "overlap" relation between each geometry in the GeoSeries and the geometry with the same index in ``other``.

        Returns
        -------
        Series
            Mask of boolean values for each element in the GeoSeries that indicates whether it overlaps the geometries in ``other``.

            * *True*: The first geometry overlaps the other.
            * *False*: The first geometry does not overlap the other.

        Examples
        -------
        >>> from arctern import GeoSeries
        >>> s1 = GeoSeries(["POLYGON((0 0,1 0,1 1,0 1,0 0))", "POLYGON((8 0,9 0,9 1,8 1,8 0))"])
        >>> s2 = GeoSeries(["POLYGON((0 0,0 8,8 8,8 0,0 0))", "POLYGON((0 0,0 8,8 8,8 0,0 0))"])
        >>> s2.overlaps(s1)
        0    False
        1    False
        dtype: bool
        """
        return _binary_op(arctern.ST_Overlaps, self, other).astype(bool, copy=False)

    def distance(self, other):
        """
        For each geometry in the GeoSeries and the corresponding geometry given in ``other``, calculates the minimum 2D Cartesian (planar) distance between them.

        Parameters
        ----------
        other : geometry or GeoSeries
            The geometry or GeoSeries to calculate the distance between it and the geometries in the first GeoSeries.

            * If ``other`` is a geometry, this function calculates the distance between each geometry in the GeoSeries and ``other``.
            * If ``other`` is a GeoSeries, this function calculates the distance between each geometry in the GeoSeries and the geometry with the same index in ``other``.

        Returns
        -------
        Series
            Distance between each geometry in the GeoSeries and the corresponding geometry given in ``other``.

        Examples
        -------
        >>> from arctern import GeoSeries
        >>> p11 = "LINESTRING(9 0,9 2)"
        >>> p12 = "POINT(10 2)"
        >>> s1 = GeoSeries([p11, p12])
        >>> p21 = "POLYGON((0 0,0 8,8 8,8 0,0 0))"
        >>> p22 = "POLYGON((0 0,0 8,8 8,8 0,0 0))"
        >>> s2 = GeoSeries([p21, p22])
        >>> s2.distance(s1)
        0    1.0
        1    2.0
        dtype: float64
        """
        return _binary_op(arctern.ST_Distance, self, other)

    def distance_sphere(self, other):
        """
        For each point in the GeoSeries and the corresponding point given in ``other``, calculates the minimum spherical distance between them.

        This function uses a spherical earth and radius derived from the spheroid defined by the SRID.

        Parameters
        ----------
        other : geometry or GeoSeries
            The geometry or GeoSeries to calculate the spherical distance between it and the geometries in the first GeoSeries.

            * If ``other`` is a geometry, this function calculates the spherical distance between each geometry in the GeoSeries and ``other``. The ``crs`` of ``other`` is "EPSG:4326" bu default.
            * If ``other`` is a GeoSeries, this function calculates the spherical distance between each geometry in the GeoSeries and the geometry with the same index in ``other``.

        Returns
        -------
        Series
            Spherical distance between each geometry in the GeoSeries and the corresponding geometry given in ``other``.

        Notes
        -------
        Only the longitude and latitude coordinate reference system ("EPSG:4326") can be used to calculate spherical distance.

        Examples
        -------
        >>> from arctern import GeoSeries
        >>> s1 = GeoSeries(["POINT(10 2)"], crs="EPSG:4326")
        >>> s2 = GeoSeries(["POINT(10 3)"], crs="EPSG:4326")
        >>> s2.distance_sphere(s1)
        0    111226.3
        dtype: float64
        """
        if not self.crs == getattr(other, "crs", "EPSG:4326") == "EPSG:4326":
            raise ValueError("Only can calculate spherical distance with 'EPSG:4326' crs.")
        return _binary_op(arctern.ST_DistanceSphere, self, other)

    def hausdorff_distance(self, other):
        """
        For each point in the GeoSeries and the corresponding point given in ``other``, calculates the Hausdorff distance between them.

        Hausdorff distance is a measure of how similar two geometries are.

        Parameters
        ----------
        other : geometry or GeoSeries
            The geometry or GeoSeries to calculate the Hausdorff distance between it and the geometries in the first GeoSeries.

            * If ``other`` is a geometry, this function calculates the Hausdorff distance between each geometry in the GeoSeries and ``other``.
            * If ``other`` is a GeoSeries, this function calculates the Hausdorff distance between each geometry in the GeoSeries and the geometry with the same index in ``other``.

        Returns
        -------
        Series
            Hausdorff distance between each geometry in the GeoSeries and the corresponding geometry given in ``other``.

        Examples
        -------
        >>> from arctern import GeoSeries
        >>> s1 = GeoSeries(["POLYGON((0 0 ,0 1, 1 1, 1 0, 0 0))", "POINT(0 0)"])
        >>> s2 = GeoSeries(["POLYGON((0 0 ,0 2, 1 1, 1 0, 0 0))", "POINT(0 1)"])
        >>> s2.hausdorff_distance(s1)
        0    1.0
        1    1.0
        dtype: float64
        """
        return _binary_op(arctern.ST_HausdorffDistance, self, other)

    # -------------------------------------------------------------------------
    # Geometry related binary methods, which return GeoSeries
    # -------------------------------------------------------------------------

    def intersection(self, other):
        """
        For each point in the GeoSeries and the corresponding point given in ``other``, calculates the intersection of them.

        Parameters
        ----------
        other : geometry or GeoSeries
            The geometry or GeoSeries to calculate the intersection of it and the geometries in the first GeoSeries.

            * If ``other`` is a geometry, this function calculates the intersection of each geometry in the GeoSeries and ``other``.
            * If ``other`` is a GeoSeries, this function calculates the intersection of each geometry in the GeoSeries and the geometry with the same index in ``other``.

        Returns
        -------
        GeoSeries
            Intersection of each geometry in the GeoSeries and the corresponding geometry given in ``other``.

        Examples
        -------
        >>> from arctern import GeoSeries
        >>> s1 = GeoSeries(["POLYGON ((1 1,1 2,2 2,2 1,1 1))"])
        >>> s2 = GeoSeries(["POLYGON ((2 1,3 1,3 2,2 2,2 1))"])
        >>> s2.intersection(s1)
        0    LINESTRING (2 2,2 1)
        dtype: GeoDtype
        """
        return _binary_geo(arctern.ST_Intersection, self, other)

    def union(self, other):
        """
        This function returns a geometry being a union of two input geometries
        Parameters
        ----------
        other : GeoSeries
            The GeoSeries to calculate the union of it and the geometries in the first GeoSeries.

        Returns
        -------
        GeoSeries
            A GeoSeries that is the union of each geometry in the GeoSeries and the corresponding geometry given in ``other``.

        Examples
        -------
        >>> from arctern import GeoSeries
        >>> s1 = GeoSeries(["POLYGON((0 0 ,0 1, 1 1, 1 0, 0 0))", "POINT(0 0)"])
        >>> s2 = GeoSeries(["POLYGON((0 0 ,0 2, 1 1, 1 0, 0 0))", "POINT(0 1)"])
        >>> s2.union(s1)
        0    POLYGON ((0 0,0 1,0 2,1 1,1 0,0 0))
        1                   MULTIPOINT (0 1,0 0)
        dtype: GeoDtype
        """
        return _binary_geo(arctern.ST_Union, self, other)

    # -------------------------------------------------------------------------
    # utils
    # -------------------------------------------------------------------------

    def to_wkt(self):
        """
        Transforms all geometries in the GeoSeries to `WKT <https://en.wikipedia.org/wiki/Well-known_text_representation_of_geometry>`_ strings.

        Returns
        -------
        Series
            Sequence of geometries in WKT format.

        Examples
        -------
        >>> from arctern import GeoSeries
        >>> s = GeoSeries(["POINT(1 1)"])
        >>> s
        0    POINT (1 1)
        dtype: GeoDtype
        >>> s.to_wkt()
        0    POINT (1 1)
        dtype: object
        """
        return _property_op(arctern.ST_AsText, self)

    def to_wkb(self):
        r"""
        Transforms all geometries in the GeoSeries to `WKB <https://en.wikipedia.org/wiki/Well-known_text_representation_of_geometry#Well-known_binary>`_ strings.

        Returns
        -------
        Series
            Sequence of geometries in WKB format.

        Examples
        -------
        >>> from arctern import GeoSeries
        >>> s = GeoSeries(["POINT(1 1)"])
        >>> s.to_wkb()
        0    b'\x01\x01\x00\x00\x00\x00\x00\x00\x00\x00\x00\xf0?\x00\x00\x00\x00\x00\x00\xf0?'
        dtype: object
        """
        return _property_op(lambda x: x, self)

    def as_geojson(self):
        """
        Transforms all geometries in the GeoSeries to GeoJSON strings.

        Returns
        -------
        Series
            Sequence of geometries in GeoJSON format.

        Examples
        -------
        >>> from arctern import GeoSeries
        >>> s = GeoSeries(["POINT(1 1)"])
        >>> s
        0    POINT (1 1)
        dtype: GeoDtype
        >>> s.as_geojson()
        0    { "type": "Point", "coordinates": [ 1.0, 1.0 ] }
        dtype: object
        """
        return _property_op(arctern.ST_AsGeoJSON, self)

    def to_geopandas(self):
        """
        Transforms an arctern.GeoSeries object to a geopandas.GeoSeries object.

        Returns
        -------
        geopandas.GeoSeries
            A geopandas.GeoSeries object.

        Examples
        -------
        >>> from arctern import GeoSeries
        >>> s = GeoSeries(["POINT(1 1)"])
        >>> s
        0    POINT (1 1)
        dtype: GeoDtype
        >>> s.to_geopandas()
        0    POINT (1.00000 1.00000)
        dtype: geometry
        """
        import geopandas
        import shapely

        return geopandas.GeoSeries(self.apply(lambda x: shapely.wkb.loads(x) if x is not None else None), crs=self.crs)

    @classmethod
    def polygon_from_envelope(cls, min_x, min_y, max_x, max_y, crs=None):
        """
        Constructs rectangular POLYGON objects within the given spatial range. The edges of the rectangles are parallel to the coordinate axises.

        ``min_x``, ``min_y``, ``max_x``, and ``max_y`` are Series so that polygons can be created in batch. The number of values in the four Series should be the same.

        Suppose that the demension of ``min_x`` is *N*, the returned GeoSeries of this function should contains *N* rectangles. The shape and position of the rectangle with index *i* is defined by its bottom left vertex *(min_x[i], min_y[i])* and top right vertex *(max_x[i], max_y[i])*.

        Parameters
        ----------
        min_x : Series
            The minimum x coordinates of the rectangles.
        min_y : Series
            The minimum y coordinates of the rectangles.
        max_x : Series
            The maximum x coordinates of the rectangles.
        max_y : Series
            The maximum y coordinates of the rectangles.
        crs : str, optional
            A string representation of Coordinate Reference System (CRS).
            The string is made up of an authority code and a SRID (Spatial Reference Identifier), for example, "EPSG:4326".

        Returns
        -------
        GeoSeries
            Sequence of rectangular POLYGON objects within the given spatial range.

        Examples
        -------
        >>> from pandas import Series
        >>> from arctern import GeoSeries
        >>> min_x = Series([0.0, 1.0])
        >>> max_x = Series([2.0, 1.5])
        >>> min_y = Series([0.0, 1.0])
        >>> max_y = Series([1.0, 1.5])
        >>> GeoSeries.polygon_from_envelope(min_x, min_y, max_x, max_y)
        0                POLYGON ((0 0,0 1,2 1,2 0,0 0))
        1    POLYGON ((1 1,1.0 1.5,1.5 1.5,1.5 1.0,1 1))
        dtype: GeoDtype
        """
        return cls(arctern.ST_PolygonFromEnvelope(min_x, min_y, max_x, max_y), crs=crs)

    @classmethod
    def point(cls, x, y, crs=None):
        """
        Constructs POINT objects based on the given coordinates.

        ``x`` and ``y`` are Series so that points can be created in batch. The number of values in the two Series should be the same.

        Suppose that the demension of ``x`` is *N*, the returned GeoSeries of this function should contains *N* points. The position of the *i*th point is defined by its coordinates *(x[i], y[i]).*

        Parameters
        ----------
        x : Series
            X coordinates of points.
        y : Series
            Y coordinates of points.
        crs : str, optional
            A string representation of Coordinate Reference System (CRS).
            The string is made up of an authority code and a SRID (Spatial Reference Identifier), for example, "EPSG:4326".

        Returns
        -------
        GeoSeries
            Sequence of POINT objects.

        Examples
        -------
        >>> from pandas import Series
        >>> from arctern import GeoSeries
        >>> x = Series([1.3, 2.5])
        >>> y = Series([1.3, 2.5])
        >>> GeoSeries.point(x, y)
        0    POINT (1.3 1.3)
        1    POINT (2.5 2.5)
        dtype: GeoDtype
        """
        return cls(arctern.ST_Point(x, y), crs=crs)

    @classmethod
    def geom_from_geojson(cls, json, crs=None):
        """
        Constructs geometries from GeoJSON strings.

        ``json`` is Series so that geometries can be created in batch.

        Parameters
        ----------
        json : Series
            String representations of geometries in JSON format.
        crs : str, optional
            A string representation of Coordinate Reference System (CRS).
            The string is made up of an authority code and a SRID (Spatial Reference Identifier), for example, "EPSG:4326".

        Returns
        -------
        GeoSeries
            Sequence of geometries.

        Examples
        -------
        >>> from pandas import Series
        >>> from arctern import GeoSeries
        >>> json = Series(['{"type":"LineString","coordinates":[[1,2],[4,5],[7,8]]}'])
        >>> GeoSeries.geom_from_geojson(json)
        0    LINESTRING (1 2,4 5,7 8)
        dtype: GeoDtype
        """
        return cls(arctern.ST_GeomFromGeoJSON(json), crs=crs)

    @classmethod
    def from_geopandas(cls, data):
        """
        Constructs an arctern.GeoSeries object from a geopandas.GeoSeries object.

        Parameters
        ----------
        data : geopandas.GeoSeries
            A geopandas.GeoSeries object.

        Returns
        -------
        arctern.GeoSeries
            An arctern.GeoSeries object.

        Examples
        -------
        >>> import geopandas as gpd
        >>> from shapely.geometry import Point, Polygon
        >>> from arctern import GeoSeries
        >>> gpd_s = gpd.GeoSeries([Point(1,1), Polygon(((1,1), (1,2), (2,3), (1,1)))])
        >>> arctern_s = GeoSeries.from_geopandas(gpd_s)
        >>> arctern_s
        0                    POINT (1 1)
        1    POLYGON ((1 1,1 2,2 3,1 1))
        dtype: GeoDtype
        """
        import geopandas as gpd
        import shapely.wkb
        if not isinstance(data, gpd.GeoSeries):
            raise TypeError(f"data must be {gpd.GeoSeries}, got {type(data)}")

        if data.crs is not None:
            crs = data.crs.to_authority() or data.crs.source_crs.to_authority()
            crs = crs[0] + ':' + crs[1]
        else:
            crs = None

        def f(x):
            if x is None:
                return x
            return shapely.wkb.dumps(x)

        return cls(data.apply(f), crs=crs)<|MERGE_RESOLUTION|>--- conflicted
+++ resolved
@@ -82,15 +82,6 @@
     data, index = _delegate_binary_op(op, this, other)
     return GeoSeries(data, index=index, crs=this.crs)
 
-<<<<<<< HEAD
-def _validate_crs(crs):
-    if crs is not None and not isinstance(crs, str):
-        raise TypeError("`crs` should be spatial reference identifier string")
-    crs = crs.upper() if crs is not None else crs
-    return crs
-
-=======
->>>>>>> 63316aaf
 
 class GeoSeries(Series):
     """
@@ -131,7 +122,6 @@
 
     def __init__(self, data=None, index=None, name=None, crs=None, **kwargs):
 
-<<<<<<< HEAD
         if hasattr(data, "crs"):
             if crs:
                 if not data.crs:
@@ -145,17 +135,6 @@
                     data = data.copy()
                 else:
                     crs = data.crs
-=======
-        if hasattr(data, "crs") and crs:
-            if not data.crs:
-                data = data.copy()
-            elif not crs:
-                crs = data.crs
-            elif not data.crs == crs:
-                raise ValueError(
-                    "csr of the passed geometry data is different from crs."
-                )
->>>>>>> 63316aaf
         # scalar wkb or wkt
         if isinstance(data, (bytes, str)):
             n = len(index) if index is not None else 1
