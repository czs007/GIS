# Copyright (C) 2019-2020 Zilliz. All rights reserved.
#
# Licensed under the Apache License, Version 2.0 (the "License");
# you may not use this file except in compliance with the License.
# You may obtain a copy of the License at
#
#     http://www.apache.org/licenses/LICENSE-2.0
#
# Unless required by applicable law or agreed to in writing, software
# distributed under the License is distributed on an "AS IS" BASIS,
# WITHOUT WARRANTIES OR CONDITIONS OF ANY KIND, either express or implied.
# See the License for the specific language governing permissions and
# limitations under the License.

# pylint: disable=useless-super-delegation
# pylint: disable=too-many-lines
# pylint: disable=too-many-public-methods
# pylint: disable=too-many-ancestors, protected-access

from warnings import warn
from pandas import Series, DataFrame
import numpy as np
import arctern
from .geoarray import GeoArray, is_geometry_array, GeoDtype


def fix_dataframe_box_col_volues():
    def _box_col_values(self, values, items):
        klass = self._constructor_sliced

        if isinstance(values.dtype, GeoDtype):
            klass = GeoSeries

        return klass(values, index=self.index, name=items, fastpath=True)

    DataFrame._box_col_values = _box_col_values


fix_dataframe_box_col_volues()


def _property_op(op, this):
    # type: (function, GeoSeries) -> Series[bool/float/object]
    return Series(np.asarray(op(this)), index=this.index)


def _property_geo(op, this):
    # type: (function, GeoSeries) -> GeoSeries
    return GeoSeries(op(this).values, index=this.index, crs=this.crs)


def _unary_geo(op, this, *args, **kwargs):
    # type: (function, GeoSeries, args, kwargs) -> GeoSeries
    crs = kwargs.pop("crs", this.crs)
    return GeoSeries(op(this, *args, **kwargs).values, index=this.index, name=this.name, crs=crs)


def _delegate_binary_op(op, this, other):
    # type: (function, GeoSeries, GeoSeries/bytes) -> GeoSeries/Series
    if isinstance(other, GeoSeries):
        if not this.index.equals(other.index):
            warn("The indices of the two GeoSeries are different.")
            this, other = this.align(other)
    elif isinstance(other, bytes):
        pass
    else:
        raise TypeError(type(this), type(other))
    data = np.asarray(op(this, other))
    return data, this.index


def _binary_op(op, this, other):
    # type: (function, GeoSeries, GeoSeries/bytes) -> Series[bool/float]
    data, index = _delegate_binary_op(op, this, other)
    return Series(data, index=index)


def _binary_geo(op, this, other):
    # type: (function, GeoSeries, GeoSeries/bytes) -> GeoSeries
    data, index = _delegate_binary_op(op, this, other)
    return GeoSeries(data, index=index, crs=this.crs)


def _validate_crs(crs):
    if crs is not None and not isinstance(crs, str):
        raise TypeError("`crs` should be spatial reference identifier string")
    crs = crs.upper() if crs is not None else crs
    return crs


class GeoSeries(Series):
    """
    A Series to store geometry data which is WKB formed bytes object.

    :type data: array-like, Iterable, dict, or scalar value(str or bytes)
    :param data: Geometries to store, which can be WKB formed bytes or WKT formed string.

    :type index: array-like or Index (1d)
    :param index: Same to Pandas Series.
        Values must be hashable and have the same length as `data`.
        Non-unique index values are allowed. Will default to
        RangeIndex (0, 1, 2, ..., n) if not provided. If both a dict and index
        sequence are used, the index will override the keys found in the
        dict.

    :type name: str, optional
    :param name: The name to give to the Series.

    :type crs: str, optional
    :param crs: The coordinate system for the GeoSeries, now only support SRID form.

    :param kwargs: Additional arguments passed to the GeoSeries constructor, e.g. ``copy``

    :example:
    >>> from arctern import GeoSeries
    >>> s = GeoSeries(["POINT(1 1)", "POINT(1 2)"])
    >>> s
    0    POINT (1 1)
    1    POINT (1 2)
    dtype: GeoDtype
    """

    _metadata = ["name"]

    def __init__(self, data=None, index=None, name=None, crs=None, **kwargs):

        if hasattr(data, "crs") and crs:
            if not data.crs:
                data = data.copy()
            elif not data.crs == crs:
                raise ValueError(
                    "csr of the passed geometry data is different from crs."
                )
        # scalar wkb or wkt
        if isinstance(data, (bytes, str)):
            n = len(index) if index is not None else 1
            data = [data] * n

        if not is_geometry_array(data):
            s = Series(data, index=index, name=name, **kwargs)
            index = s.index
            name = s.name

            from pandas.api.types import is_object_dtype, is_float_dtype
            # The default dtype for empty Series is 'float64' in pandas
            if not is_geometry_array(s):
                if is_float_dtype(s.dtype) and s.empty:
                    s = s.astype(object)
                # make sure missing value is None
                s[s.isna()] = None
                from pandas.api.types import infer_dtype
                inferred = infer_dtype(s, skipna=True)
                if inferred in ("bytes", "empty"):
                    pass
                elif inferred == "string":
                    s = arctern.ST_GeomFromText(s)
                else:
                    raise TypeError("Can not use no bytes or string data to construct GeoSeries.")
            data = GeoArray(s.values)

        super().__init__(data, index=index, name=name, **kwargs)

        self._crs = None
        self.set_crs(crs)

    def set_crs(self, crs):
        """
        Set the coordinate system for the GeoSeries.

        :type crs: str, optional
        :param crs: SRID(spatial reference identifier) form.
        """
        crs = _validate_crs(crs)
        self._crs = crs

    @property
    def crs(self):
        return self._crs

    @crs.setter
    def crs(self, crs):
        """
        Set the coordinate system for the GeoSeries.

        :type crs: str, optional
        :param crs: SRID(spatial reference identifier) form.
        """
        self.set_crs(crs)

    @property
    def _constructor(self):
        # Some operations result is not geometry type, we should return Series as constructor
        # e.g.(isna, notna)
        def _try_constructor(data, index=None, crs=self.crs, **kwargs):
            try:
                from pandas.core.internals import SingleBlockManager
                # astype will dispatch to here,Only if `dtype` is `GeoDtype`
                # will return GeoSeries
                if isinstance(data, SingleBlockManager):
                    dtype = getattr(data, 'dtype')
                    if not isinstance(dtype, GeoDtype):
                        raise TypeError
                return GeoSeries(data, index=index, crs=crs, **kwargs)
            except TypeError:
                return Series(data, index=index, **kwargs)

        return _try_constructor

    # --------------------------------------------------------------------------
    # override Series method
    # --------------------------------------------------------------------------

    def equals(self, other):
        """
        Test whether two objects contain the same elements.

        This function allows two GeoSeries to be compared against each other to
        see if they have the same shape and geometries (same wkb bytes).
        NaNs in the same location are considered equal. The column headers do not
        need to have the same type, but the elements within the columns must
        be the same dtype.

        :type other: GeoSeries
        :param other: The other GeoSeries to be compared with the first

        :rtype: bool
        :return: True if all geometries are the same in both objects, False otherwise.

        :example:
        >>> from arctern import GeoSeries
        >>> s1 = GeoSeries(["POINT(1 1)", None])
        >>> s2 = GeoSeries(["Point(1 1)", None])
        >>> s2.equals(s1)
        True

        >>> from arctern import GeoSeries
        >>> s3 = GeoSeries(["POLYGON ((1 1,1 2,2 2,2 1))"])
        >>> s4 = GeoSeries(["POLYGON ((1 1,1 2,2 2,2 1))"])
        >>> s4.equals(s3)
        True

        >>> from arctern import GeoSeries
        >>> s5 = GeoSeries(["POLYGON ((0 0,2 0,2 2,0 2,0 0))"])
        >>> s6 = GeoSeries(["POLYGON ((0 0,0 2,2 2,2 0,0 0))"])
        >>> s6.equals(s5)
        False
        """
        if not isinstance(other, GeoSeries):
            return False
        return self._data.equals(other._data)

    def fillna(
            self,
            value=None,
            method=None,
            axis=None,
            inplace=False,
            limit=None,
            downcast=None,
    ):
        """
        Fill NA values with a geometry, which can be WKT or WKB formed.

<<<<<<< HEAD
        :type value: scalar, dict, Series, or DataFrame
        :param value: Value to use to fill holes (e.g. "POINT (1 1)"), alternately a
                      dict/Series/DataFrame of values specifying which value to use for
                      each index (for a Series) or column (for a DataFrame).  Values not
                      in the dict/Series/DataFrame will not be filled. This value cannot
                      be a list.

        :type method: {'backfill', 'bfill', 'pad', 'ffill', None}, default None
        :param method: Method to use for filling holes in reindexed Series
                       pad / ffill: propagate last valid observation forward to next valid
                       backfill / bfill: use next valid observation to fill gap.

        :type axis: {0 or ‘index’}
        :param axis: Axis along which to fill missing values.

        :type inplace: bool, default False
        :param inplace: If True, fill in-place. Note: this will modify any
                        other views on this object (e.g., a no-copy slice for a column
                        in a DataFrame).

        :type limit:  int, default None
        :param limit: If method is specified, this is the maximum number of consecutive
                      NaN values to forward/backward fill. In other words, if there is
                      a gap with more than this number of consecutive NaNs, it will only
                      be partially filled. If method is not specified, this is the
                      maximum number of entries along the entire axis where NaNs will be
                      filled. Must be greater than 0 if not None.

        :type downcast: dict, default is None
        :param downcast: A dict of item->dtype of what to downcast if possible,
                         or the string 'infer' which will try to downcast to an appropriate
                         equal type (e.g. float64 to int64 if possible).

        :rtype: GeoSeries or None
        :return: Object with missing values filled or None if ``inplace=True``.

=======
>>>>>>> 18ac1b9d
        :example:
        >>> s = GeoSeries(["Point (1 1)", "POLYGON ((1 1,2 1,2 2,1 2,1 1))", None, ""])
        >>> s
        0                        POINT (1 1)
        1    POLYGON ((1 1,2 1,2 2,1 2,1 1))
        2                               None
        3                               None
        dtype: GeoDtype

        Replace all NaN elements with WKT formed str.

        >>> s.fillna("POINT (1 2)")
        0                        POINT (1 1)
        1    POLYGON ((1 1,2 1,2 2,1 2,1 1))
        2                        POINT (1 2)
        3                        POINT (1 2)
        dtype: GeoDtype

        We can also replace all NaN elements with WKB formed bytes.

        >>> s.fillna(s[1])
        0                        POINT (1 1)
        1    POLYGON ((1 1,2 1,2 2,1 2,1 1))
        2    POLYGON ((1 1,2 1,2 2,1 2,1 1))
        3    POLYGON ((1 1,2 1,2 2,1 2,1 1))
        dtype: GeoDtype
        """
        return super().fillna(value, method, axis, inplace, limit, downcast)

    def isna(self):
        """
        Detect missing values.

        NA value in GeoSeries is represented as None.

        :rtype: Series(dtype: bool)
        :return: Mask of bool values for each element in GeoSeries
                that indicates whether an element is not an NA value.

        :example:
        >>> from arctern import GeoSeries
        >>> s = GeoSeries(["Point (1 1)", "POLYGON ((1 1,2 1,2 2,1 2,1 1))", None, ""])
        >>> s.isna()
        0    False
        1    False
        2     True
        3     True
        dtype: bool

        """
        return super().isna()

    def notna(self):
        """
        Detect non-missing values.

        Inverse of isna.

        :rtype: Series(dtype: bool)
        :return: Mask of bool values for each element in GeoSeries
                that indicates whether an element is not an NA value.

        :example:
        >>> from arctern import GeoSeries
        >>> s = GeoSeries(["Point (1 1)", "POLYGON ((1 1,2 1,2 2,1 2,1 1))", None, ""])
        >>> s.notna()
        0     True
        1     True
        2    False
        3    False
        dtype: bool
        """
        return super().notna()

    # -------------------------------------------------------------------------
    # Geometry related property
    # -------------------------------------------------------------------------

    @property
    def is_valid(self):
        """
        Check if each geometry is of valid geometry format.

        :rtype: Series(dtype: bool)
        :return: True value for geometries that are valid, False otherwise.

        :examples:
        >>> from arctern import GeoSeries
        >>> s = GeoSeries(["POINT(1 1)", "POINT(1)"])
        >>> s.is_valid
        0     True
        1    False
        dtype: bool
        """
        return _property_op(arctern.ST_IsValid, self).astype(bool, copy=False)

    @property
    def length(self):
        """
        Calculate the length of each geometry.

        :rtype: Series(dtype: float64)
        :return: The length of each geometry in the GeoSeries.

        :examples:
        >>> from arctern import GeoSeries
        >>> s = GeoSeries(["POINT(1 1)", "LINESTRING (0 0, 0 2)"])
        >>> s.length
        0    0.0
        1    2.0
        dtype: float64
        """
        return _property_op(arctern.ST_Length, self)

    @property
    def is_simple(self):
        """
        Check whether each geometry is "simple".

        "Simple" here means that a geometry has no anomalous geometric points,
        such as self intersection or self tangency.

        :rtype: Series(dtype: bool)
        :return: True for geometries that are simple, False otherwise.

        :examples:
        >>> from arctern import GeoSeries
        >>> s = GeoSeries(["POINT(1 1)", "POINT EMPTY"])
        >>> s.is_simple
        0     True
        1    False
        dtype: bool
        """
        return _property_op(arctern.ST_IsSimple, self).astype(bool, copy=False)

    @property
    def area(self):
        """
        Calculate the 2D Cartesian (planar) area of each geometry.

        :rtype: Series(dtype: float64)
        :return: The area of each geometry.

        :examples:
        >>> from arctern import GeoSeries
        >>> s = GeoSeries(["POINT(1 1)", "POLYGON ((1 1, 3 1, 3 3, 1 3, 1 1))"])
        >>> s.area
        0    0.0
        1    4.0
        dtype: float64
        """
        return _property_op(arctern.ST_Area, self)

    @property
    def geom_type(self):
        """
        For each geometry in geometries, return a string that indicates is type.

        :rtype: Series(dtype: object)
        :return: The type of geometry, e.g. "ST_LINESTRING", "ST_POLYGON", "ST_POINT", "ST_MULTIPOINT"

        :examples:
        >>> from arctern import GeoSeries
        >>> s = GeoSeries(["POINT(1 1)", "POLYGON ((1 1, 3 1, 3 3, 1 3, 1 1))"])
        >>> s.geometry_type
        0      ST_POINT
        1    ST_POLYGON
        dtype: object
        """
        return _property_op(arctern.ST_GeometryType, self)

    @property
    def centroid(self):
        """
        Compute the centroid of each geometry.

        :rtype: GeoSeries
        :return: The centroid of geometries.

        :example:
        >>> from arctern import GeoSeries
        >>> s = GeoSeries(["POINT(1 1)", "POLYGON ((1 1, 3 1, 3 3, 1 3, 1 1))"])
        >>> s.centroid
        0    POINT (1 1)
        1    POINT (2 2)
        dtype: GeoDtype
        """
        return _property_geo(arctern.ST_Centroid, self)

    @property
    def convex_hull(self):
        """
        For each geometry, compute the smallest convex geometry
        that encloses all geometries in it.

        :rtype: GeoSeries
        :return: Convex Geometries.

        :example:
        >>> from arctern import GeoSeries
        >>> s = GeoSeries(["POINT(1 1)", "POLYGON ((1 1, 3 1, 3 3, 1 3, 1 1))"])
        >>> s.convex_hull
        0                        POINT (1 1)
        1    POLYGON ((1 1,1 3,3 3,3 1,1 1))
        dtype: GeoDtype
        """
        return _property_geo(arctern.ST_ConvexHull, self)

    @property
    def npoints(self):
        """
        Calculates the points number for each geometry.

        :rtype: Series(dtype: int)
        :return: The number of points for each geometry.

        :example:
        >>> from arctern import GeoSeries
        >>> s = GeoSeries(["POINT(1 1)", "POLYGON ((1 1, 3 1, 3 3, 1 3, 1 1))"])
        >>> s.npoints
        0    1
        1    5
        dtype: int64
        """
        return _property_op(arctern.ST_NPoints, self)

    @property
    def envelope(self):
        """
        Compute the double-precision minimum bounding box geometry for each geometry.

        :rtype: GeoSeries
        :return: bounding box geometries

        :example:
        >>> from arctern import GeoSeries
        >>> s = GeoSeries(["POINT(1 1)", "POLYGON ((1 1, 3 1, 3 3, 1 3, 1 1))"])
        >>> s.envelope
        0                        POINT (1 1)
        1    POLYGON ((1 1,1 3,3 3,3 1,1 1))
        dtype: GeoDtype
        """
        return _property_geo(arctern.ST_Envelope, self)

    # -------------------------------------------------------------------------
    # Geometry related unary methods, which return GeoSeries
    # -------------------------------------------------------------------------

    def curve_to_line(self):
        """
        Convert curves in each geometry to approximate linear representation,
        e.g., CIRCULAR STRING to regular LINESTRING, CURVEPOLYGON to POLYGON,
        and MULTISURFACE to MULTIPOLYGON. Useful for outputting to devices
        that can't support CIRCULARSTRING geometry types.

        :rtype: GeoSeries
        :return: Converted geometries

        :example:
        >>> from arctern import GeoSeries
        >>> s = GeoSeries(["CURVEPOLYGON(CIRCULARSTRING(0 0, 4 0, 4 4, 0 4, 0 0))"])
        >>> rst = s.curve_to_line().to_wkt()
        >>> assert str(rst[0]).startswith("POLYGON")
        """
        return _unary_geo(arctern.ST_CurveToLine, self)

    def to_crs(self, crs):
        """
        Transform each geometry to a different coordinate reference system.
        The ``crs`` attribute on the current GeoSeries must be set.

        :type crs: string
        :param crs: Coordinate Reference System of the geometry objects.
                    Must be SRID formed, e.g. "EPSG:4326"

        :rtype: GeoSeries
        :return: Geometries with transformed coordinate reference system.

        :example:
        >>> from arctern import GeoSeries
        >>> s = GeoSeries(["POINT (1 2)"], crs="EPSG:4326")
        >>> s
        0    POINT (1 2)
        dtype: GeoDtype
        >>> s.to_crs(crs="EPSG:3857")
        0    POINT (111319.490793274 222684.208505545)
        dtype: GeoDtype
        """
        if crs is None:
            raise ValueError("Can not transform with invalid crs")
        if self.crs is None:
            raise ValueError("Can not transform geometries without crs. Set crs for this GeoSeries first.")
        if self.crs == crs:
            return self
        return _unary_geo(arctern.ST_Transform, self, self.crs, crs, crs=crs)

    def simplify(self, tolerance):
        """
        Returns a "simplified" version for each geometry using the Douglas-Peucker algorithm.

        :type: tolerance: float
        :param tolerance: The maximum distance between a point on a linestring and a curve.

        :rtype: GeoSeries
        :return: Simplified geometries.

        :example:
        >>> from arctern import GeoSeries
        >>> s = GeoSeries(["POLYGON ((1 1,1 2,2 2,2 1,1 1))", "CIRCULARSTRING (0 0,1 1,2 0)"])
        >>> s.simplify(1)
        0    POLYGON ((1 1,1 2,2 2,2 1,1 1))
        1               LINESTRING (0 0,2 0)
        dtype: GeoDtype
        """
        return _unary_geo(arctern.ST_SimplifyPreserveTopology, self, tolerance)

    def buffer(self, distance):
        """
        For each geometry, returns a geometry that represents all points
        whose distance from this geos is less than or equal to "distance".

        :type distance: float
        :param distance: he maximum distance of the returned geometry from each geometry.

        :rtype: GeoSeries
        :return: Geometries.

        :example:
        >>> from arctern import GeoSeries
        >>> s = GeoSeries(["POINT (0 1)"])
        >>> s.buffer(0)
        0    POLYGON EMPTY
        dtype: GeoDtype
        """
        return _unary_geo(arctern.ST_Buffer, self, distance)

    def precision_reduce(self, precision):
        """
        For the coordinates of each geometry, reduce the number of significant digits
        to the given number. The last decimal place will be rounded.

        :type precision: int
        :param precision: The number of significant digits.

        :rtype: GeoSeries
        :return: Geometries with reduced precision.

        :example:
        >>> from arctern import GeoSeries
        >>> s = GeoSeries(["POINT (1.333 2.666)", "POINT (2.655 4.447)"])
        >>> s.precision_reduce(3)
        0    POINT (1.33 2.67)
        1    POINT (2.66 4.45)
        dtype: GeoDtype
        """
        return _unary_geo(arctern.ST_PrecisionReduce, self, precision)

    def make_valid(self):
        """
        Create a valid representation of each geometry without losing any of the input vertices.

        If the geometry is already-valid, then nothing will be done. If the geometry can't be
        made to valid, it will be set to None value.

        :rtype: GeoSeries
        :return: Geometries that are made to valid.

        :example:
        >>> from arctern import GeoSeries
        >>> s = GeoSeries(["POLYGON ((2 1,3 1,3 2,2 2,2 8,2 1))"])
        >>> s.make_valid()
        0    GEOMETRYCOLLECTION (POLYGON ((2 2,3 2,3 1,2 1,2 2)),LINESTRING (2 2,2 8))
        dtype: GeoDtype
        """
        return _unary_geo(arctern.ST_MakeValid, self)

    def unary_union(self):
        """
        Return a geometry that represents the union of all geometries in the GeoSeries.

        :rtype: GeoSeries
        :return: A GeoSeries contains only one geometry.

        :example:
        >>> from arctern import GeoSeries
        >>> p1 = "POINT(1 2)"
        >>> p2 = "POINT(1 1)"
        >>> s = GeoSeries([p1, p2])
        >>> s.union_aggr()
        0    MULTIPOINT (1 2,1 1)
        dtype: GeoDtype
        """
        return GeoSeries(arctern.ST_Union_Aggr(self))

    def envelope_aggr(self):
        """
        Compute the double-precision minimum bounding box geometry for the union of all geometries.

        :rtype: GeoSeries
        :return: A GeoSeries contains only one geometry.

        :example:
        >>> from arctern import GeoSeries
        >>> p1 = "POLYGON ((0 0,4 0,4 4,0 4,0 0))"
        >>> p2 = "POLYGON ((5 1,7 1,7 2,5 2,5 1))"
        >>> s = GeoSeries([p1, p2])
        >>> s.envelope_aggr()
        0    POLYGON ((0 0,0 4,7 4,7 0,0 0))
        dtype: GeoDtype
        """
        return GeoSeries(arctern.ST_Envelope_Aggr(self))

    # -------------------------------------------------------------------------
    # Geometry related binary methods, which return Series[bool/float]
    # -------------------------------------------------------------------------
    def intersects(self, other):
        """
        Check whether each geometry intersects other (elementwise).

        :type other: scalar bytes object geometry or GeoSeries
        :param other: The geometries to test if is intersected.
                      Can be scalar WKB formed bytes object, or a GeoSeries.

        :rtype : Series(dtype: bool)
        :return: A Series with value True if intersected.

        :example:
        >>> from arctern import GeoSeries
        >>> s1 = GeoSeries(["POLYGON((0 0,1 0,1 1,0 1,0 0))", "POLYGON((8 0,9 0,9 1,8 1,8 0))"])
        >>> s2 = GeoSeries(["POLYGON((0 0,0 8,8 8,8 0,0 0))", "POLYGON((0 0,0 8,8 8,8 0,0 0))"])
        >>> s2.intersects(s1)
        0    True
        1    True
        dtype: bool

        Alternatively other can be ca scalar bytes object.

        >>> s2.intersects(s1[0])
        0    True
        1    True
        dtype: bool
        """
        return _binary_op(arctern.ST_Intersects, self, other).astype(bool, copy=False)

    def within(self, other):
        """
        Check whether each geometry is within other (elementwise).


        :type other: scalar bytes object geometry or GeoSeries
        :param other: The geometries to test if each geometry is within.
                      Can be scalar WKB formed bytes object, or a GeoSeries.

        :rtype: Series(dtype: bool)
        :return: A Series with value True if each geometry is within other.

        :example:
        >>> from arctern import GeoSeries
        >>> s1 = GeoSeries(["POLYGON((0 0,1 0,1 1,0 1,0 0))", "POLYGON((8 0,9 0,9 1,8 1,8 0))"])
        >>> s2 = GeoSeries(["POLYGON((0 0,0 8,8 8,8 0,0 0))", "POLYGON((0 0,0 8,8 8,8 0,0 0))"])
        >>> s2.within(s1)
        0    False
        1    False
        dtype: bool
        """
        return _binary_op(arctern.ST_Within, self, other).astype(bool, copy=False)

    def contains(self, other):
        """
        Check whether each geometry contains other (elementwise).

        :type other: scalar bytes object geometry or GeoSeries
        :param other: The geometries to test if each geometry is contained.
                      Can be scalar WKB formed bytes object, or a GeoSeries.

        :rtype: Series(dtype: bool)
        :return: A Series with value True if each geometry contains other.

        :example:
        >>> from arctern import GeoSeries
        >>> s1 = GeoSeries(["POLYGON((0 0,1 0,1 1,0 1,0 0))", "POLYGON((8 0,9 0,9 1,8 1,8 0))"])
        >>> s2 = GeoSeries(["POLYGON((0 0,0 8,8 8,8 0,0 0))", "POLYGON((0 0,0 8,8 8,8 0,0 0))"])
        >>> s2.contains(s1)
        0     True
        1    False
        dtype: bool
        """
        return _binary_op(arctern.ST_Contains, self, other).astype(bool, copy=False)

    def crosses(self, other):
        """
        Check whether each geometry and other(elementwise) "spatially cross".

        "Spatially cross" here means two geometries have
        some, but not all interior points in common. The intersection of the
        interiors of the geometries must not be the empty set and must have
        a dimensionality less than the maximum dimension of the two input geometries.

        :type other: scalar bytes object geometry or GeoSeries
        :param other: The geometries to test if cross.
                      Can be scalar WKB formed bytes object, or a GeoSeries.

        :rtype: Series(dtype: bool)
        :return: A Series with value True if each geometry crosses other.

        :example:
        >>> from arctern import GeoSeries
        >>> s1 = GeoSeries(["POLYGON((0 0,1 0,1 1,0 1,0 0))", "POLYGON((8 0,9 0,9 1,8 1,8 0))"])
        >>> s2 = GeoSeries(["POLYGON((0 0,0 8,8 8,8 0,0 0))", "POLYGON((0 0,0 8,8 8,8 0,0 0))"])
        >>> s2.crosses(s1)
        0    False
        1    False
        dtype: bool
        """
        return _binary_op(arctern.ST_Crosses, self, other).astype(bool, copy=False)

    def geom_equals(self, other):
        """
        Check whether each geometry is "spatially equal" to other.

        "Spatially equal" means two geometries represent the same geometry structure.

        :type other: scalar bytes object geometry or GeoSeries
        :param other: The geometries to test if each geometry is equals.
                      Can be scalar WKB formed bytes object, or a GeoSeries.

        :rtype: Series(dtype: bool)
        :return: A Series with value True if each geometry is spatially equals to other.

        :example:
        >>> from arctern import GeoSeries
        >>> s1 = GeoSeries(["POLYGON((0 0,1 0,1 1,0 1,0 0))", "POLYGON((8 0,9 0,9 1,8 1,8 0))"])
        >>> s2 = GeoSeries(["POLYGON((0 0,0 8,8 8,8 0,0 0))", "POLYGON((0 0,0 8,8 8,8 0,0 0))"])
        >>> s2.geom_equals(s1)
        0    False
        1    False
        dtype: bool
        """
        from pandas.api.types import is_scalar
        if is_scalar(other):
            other = self.__class__([other] * len(self), index=self.index)
        this = self
        if not this.index.equals(other.index):
            warn("The indices of the two GeoSeries are different.")
            this, other = this.align(other)
        result = _binary_op(arctern.ST_Equals, this, other).astype(bool, copy=False)
        other_na = other.isna()
        result[other_na & this.isna()] = True
        return result

    def touches(self, other):
        """
        Check whether each geometry "touches" other.

        "Touch" means two geometries have common points, and the
        common points locate only on their boundaries.

        :type other: scalar bytes object geometry or GeoSeries
        :param other: The geometries to test if each geometry is touched.
                      Can be scalar WKB formed bytes object, or a GeoSeries.

        :rtype: Series(dtype: bool)
        :return: A Series with value True if each geometry touches other.

        :example:
        >>> from arctern import GeoSeries
        >>> s1 = GeoSeries(["POLYGON((0 0,1 0,1 1,0 1,0 0))", "POLYGON((8 0,9 0,9 1,8 1,8 0))"])
        >>> s2 = GeoSeries(["POLYGON((0 0,0 8,8 8,8 0,0 0))", "POLYGON((0 0,0 8,8 8,8 0,0 0))"])
        >>> s2.touches(s1)
        0    False
        1     True
        dtype: bool
        """
        return _binary_op(arctern.ST_Touches, self, other).astype(bool, copy=False)

    def overlaps(self, other):
        """
        Check whether each geometry "spatially overlaps" other.

        "Spatially overlap" here means two geometries intersect
        but one does not completely contain another.

        :type other: scalar bytes object geometry or GeoSeries
        :param other: The geometries to test if each geometry overlaps.
                      Can be scalar WKB formed bytes object, or a GeoSeries.

        :rtype: Series(dtype: bool)
        :return: A Series with value True if each geometry overlaps other.

        :example:
        >>> from arctern import GeoSeries
        >>> s1 = GeoSeries(["POLYGON((0 0,1 0,1 1,0 1,0 0))", "POLYGON((8 0,9 0,9 1,8 1,8 0))"])
        >>> s2 = GeoSeries(["POLYGON((0 0,0 8,8 8,8 0,0 0))", "POLYGON((0 0,0 8,8 8,8 0,0 0))"])
        >>> s2.overlaps(s1)
        0    False
        1    False
        dtype: bool
        """
        return _binary_op(arctern.ST_Overlaps, self, other).astype(bool, copy=False)

    def distance(self, other):
        """
        Calculates the minimum 2D Cartesian (planar) distance between each geometry and other.

        :type other: scalar bytes object geometry or GeoSeries
        :param other: The geometries to calculate the distance to each geometry.
                      Can be scalar WKB formed bytes object, or a GeoSeries.

        :rtype: Series(dtype: float64)
        :return: A Series contains the distances between each geometry and other.

        :example:
        >>> from arctern import GeoSeries
        >>> p11 = "LINESTRING(9 0,9 2)"
        >>> p12 = "POINT(10 2)"
        >>> s1 = GeoSeries([p11, p12])
        >>> p21 = "POLYGON((0 0,0 8,8 8,8 0,0 0))"
        >>> p22 = "POLYGON((0 0,0 8,8 8,8 0,0 0))"
        >>> s2 = GeoSeries([p21, p22])
        >>> s2.distance(s1)
        0    1.0
        1    2.0
        dtype: float64
        """
        return _binary_op(arctern.ST_Distance, self, other)

    def distance_sphere(self, other):
        """
        Return minimum distance in meters between two lon/lat points.

        Uses a spherical earth and radius derived from the spheroid defined by the SRID.
        Only 'EPSG:4326' can calculate spherical distance.

        :type other: scalar bytes object geometry or GeoSeries
        :param other: The geometries to calculate the spherical distance to each geometry.
                      Can be scalar WKB formed bytes object, or a GeoSeries.
                      If other is scalar bytes object, we will assume other's crs is 'EPSG:4326'.

        :rtype: Series(dtype: float64)
        :return: A Series contains the spherical distance between each geometry and other.

        :example:
        >>> from arctern import GeoSeries
        >>> s1 = GeoSeries(["POINT(10 2)"], crs="EPSG:4326")
        >>> s2 = GeoSeries(["POINT(10 3)"], crs="EPSG:4326")
        >>> s2.distance_sphere(s1)
        0    111226.3
        dtype: float64
        """
        if not self.crs == getattr(other, "crs", "EPSG:4326") == "EPSG:4326":
            raise ValueError("Only can calculate spherical distance with 'EPSG:4326' crs.")
        return _binary_op(arctern.ST_DistanceSphere, self, other)

    def hausdorff_distance(self, other):
        """
        Returns the Hausdorff distance between each geometry and other.

        This is a measure of how similar or dissimilar 2 geometries are.

        :type other: scalar bytes object geometry or GeoSeries
                     Can be scalar WKB formed bytes object, or a GeoSeries.
        :param other: The geometries to calculate the hausdorff distance to each geometry.

        :rtype: Series(dtype: float64)
        :return : A Series contains the hausdorff distance between each geometry and other.

        :example:
        >>> from arctern import GeoSeries
        >>> s1 = GeoSeries(["POLYGON((0 0 ,0 1, 1 1, 1 0, 0 0))", "POINT(0 0)"])
        >>> s2 = GeoSeries(["POLYGON((0 0 ,0 2, 1 1, 1 0, 0 0))", "POINT(0 1)"])
        >>> s2.hausdorff_distance(s1)
        0    1.0
        1    1.0
        dtype: float64
        """
        return _binary_op(arctern.ST_HausdorffDistance, self, other)

    # -------------------------------------------------------------------------
    # Geometry related binary methods, which return GeoSeries
    # -------------------------------------------------------------------------

    def intersection(self, other):
        """
        Calculate the point set intersection between each geometry and other.

        :type other: scalar bytes object geometry or GeoSeries.
                      Can be scalar WKB formed bytes object, or a GeoSeries.
        :param other: The geometries to calculate the intersection point set between each geometry.

        :rtype: GeoSeries
        :return: A GeoSeries contains geometries.

        :example:
        >>> from arctern import GeoSeries
        >>> s1 = GeoSeries(["POLYGON ((1 1,1 2,2 2,2 1,1 1))"])
        >>> s2 = GeoSeries(["POLYGON ((2 1,3 1,3 2,2 2,2 1))"])
        >>> s2.intersection(s1)
        0    LINESTRING (2 2,2 1)
        dtype: GeoDtype
        """
        return _binary_geo(arctern.ST_Intersection, self, other)

    # -------------------------------------------------------------------------
    # utils
    # -------------------------------------------------------------------------

    def to_wkt(self):
        """
        Transform each geometry to WKT formed string.

        :rtype: Series(dtype: object)
        :return: A Series contains geometries as WKT formed string.

        :example:
        >>> from arctern import GeoSeries
        >>> s = GeoSeries(["POINT(1 1)"])
        >>> s
        0    POINT (1 1)
        dtype: GeoDtype
        >>> s.to_wkt()
        0    POINT (1 1)
        dtype: object
        """
        return _property_op(arctern.ST_AsText, self)

    def to_wkb(self):
        """
        Transform each geometry to WKB formed bytes object.

        :rtype: Series(dtype: object)
        :return: A Series contains geometries as WKB formed bytes object.
        """
        return _property_op(lambda x: x, self)

    def as_geojson(self):
        """
        Transform each to GeoJSON format string.

        :rtype: Series(dtype: object)
        :return: A Series contains geometries as GeoJSON formed string.

        :example:
        >>> from arctern import GeoSeries
        >>> s = GeoSeries(["POINT(1 1)"])
        >>> s
        0    POINT (1 1)
        dtype: GeoDtype
        >>> s.as_geojson()
        0    { "type": "Point", "coordinates": [ 1.0, 1.0 ] }
        dtype: object
        """
        return _property_op(arctern.ST_AsGeoJSON, self)

    def to_geopandas(self):
        """
        Transform each arctern GeoSeries to GeoPandas GeoSeries.

        :rtype: GeoPandas GeoSeries(dtype: geometry)
        :return: A GeoPandas GeoSeries.
        :example:
        >>> from arctern import GeoSeries
        >>> s = GeoSeries(["POINT(1 1)"])
        >>> s
        0    POINT (1 1)
        dtype: GeoDtype
        >>> s.to_geopandas()
        0    POINT (1.00000 1.00000)
        dtype: geometry
        """
        import geopandas
        import shapely

        return geopandas.GeoSeries(self.apply(lambda x: shapely.wkb.loads(x) if x is not None else None), crs=self.crs)

    @classmethod
    def polygon_from_envelope(cls, min_x, min_y, max_x, max_y, crs=None):
        """
        Construct polygon(rectangle) geometries from arr_min_x, arr_min_y, arr_max_x,
        arr_max_y and special coordinate system. The edges of polygon are parallel to coordinate axis.

        :type min_x: Series(dtype: float64)
        :param min_x: The minimum value of x coordinate of the rectangles.

        :type min_y: Series(dtype: float64)
        :param min_y: The minimum value of y coordinate of the rectangles.

        :type max_x: Series(dtype: float64)
        :param max_x: The maximum value of x coordinate of the rectangles.

        :type max_y: Series(dtype: float64)
        :param max_y: The maximum value of y coordinate of the rectangles.

        :type crs: string, optional
        :param crs: Must be SRID format string.

        :rtype: GeoSeries
        :return: A GeoSeries contains geometries.

        :example:
        >>> from pandas import Series
        >>> from arctern import GeoSeries
        >>> min_x = Series([0.0, 1.0])
        >>> max_x = Series([2.0, 1.5])
        >>> min_y = Series([0.0, 1.0])
        >>> max_y = Series([1.0, 1.5])
        >>> GeoSeries.polygon_from_envelope(min_x, min_y, max_x, max_y)
        0                POLYGON ((0 0,0 1,2 1,2 0,0 0))
        1    POLYGON ((1 1,1.0 1.5,1.5 1.5,1.5 1.0,1 1))
        dtype: GeoDtype
        """
        crs = _validate_crs(crs)
        return cls(arctern.ST_PolygonFromEnvelope(min_x, min_y, max_x, max_y), crs=crs)

    @classmethod
    def point(cls, x, y, crs=None):
        """
        Construct Point geometries according to the coordinates.

        :type x: Series(dtype: float64)
        :param x: Abscissa of the point.

        :type y: Series(dtype: float64)
        :param y: Ordinate of the point.

        :type crs: string, optional
        :param crs: Must be SRID format string.

        :rtype: GeoSeries
        :return: A GeoSeries contains point geometries.

        :example:
        >>> from pandas import Series
        >>> from arctern import GeoSeries
        >>> x = Series([1.3, 2.5])
        >>> y = Series([1.3, 2.5])
        >>> GeoSeries.point(x, y)
        0    POINT (1.3 1.3)
        1    POINT (2.5 2.5)
        dtype: GeoDtype
        """
        crs = _validate_crs(crs)
        return cls(arctern.ST_Point(x, y), crs=crs)

    @classmethod
    def geom_from_geojson(cls, json, crs=None):
        """
        Construct geometry from the GeoJSON representation string.

        :type json: Series(dtype: object)
        :param json: Geometries in json format.

        :type crs: string, optional
        :param crs: Must be SRID format string.

        :rtype: GeoSeries
        :return: A GeoSeries contains geometries.

        :example:
        >>> from pandas import Series
        >>> from arctern import GeoSeries
        >>> json = Series(['{"type":"LineString","coordinates":[[1,2],[4,5],[7,8]]}'])
        >>> GeoSeries.geom_from_geojson(json)
        0    LINESTRING (1 2,4 5,7 8)
        dtype: GeoDtype
        """
        crs = _validate_crs(crs)
        return cls(arctern.ST_GeomFromGeoJSON(json), crs=crs)

    @classmethod
    def from_geopandas(cls, data):
        """
        Construct geometries from geopandas GeoSeries.

        :rtype data: geopandas.GeoSeries
        :param data: Source geometries data.

        :rtype: arctern.GeoSeries
        :return: A arctern.GeoSeries constructed from geopandas.GeoSeries.
        """

        import geopandas as gpd
        import shapely.wkb
        if not isinstance(data, gpd.GeoSeries):
            raise TypeError(f"data must be {gpd.GeoSeries}, got {type(data)}")

        if data.crs is not None:
            crs = data.crs.to_authority() or data.crs.source_crs.to_authority()
            crs = crs[0] + ':' + crs[1]
        else:
            crs = None

        def f(x):
            if x is None:
                return x
            return shapely.wkb.dumps(x)

        return cls(data.apply(f), crs=crs)<|MERGE_RESOLUTION|>--- conflicted
+++ resolved
@@ -261,7 +261,6 @@
         """
         Fill NA values with a geometry, which can be WKT or WKB formed.
 
-<<<<<<< HEAD
         :type value: scalar, dict, Series, or DataFrame
         :param value: Value to use to fill holes (e.g. "POINT (1 1)"), alternately a
                       dict/Series/DataFrame of values specifying which value to use for
@@ -298,8 +297,6 @@
         :rtype: GeoSeries or None
         :return: Object with missing values filled or None if ``inplace=True``.
 
-=======
->>>>>>> 18ac1b9d
         :example:
         >>> s = GeoSeries(["Point (1 1)", "POLYGON ((1 1,2 1,2 2,1 2,1 1))", None, ""])
         >>> s
