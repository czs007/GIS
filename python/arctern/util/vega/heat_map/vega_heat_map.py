--- conflicted
+++ resolved
@@ -69,24 +69,14 @@
         return dic
 
 class VegaHeatMap():
-<<<<<<< HEAD
-    def __init__(self, width: int, height: int, map_scale: float, top_left: str, bottom_right: str, coor: str):
-=======
     def __init__(self, width: int, height: int, bounding_box_min: str, bounding_box_max: str,
                  map_scale: float, coordinate_system: str):
->>>>>>> 7b2c2715
         self._width = width
         self._height = height
         self._bounding_box_min = bounding_box_min
         self._bounding_box_max = bounding_box_max
         self._map_scale = map_scale
-<<<<<<< HEAD
-        self._top_left = top_left
-        self._bottom_right = bottom_right
-        self._coor = coor
-=======
         self._coordinate_system = coordinate_system
->>>>>>> 7b2c2715
 
     def build(self):
         description = Description(desc="heat_map_2d")
@@ -106,13 +96,4 @@
 
         root_json = json.dumps(root.to_dict(), indent=2)
         return root_json
-
-    def coor(self):
-        return self._coor
-           
-    def top_left(self):
-        return self._top_left
-    
-    def bottom_right(self):
-        return self._bottom_right
     