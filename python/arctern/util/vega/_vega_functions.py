# Copyright (C) 2019-2020 Zilliz. All rights reserved.
#
# Licensed under the Apache License, Version 2.0 (the "License");
# you may not use this file except in compliance with the License.
# You may obtain a copy of the License at
#
#     http://www.apache.org/licenses/LICENSE-2.0
#
# Unless required by applicable law or agreed to in writing, software
# distributed under the License is distributed on an "AS IS" BASIS,
# WITHOUT WARRANTIES OR CONDITIONS OF ANY KIND, either express or implied.
# See the License for the specific language governing permissions and
# limitations under the License.

__all__ = [
    "vega_pointmap",
    "vega_weighted_pointmap",
    "vega_heatmap",
    "vega_choroplethmap",
]

from arctern.util.vega.pointmap.vega_pointmap import VegaPointMap
from arctern.util.vega.pointmap.vega_weighted_pointmap import VegaWeightedPointMap
from arctern.util.vega.heatmap.vega_heatmap import VegaHeatMap
from arctern.util.vega.choroplethmap.vega_choroplethmap import VegaChoroplethMap

def vega_pointmap(width, height,
                  bounding_box,
                  stroke_width, stroke, opacity,
                  coordinate_system="EPSG:4326"):
    return VegaPointMap(width, height,
                        bounding_box,
                        stroke_width, stroke, opacity,
                        coordinate_system)

<<<<<<< HEAD
def vega_weighted_pointmap(width, height,
                  bounding_box,
                  color, color_ruler, stroke_ruler, opacity,
                  coordinate_system="EPSG:4326"):
    return VegaWeightedPointMap(width, height,
                        bounding_box,
                                color, color_ruler, stroke_ruler, opacity,
                        coordinate_system)

=======
>>>>>>> 0cd5f0b5

def vega_heatmap(width, height, map_scale,
                 bounding_box,
                 coordinate_system="EPSG:4326"):
    return VegaHeatMap(width, height, map_scale,
                       bounding_box,
                       coordinate_system)

def vega_choroplethmap(width, height,
                       bounding_box,
                       color_style, ruler, opacity,
                       coordinate_system="EPSG:4326"):
    return VegaChoroplethMap(width, height,
                             bounding_box, color_style, ruler, opacity,
                             coordinate_system)<|MERGE_RESOLUTION|>--- conflicted
+++ resolved
@@ -33,7 +33,6 @@
                         stroke_width, stroke, opacity,
                         coordinate_system)
 
-<<<<<<< HEAD
 def vega_weighted_pointmap(width, height,
                   bounding_box,
                   color, color_ruler, stroke_ruler, opacity,
@@ -42,9 +41,6 @@
                         bounding_box,
                                 color, color_ruler, stroke_ruler, opacity,
                         coordinate_system)
-
-=======
->>>>>>> 0cd5f0b5
 
 def vega_heatmap(width, height, map_scale,
                  bounding_box,
