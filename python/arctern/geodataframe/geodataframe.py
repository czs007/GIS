# Copyright (C) 2019-2020 Zilliz. All rights reserved.
#
# Licensed under the Apache License, Version 2.0 (the "License");
# you may not use this file except in compliance with the License.
# You may obtain a copy of the License at
#
#     http://www.apache.org/licenses/LICENSE-2.0
#
# Unless required by applicable law or agreed to in writing, software
# distributed under the License is distributed on an "AS IS" BASIS,
# WITHOUT WARRANTIES OR CONDITIONS OF ANY KIND, either express or implied.
# See the License for the specific language governing permissions and
# limitations under the License.

# pylint: disable=too-many-lines
# pylint: disable=too-many-public-methods, unused-argument, redefined-builtin,protected-access
import json

from itertools import zip_longest
import pandas as pd
import numpy as np
from pandas import DataFrame, Series
from arctern import GeoSeries
import arctern.tools


class GeoDataFrame(DataFrame):
    """
    A GeoDataFrame object is a pandas.DataFrame that has columns
    with geometry. In addition to the standard DataFrame constructor arguments,
    GeoDataFrame also accepts the following keyword arguments:

    Parameters
    ----------
    crs : value (optional)
        Coordinate Reference System of the geometry objects.
    geometries : list
        The name of columns which are setten as geometry columns.
    data : ndarray (structured or homogeneous), Iterable, dict, or DataFrame
        Dict can contain Series, GeoSeries, arrays, constants, or list-like objects.

        .. versionchanged:: 0.23.0
           If data is a dict, column order follows insertion-order for
           Python 3.6 and later.

        .. versionchanged:: 0.25.0
           If data is a list of dicts, column order follows insertion-order
           for Python 3.6 and later.

    index : Index or array-like
        Index to use for resulting frame. Will default to RangeIndex if
        no indexing information part of input data and no index provided.
    columns : Index or array-like
        Column labels to use for resulting frame. Will default to
        RangeIndex (0, 1, 2, ..., n) if no column labels are provided.
    dtype : dtype, default None
        Data type to force. Only a single dtype is allowed. If None, infer.
    copy : bool, default False
        Copy data from inputs. Only affects DataFrame / 2d ndarray input.

    Examples
    ---------
    >>> from arctern import GeoDataFrame
    >>> import numpy as np
    >>> data = {
    ...     "A": range(5),
    ...     "B": np.arange(5.0),
    ...     "other_geom": [1, 1, 1, 2, 2],
    ...     "geo1": ["POINT (0 0)", "POINT (1 1)", "POINT (2 2)", "POINT (3 3)", "POINT (4 4)"],
    ... }
    >>> gdf = GeoDataFrame(data, geometries=["geo1"], crs=["epsg:4326"])
    >>> gdf
       A    B  other_geom         geo1
    0  0  0.0           1  POINT (0 0)
    1  1  1.0           1  POINT (1 1)
    2  2  2.0           1  POINT (2 2)
    3  3  3.0           2  POINT (3 3)
    4  4  4.0           2  POINT (4 4)
    """

    def __init__(self, data=None, index=None, columns=None, dtype=None, copy=False, geometries=None, crs=None):
        geometry_column_names = []
        crs_for_cols = {}
        if isinstance(data, GeoSeries):
            crs_for_cols[data.name] = data.crs
            geometry_column_names.append(data.name)
        elif isinstance(data, DataFrame):
            for col in data.columns:
                if isinstance(data[col], GeoSeries):
                    crs_for_cols[col] = data[col].crs
                    geometry_column_names.append(col)
        super(GeoDataFrame, self).__init__(data, index, columns, dtype, copy)

        self._geometry_column_names = None
        self._crs_for_cols = None
        self._geometry_column_names = geometry_column_names
        self._crs_for_cols = crs_for_cols
        if geometries is None:
            geometries = []
        if crs is None or isinstance(crs, str):
            crs = [crs] * len(geometries)
        if not isinstance(crs, list):
            raise TypeError("The type of crs should be str or list!")
        if len(geometries) < len(crs):
            raise ValueError("The length of crs should less than geometries!")

        # align crs and cols, simply fill None to crs
        for col, _crs in zip_longest(geometries, crs):
            if col not in self._geometry_column_names:
                self[col] = GeoSeries(self[col], crs=_crs)
                self[col].invalidate_sindex()
                self._crs_for_cols[col] = _crs
                self._geometry_column_names.append(col)

    # pylint: disable=protected-access
    def set_geometry(self, col, inplace=False, crs=None):
        """
        Sets an existing column in the GeoDataFrame to a geometry column, which is used to perform geometric calculations later.

        Parameters
        ----------
        col: list
            The name of column to be setten as a geometry column.
        inplace: bool, default false
            Whether to modify the GeoDataFrame in place.
            * *True:* Modifies the GeoDataFrame in place (does not create a new object).
            * *False:* Does not modifies the GeoDataFrame in place.
        crs: str
            The coordinate reference system to use.

        Returns
        -------
        GeoDataFrame
            A GeoDataFrame object.

        Examples
        --------
        >>> from arctern import GeoDataFrame
        >>> import numpy as np
        >>> data = {
        ...    "A": range(5),
        ...    "B": np.arange(5.0),
        ...    "geo1": ["POINT (0 0)", "POINT (1 1)", "POINT (2 2)", "POINT (3 3)", "POINT (4 4)"],
        ...    "geo2": ["POINT (0 0)", "POINT (1 1)", "POINT (2 2)", "POINT (3 3)", "POINT (4 4)"],
        ... }
        >>> gdf = GeoDataFrame(data, geometries=["geo1"], crs=["epsg:4326"])
        >>> gdf.geometries_name
        ['geo1']
        >>> gdf.set_geometry(col="geo2",crs="epsg:4326",inplace=True).geometries_name
        ['geo1','geo2']
        """
        if inplace:
            frame = self
        else:
            frame = self.copy()

        geometry_cols = frame._geometry_column_names
        if not isinstance(frame[col], GeoSeries):
            frame[col] = GeoSeries(frame[col], crs=crs)
            geometry_cols.append(col)
            self._crs_for_cols[col] = crs
        if col in geometry_cols:
            if crs is not None:
                self._crs_for_cols[col] = crs
                frame[col].set_crs(crs)

        return frame

    # pylint: disable=arguments-differ
    def to_json(self, na="null", show_bbox=False, geometry=None, **kwargs):
        """
        Returns a GeoJSON string representation of the GeoDataFrame.

        Parameters
        ----------
        na: {'null', 'drop', 'keep'}
            Indicates how to output missing (NaN) values in the GeoDataFrame, by default 'null'.
            * 'null': Outputs the missing entries as JSON null.
            * 'drop': Removes the property from the feature. This applies to each feature individually so that features may have different properties.
            * 'keep': Outputs the missing entries as NaN.
        show_bbow: bool, optional
            Indicates whether to include bbox (bounding box) in the GeoJSON string, by default False.
            * *True:* Includes bounding box in the GeoJSON string.
            * *False:* Don't include bounding box in the GeoJSON string.
        geometry: str
            The name of geometry column.

        **kwargs:
            Parameters to pass to `jump.dumps`.

        Returns
        -------
        Series
            Sequence of geometries in GeoJSON format.

        Examples
        --------
        >>> from arctern import GeoDataFrame
        >>> import numpy as np
        >>> data = {
        ...     "A": range(1),
        ...     "B": np.arange(1.0),
        ...     "other_geom": range(1),
        ...     "geometry": ["POINT (0 0)"],
        ... }
        >>> gdf = GeoDataFrame(data, geometries=["geometry"], crs=["epsg:4326"])
<<<<<<< HEAD
        >>> gdf.to_json(geometry="geometry")
=======
        >>> print(gdf.to_json(geometry="geometry"))
>>>>>>> bacdb584
        {"type": "FeatureCollection", "features": [{"id": "0", "type": "Feature", "properties": {"A": 0, "B": 0.0, "other_geom": 0}, "geometry": {"type": "Point", "coordinates": [0.0, 0.0]}}]}
        """
        return json.dumps(self._to_geo(na=na, show_bbox=show_bbox, geometry=geometry), **kwargs)

    def _to_geo(self, na="null", show_bbox=False, geometry=None, **kwargs):
        geo = {
            "type": "FeatureCollection",
            "features": list(self.iterfeatures(na=na, show_bbox=show_bbox, geometry=geometry, **kwargs))
        }
        if show_bbox is True:
            geo["bbox"] = self[geometry].envelope_aggr().bbox[0]

        return geo

    def iterfeatures(self, na="null", show_bbox=False, geometry=None):
        if na not in ["null", "drop", "keep"]:
            raise ValueError("Unknown na method {0}".format(na))
        if geometry not in self._geometry_column_names:
            raise ValueError("{} is not a geometry column".format(geometry))
        ids = np.array(self.index, copy=False)
        geometries = self[geometry].as_geojson()
        geometries_bbox = self[geometry].bbox

        propertries_cols = self.columns.difference([geometry])

        if len(propertries_cols) > 0:
            properties = self[propertries_cols].astype(object).values
            if na == "null":
                properties[pd.isnull(self[propertries_cols]).values] = None

            for i, row in enumerate(properties):
                geom = geometries[i]

                if na == "drop":
                    propertries_items = {
                        k: v for k, v in zip(propertries_cols, row) if not pd.isnull(v)
                    }
                else:
                    propertries_items = {}
                    for k, v in zip(propertries_cols, row):
                        propertries_items[k] = v
                    # propertries_items = {
                    #     k: v for k, v in zip(propertries_cols, row)
                    # }

                feature = {
                    "id": str(ids[i]),
                    "type": "Feature",
                    "properties": propertries_items,
                    "geometry": json.loads(geom) if geom else None,
                }

                if show_bbox:
                    feature["bbox"] = geometries_bbox[i]
                yield feature

        else:
            for fid, geom, bbox in zip(ids, geometries, geometries_bbox):
                feature = {
                    "id": str(fid),
                    "type": "Feature",
                    "properties": {},
                    "geometry": geom,
                }
                if show_bbox:
                    feature["bbox"] = bbox if geom else None
                yield feature

    # pylint: disable=protected-access
    def reset_index(self, level=None, drop=False, inplace=False, col_level=0, col_fill=""):
        df = super(GeoDataFrame, self).reset_index(level, drop, inplace, col_level, col_fill)
        if not inplace:
            gdf = GeoDataFrame(df)
            gdf._geometry_column_names = self._geometry_column_names
            gdf._crs_for_cols = self._crs_for_cols
            return gdf
        return None

    # pylint: disable=protected-access
    def copy(self, deep=True):
        df = super(GeoDataFrame, self).copy(deep)
        gdf = GeoDataFrame(df)
        gdf._geometry_column_names = self._geometry_column_names
        gdf._crs_for_cols = self._crs_for_cols
        return gdf

    # pylint: disable=protected-access
    def drop(self, labels=None, axis=0, index=None, columns=None, level=None, inplace=False, errors="raise",):
        geometry_column_names = self._geometry_column_names.copy()
        crs_for_cols = self._crs_for_cols.copy()
        df = super(GeoDataFrame, self).drop(labels, axis, index, columns, level, inplace, errors)

        column_names = self.columns.values.tolist()
        for col in geometry_column_names:
            if col in column_names:
                self._crs_for_cols[col] = crs_for_cols[col]
                self._geometry_column_names.append(col)

        if not inplace:
            gdf = GeoDataFrame(df)
            gdf._geometry_column_names = self._geometry_column_names
            gdf._crs_for_cols = self._crs_for_cols
            return gdf
        return None


    def to_geopandas(self):
        """
        Transforms an arctern.GeoDataFrame object to a geopandas.GeoDataFrame object.

        Returns
        --------
        geopandas.GeoDataFrame
            A geopandas.GeoDataFrame object.

        Examples
        --------
        >>> from arctern import GeoDataFrame
        >>> import numpy as np
        >>> import geopandas
        >>> data = {
        ...     "A": range(5),
        ...     "B": np.arange(5.0),
        ...     "other_geom": range(5),
        ...     "geo1": ["POINT (0 0)", "POINT (1 1)", "POINT (2 2)", "POINT (3 3)", "POINT (4 4)"],
        ...     "geo2": ["POINT (0 0)", "POINT (1 1)", "POINT (2 2)", "POINT (3 3)", "POINT (4 4)"],
        ... }
        >>> gdf = GeoDataFrame(data, geometries=["geo1", "geo2"], crs=["epsg:4326", "epsg:3857"])
        >>> pdf = gdf.to_geopandas()
        >>> pdf.set_geometry("geo1", inplace=True)
        >>> pdf.geometry.name
        geo1
        >>> type(pdf["geo1"])
        <class 'geopandas.geoseries.GeoSeries'>
        """
        import geopandas
        copy_df = self.copy()
        if len(self._geometry_column_names) > 0:
            for col in self._geometry_column_names:
                copy_df[col] = Series(copy_df[col].to_geopandas())
        return geopandas.GeoDataFrame(copy_df.values, columns=copy_df.columns.values.tolist())

    # pylint: disable=protected-access
    @classmethod
    def from_geopandas(cls, pdf):
        """
        Constructs an arctern.GeoSeries object from a geopandas.GeoSeries object.

        Parameters
        ----------
        pdf: geopandas.GeoDataFrame
            A geopandas.GeoDataFrame object.

        Returns
        -------
        GeoDataFrame
            An arctern.GeoDataFrame object.

        Examples
        --------
        >>> from arctern import GeoDataFrame
        >>> import geopandas
        >>> from shapely.geometry import Point,LineString
        >>> import numpy as np
        >>> data = {
        ...     "A": range(5),
        ...     "B": np.arange(5.0),
        ...     "other_geom": range(5),
        ...     "geometry": [Point(x, y) for x, y in zip(range(5), range(5))],
        ...     "copy_geo": [Point(x + 1, y + 1) for x, y in zip(range(5), range(5))],
        ... }
        >>> pdf = geopandas.GeoDataFrame(data, geometry="geometry", crs='epsg:4326')
        >>> gdf = GeoDataFrame.from_geopandas(pdf)
        >>> gdf.geometries_name
        ['geometry', 'copy_geo']
        >>> type(gdf["geometry"])
        <class 'arctern.geoseries.geoseries.GeoSeries'>
        >>> gdf["geometry"].crs
        'EPSG:4326'
        """
        import geopandas
        import shapely
        if not isinstance(pdf, geopandas.GeoDataFrame):
            raise TypeError(f"pdf must be {geopandas.GeoSeries}, got {type(pdf)}")
        result = cls(pdf.values, columns=pdf.columns.values.tolist())
        column_names = pdf.columns.values.tolist()
        for col in column_names:
            if isinstance(pdf[col][0], shapely.geometry.base.BaseGeometry):
                geo_col = GeoSeries.from_geopandas(geopandas.GeoSeries(pdf[col]))
                result[col] = geo_col
                result._geometry_column_names.append(col)
                if isinstance(pdf[col], geopandas.GeoSeries):
                    result._crs_for_cols[col] = pdf[col].crs
                else:
                    result._crs_for_cols[col] = None
        return result

    def dissolve(self, by=None, col="geometry", aggfunc="first", as_index=True):
        """
        Dissolves geometries within `by` into a single observation.

        This is accomplished by applying the `unary_union` method to all geometries within a group.

        Observations associated with each `by` group will be aggregated using the `aggfunc`.

        Parameters
        ----------
        by: str
            Column whose values define groups to be dissolved, by default None.
        aggfunc: function or str
            Aggregation function for manipulation of data associated with each group, by default "first". Passed to pandas `groupby.agg` method.
        as_index: bool
            Whether to use the ``by`` column as the index of result, by default True.
            * *True:* The ``by`` column becomes the index of result.
            * *False:* The result uses the default ascending index that starts from 0.

        Returns
        -------
        GeoDataFrame
            A GeoDataFrame object.

        Examples
        --------
        >>> from arctern import GeoDataFrame
        >>> import numpy as np
        >>> data = {
        ...     "A": range(5),
        ...     "B": np.arange(5.0),
        ...     "other_geom": [1, 1, 1, 2, 2],
        ...     "geo1": ["POINT (0 0)", "POINT (1 1)", "POINT (2 2)", "POINT (3 3)", "POINT (4 4)"],
        ... }
        >>> gdf = GeoDataFrame(data, geometries=["geo1"], crs=["epsg:4326"])
        >>> gdf.dissolve(by="other_geom", col="geo1")
                                        geo1  A    B
        other_geom
        1           MULTIPOINT (0 0,1 1,2 2)  0  0.0
        2               MULTIPOINT (3 3,4 4)  3  3.0
        """
        data = self.drop(labels=col, axis=1)
        aggregated_data = data.groupby(by=by).agg(aggfunc)

        def merge_geometries(block):
            merge_geom = block.unary_union()
            return merge_geom[0]

        g = self.groupby(by=by, group_keys=False)[col].agg(
            merge_geometries
        )

        crs_str = self[col].crs
        aggregated_geometry = GeoDataFrame(g, geometries=[col], crs=[crs_str])

        aggregated = aggregated_geometry.join(aggregated_data)

        if not as_index:
            aggregated = aggregated.reset_index()

        return aggregated

    @property
    def geometries_name(self):
        return self._geometry_column_names

    @property
    def crs(self):
        """
        The Coordinate Reference System (CRS) of arctern.GeoDataFrame.

        Returns
        --------
        crs: list
            The Coordinate Reference System (CRS).

        Examples
        --------
        >>> from arctern import GeoDataFrame
        >>> import numpy as np
        >>> data = {
        ...    "A": range(5),
        ...    "B": np.arange(5.0),
        ...    "geo1": ["POINT (0 0)", "POINT (1 1)", "POINT (2 2)", "POINT (3 3)", "POINT (4 4)"],
        ...    "geo2": ["POINT (0 0)", "POINT (1 1)", "POINT (2 2)", "POINT (3 3)", "POINT (4 4)"],
        ... }
        >>> gdf = GeoDataFrame(data, geometries=["geo1", "geo2"], crs=["epsg:4326", "epsg:3857"])
        >>> gdf.crs
        {'geo1': 'epsg:4326', 'geo2': 'epsg:3857'}
        """
        return self._crs_for_cols

    # pylint: disable=too-many-arguments
    def merge(
            self,
            right,
            how="inner",
            on=None,
            left_on=None,
            right_on=None,
            left_index=False,
            right_index=False,
            sort=False,
            suffixes=("_x", "_y"),
            copy=True,
            indicator=False,
            validate=None,
    ):
        """
        Merges two GeoDataFrame objects with a database-style join.

        Parameters
        ----------
        right : DataFrame or named Series
            Object to merge with.
        how : {'left', 'right', 'outer', 'inner'}, default 'inner'
            Type of merge to be performed.

            * left: use only keys from left frame, similar to a SQL left outer join;
              preserve key order.
            * right: use only keys from right frame, similar to a SQL right outer join;
              preserve key order.
            * outer: use union of keys from both frames, similar to a SQL full outer
              join; sort keys lexicographically.
            * inner: use intersection of keys from both frames, similar to a SQL inner
              join; preserve the order of the left keys.
        on : label or list
           Column or index level names to join on. These must be found in both
           DataFrames. If `on` is None and not merging on indexes then this defaults
           to the intersection of the columns in both DataFrames.
        left_on : label or list, or array-like
            Column or index level names to join on in the left DataFrame. Can also
            be an array or list of arrays of the length of the left DataFrame.
            These arrays are treated as if they are columns.
        right_on : label or list, or array-like
            Column or index level names to join on in the right DataFrame. Can also
            be an array or list of arrays of the length of the right DataFrame.
            These arrays are treated as if they are columns.
        left_index : bool, default False
            Use the index from the left DataFrame as the join key(s). If it is a
            MultiIndex, the number of keys in the other DataFrame (either the index
            or a number of columns) must match the number of levels.
        right_index : bool, default False
            Use the index from the right DataFrame as the join key. Same caveats as
            left_index.
        sort : bool, default False
            Sort the join keys lexicographically in the result DataFrame. If False,
            the order of the join keys depends on the join type (how keyword).
        suffixes : tuple of (str, str), default ('_x', '_y')
            Suffix to apply to overlapping column names in the left and right
            side, respectively. To raise an exception on overlapping columns use
            (False, False).
        copy : bool, default True
            If False, avoid copy if possible.
        indicator : bool or str, default False
            If True, adds a column to output DataFrame called "_merge" with
            information on the source of each row.
            If string, column with information on source of each row will be added to
            output DataFrame, and column will be named value of string.
            Information column is Categorical-type and takes on a value of "left_only"
            for observations whose merge key only appears in 'left' DataFrame,
            "right_only" for observations whose merge key only appears in 'right'
            DataFrame, and "both" if the observation's merge key is found in both.
        validate : str, optional
            If specified, checks if merge is of specified type.

            * "one_to_one" or "1:1": check if merge keys are unique in both
              left and right datasets.
            * "one_to_many" or "1:m": check if merge keys are unique in left
              dataset.
            * "many_to_one" or "m:1": check if merge keys are unique in right
              dataset.
            * "many_to_many" or "m:m": allowed, but does not result in checks.

        Returns
        -------
            GeoDataFrame or pandas.DataFrame
            Returns a GeoDataFrame if a geometry column is present; otherwise, returns a pandas DataFrame.

        Examples
        -------
        >>> from arctern import GeoDataFrame
        >>> import numpy as np
        >>> data1 = {
        ...      "A": range(5),
        ...      "B": np.arange(5.0),
        ...      "other_geom": range(5),
        ...      "geometry": ["POINT (0 0)", "POINT (1 1)", "POINT (2 2)", "POINT (3 3)", "POINT (4 4)"],
        ... }
        >>> gdf1 = GeoDataFrame(data1, geometries=["geometry"], crs=["epsg:4326"])
        >>> data2 = {
        ...      "A": range(5),
        ...      "location": ["POINT (3 0)", "POINT (1 6)", "POINT (2 4)", "POINT (3 4)", "POINT (4 2)"],
        ... }
        >>> gdf2 = GeoDataFrame(data2, geometries=["location"], crs=["epsg:4326"])
        >>> gdf1.merge(gdf2, left_on="A", right_on="A")
           A    B  other_geom     geometry     location
        0  0  0.0           0  POINT (0 0)  POINT (3 0)
        1  1  1.0           1  POINT (1 1)  POINT (1 6)
        2  2  2.0           2  POINT (2 2)  POINT (2 4)
        3  3  3.0           3  POINT (3 3)  POINT (3 4)
        4  4  4.0           4  POINT (4 4)  POINT (4 2)
        """
        result = DataFrame.merge(self, right, how, on, left_on, right_on,
                                 left_index, right_index, sort, suffixes,
                                 copy, indicator, validate)
        result = GeoDataFrame(result)

        lsuffix, rsuffix = suffixes
        for col in result.columns:
            kser = result[col]
            if isinstance(kser, GeoSeries):
                pick = self
                if col.endswith(lsuffix) and col not in self.columns:
                    col = col[:-len(lsuffix)]
                elif col.endswith(rsuffix) and col not in right.columns:
                    col = col[:-len(rsuffix)]
                    pick = right
                elif col in right.columns:
                    pick = right

                picked_crs = pick._crs_for_cols.get(col, None)
                kser.set_crs(picked_crs)
                result._crs_for_cols[col] = picked_crs

        return result

    # pylint: disable=protected-access
    @classmethod
    def from_file(cls, filename, **kwargs):
        """
        Constructs a GeoDataFrame from a file or url.

        Parameters
        -----------
        filename: str
            File path or file handle to read from.
        bbox: tuple or GeoSeries
            Filters for geometries that spatially intersect with the provided bounding box. The bounding box can be a tuple ``(min_x, min_y, max_x, max_y)``, or a GeoSeries.
            * min_x: The minimum x coordinate of the bounding box.
            * min_y: The minimum y coordinate of the bounding box.
            * max_x: The maximum x coordinate of the bounding box.
            * max_y: The maximum y coordinate of the bounding box.
        mask: dict, GeoSeries
            Filters for geometries that spatially intersect with the geometries in ``mask``. ``mask`` should have the same crs with the GeoSeries that calls this method.
        rows: int or slice
            * If ``rows`` is an integer *n*, this function loads the first *n* rows.
            * If ``rows`` is a slice object (for example, *[start, end, step]*), this function loads rows by skipping over rows.
                * *start:* The position to start the slicing, by default 0.
                * *end:* The position to end the slicing.
                * *step:* The step of the slicing, by default 1.

        **kwargs:
        Parameters to be passed to the ``open`` or ``BytesCollection`` method in the fiona library when opening the file. For more information on possible keywords, type ``import fiona; help(fiona.open)``.

        Notes
        -------
        ``bbox`` and ``mask`` cannot be used together.

        Returns
        --------
        GeoDataFrame
            A GeoDataFrame read from file.
        """
        return arctern.tools.file._read_file(filename, **kwargs)

    # pylint: disable=protected-access
    def to_file(self, filename, driver="ESRI Shapefile", geometry=None, schema=None, index=None, crs=None, **kwargs):
        """
        Writes a GeoDataFrame to a file.

        Parameters
        ----------
        df: GeoDataFrame
            GeoDataFrame to be written.
        filename: str
            File path or file handle to write to.
        driver: str
            The OGR format driver used to write the vector file, by default 'ESRI Shapefile'.
        schema: dict
            * If specified, the schema dictionary is passed to Fiona to better control how the file is written.
            * If None (default), this function determines the schema based on each column's dtype.
        index: bool
            * If None (default), writes the index into one or more columns only if the index is named, is a MultiIndex, or has a non-integer data type.
            * If True, writes index into one or more columns (for MultiIndex).
            * If False, no index is written.
        mode: str
            * 'a': Append
            * 'w' (default): Write
        crs: str
            * If specified, the CRS is passed to Fiona to better control how the file is written.
            * If None (default), this function determines the crs based on crs df attribute.
        geometry: str
            Specifys geometry column, by default None.

        **kwargs:
        Parameters to be passed to ``fiona.open``. Can be used to write to multi-layer data, store data within archives (zip files), etc.

        Notes
        -----
        The format drivers will attempt to detect the encoding of your data, but may fail. In this case, the proper encoding can be specified explicitly by using the encoding keyword parameter, e.g. ``encoding='utf-8'``.

        Examples
        --------
        >>> from arctern import GeoDataFrame
        >>> import numpy as np
        >>> data = {
        ...     "A": range(5),
        ...     "B": np.arange(5.0),
        ...     "other_geom": range(5),
        ...     "geo1": ["POINT (0 0)", "POINT (1 1)", "POINT (2 2)", "POINT (3 3)", "POINT (4 4)"],
        ...     "geo2": ["POINT (1 1)", "POINT (2 2)", "POINT (3 3)", "POINT (4 4)", "POINT (5 5)"],
        ...     "geo3": ["POINT (2 2)", "POINT (3 3)", "POINT (4 4)", "POINT (5 5)", "POINT (6 6)"],
        ... }
        >>> gdf = GeoDataFrame(data, geometries=["geo1", "geo2"], crs=["epsg:4326", "epsg:3857"])
        >>> gdf.to_file(filename="/tmp/test.shp", geometry="geo1", crs="epsg:3857")
        >>> read_gdf = GeoDataFrame.from_file(filename="/tmp/test.shp")
        >>> read_gdf
           A    B  other_geom         geo2         geo3     geometry
        0  0  0.0           0  POINT (1 1)  POINT (2 2)  POINT (0 0)
        1  1  1.0           1  POINT (2 2)  POINT (3 3)  POINT (1 1)
        2  2  2.0           2  POINT (3 3)  POINT (4 4)  POINT (2 2)
        3  3  3.0           3  POINT (4 4)  POINT (5 5)  POINT (3 3)
        4  4  4.0           4  POINT (5 5)  POINT (6 6)  POINT (4 4)
        """
        arctern.tools.file._to_file(self, filename=filename, driver=driver,
                                    schema=schema, index=index, geometry=geometry, crs=crs, **kwargs)

    @property
    def _constructor(self):
        return GeoDataFrame

    @property
    def _constructor_expanddim(self):
        pass<|MERGE_RESOLUTION|>--- conflicted
+++ resolved
@@ -204,11 +204,7 @@
         ...     "geometry": ["POINT (0 0)"],
         ... }
         >>> gdf = GeoDataFrame(data, geometries=["geometry"], crs=["epsg:4326"])
-<<<<<<< HEAD
         >>> gdf.to_json(geometry="geometry")
-=======
-        >>> print(gdf.to_json(geometry="geometry"))
->>>>>>> bacdb584
         {"type": "FeatureCollection", "features": [{"id": "0", "type": "Feature", "properties": {"A": 0, "B": 0.0, "other_geom": 0}, "geometry": {"type": "Point", "coordinates": [0.0, 0.0]}}]}
         """
         return json.dumps(self._to_geo(na=na, show_bbox=show_bbox, geometry=geometry), **kwargs)
