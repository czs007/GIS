# Copyright (C) 2019-2020 Zilliz. All rights reserved.
#
# Licensed under the Apache License, Version 2.0 (the "License");
# you may not use this file except in compliance with the License.
# You may obtain a copy of the License at
#
#     http://www.apache.org/licenses/LICENSE-2.0
#
# Unless required by applicable law or agreed to in writing, software
# distributed under the License is distributed on an "AS IS" BASIS,
# WITHOUT WARRANTIES OR CONDITIONS OF ANY KIND, either express or implied.
# See the License for the specific language governing permissions and
# limitations under the License.

# pylint: disable=too-many-lines
# pylint: disable=too-many-public-methods, unused-argument, redefined-builtin,protected-access
import json

from itertools import zip_longest
import pandas as pd
import numpy as np
from pandas import DataFrame, Series
from arctern import GeoSeries
import arctern.tools


class GeoDataFrame(DataFrame):
    """
    A GeoDataFrame object is a pandas.DataFrame that has columns
    with geometry. In addition to the standard DataFrame constructor arguments,
    GeoDataFrame also accepts the following keyword arguments:

    Parameters
    ----------
    crs : value (optional)
        Coordinate Reference System of the geometry objects.
    geometries : list
        The name of columns which are setten as geometry columns.
    data : ndarray (structured or homogeneous), Iterable, dict, or DataFrame
        Dict can contain Series, GeoSeries, arrays, constants, or list-like objects.

        .. versionchanged:: 0.23.0
           If data is a dict, column order follows insertion-order for
           Python 3.6 and later.

        .. versionchanged:: 0.25.0
           If data is a list of dicts, column order follows insertion-order
           for Python 3.6 and later.

    index : Index or array-like
        Index to use for resulting frame. Will default to RangeIndex if
        no indexing information part of input data and no index provided.
    columns : Index or array-like
        Column labels to use for resulting frame. Will default to
        RangeIndex (0, 1, 2, ..., n) if no column labels are provided.
    dtype : dtype, default None
        Data type to force. Only a single dtype is allowed. If None, infer.
    copy : bool, default False
        Copy data from inputs. Only affects DataFrame / 2d ndarray input.

    Examples
    ---------
    >>> from arctern import GeoDataFrame
    >>> import numpy as np
    >>> data = {
    ...     "A": range(5),
    ...     "B": np.arange(5.0),
    ...     "other_geom": [1, 1, 1, 2, 2],
    ...     "geo1": ["POINT (0 0)", "POINT (1 1)", "POINT (2 2)", "POINT (3 3)", "POINT (4 4)"],
    ... }
    >>> gdf = GeoDataFrame(data, geometries=["geo1"], crs=["epsg:4326"])
    >>> gdf
       A    B  other_geom         geo1
    0  0  0.0           1  POINT (0 0)
    1  1  1.0           1  POINT (1 1)
    2  2  2.0           1  POINT (2 2)
    3  3  3.0           2  POINT (3 3)
    4  4  4.0           2  POINT (4 4)
    """

    def __init__(self, data=None, index=None, columns=None, dtype=None, copy=False, geometries=None, crs=None):
        geometry_column_names = []
        crs_for_cols = {}
        if isinstance(data, GeoSeries):
            crs_for_cols[data.name] = data.crs
            geometry_column_names.append(data.name)
        elif isinstance(data, DataFrame):
            for col in data.columns:
                if isinstance(data[col], GeoSeries):
                    crs_for_cols[col] = data[col].crs
                    geometry_column_names.append(col)
        super(GeoDataFrame, self).__init__(data, index, columns, dtype, copy)

        self._geometry_column_names = None
        self._crs_for_cols = None
        self._geometry_column_names = geometry_column_names
        self._crs_for_cols = crs_for_cols
        if geometries is None:
            geometries = []
        if crs is None or isinstance(crs, str):
            crs = [crs] * len(geometries)
        if not isinstance(crs, list):
            raise TypeError("The type of crs should be str or list!")
        if len(geometries) < len(crs):
            raise ValueError("The length of crs should less than geometries!")

        # align crs and cols, simply fill None to crs
        for col, _crs in zip_longest(geometries, crs):
            if col not in self._geometry_column_names:
                self[col] = GeoSeries(self[col], crs=_crs)
                self[col].invalidate_sindex()
                self._crs_for_cols[col] = _crs
                self._geometry_column_names.append(col)

    # pylint: disable=protected-access
    def set_geometry(self, col, inplace=False, crs=None):
        """
        Sets an existing column in the GeoDataFrame to a geometry column, which is used to perform geometric calculations later.

        Parameters
        ----------
        col: list
            The name of column to be setten as a geometry column.
        inplace: bool, default false
            Whether to modify the GeoDataFrame in place.

            * *True:* Modifies the GeoDataFrame in place (does not create a new object).
            * *False:* Does not modifies the GeoDataFrame in place.

        crs: str
            The coordinate reference system to use.

        Returns
        -------
        GeoDataFrame
            A GeoDataFrame object.

        Examples
        --------
        >>> from arctern import GeoDataFrame
        >>> import numpy as np
        >>> data = {
        ...    "A": range(5),
        ...    "B": np.arange(5.0),
        ...    "geo1": ["POINT (0 0)", "POINT (1 1)", "POINT (2 2)", "POINT (3 3)", "POINT (4 4)"],
        ...    "geo2": ["POINT (0 0)", "POINT (1 1)", "POINT (2 2)", "POINT (3 3)", "POINT (4 4)"],
        ... }
        >>> gdf = GeoDataFrame(data, geometries=["geo1"], crs=["epsg:4326"])
        >>> gdf.geometries_name
        ['geo1']
        >>> gdf.set_geometry(col="geo2",crs="epsg:4326",inplace=True).geometries_name
        ['geo1', 'geo2']
        """
        if inplace:
            frame = self
        else:
            frame = self.copy()

        geometry_cols = frame._geometry_column_names
        if not isinstance(frame[col], GeoSeries):
            frame[col] = GeoSeries(frame[col], crs=crs)
            geometry_cols.append(col)
            self._crs_for_cols[col] = crs
        if col in geometry_cols:
            if crs is not None:
                self._crs_for_cols[col] = crs
                frame[col].set_crs(crs)

        return frame

    # pylint: disable=arguments-differ
    def to_json(self, na="null", show_bbox=False, geometry=None, **kwargs):
        """
        Returns a GeoJSON string representation of the GeoDataFrame.

        Parameters
        ----------
        na: {'null', 'drop', 'keep'}
            Indicates how to output missing (NaN) values in the GeoDataFrame, by default 'null'.

            * 'null': Outputs the missing entries as JSON null.
            * 'drop': Removes the property from the feature. This applies to each feature individually so that features may have different properties.
            * 'keep': Outputs the missing entries as NaN.

        show_bbow: bool, optional
            Indicates whether to include bbox (bounding box) in the GeoJSON string, by default False.

            * *True:* Includes bounding box in the GeoJSON string.
            * *False:* Don't include bounding box in the GeoJSON string.
<<<<<<< HEAD
=======

>>>>>>> 9482f75d
        geometry: str
            The name of geometry column.

        **kwargs:
            Parameters to pass to ``jump.dumps``.

        Returns
        -------
        Series
            Sequence of geometries in GeoJSON format.

        Examples
        --------
        >>> from arctern import GeoDataFrame
        >>> import numpy as np
        >>> data = {
        ...     "A": range(1),
        ...     "B": np.arange(1.0),
        ...     "other_geom": range(1),
        ...     "geometry": ["POINT (0 0)"],
        ... }
        >>> gdf = GeoDataFrame(data, geometries=["geometry"], crs=["epsg:4326"])
<<<<<<< HEAD
        >>> print(gdf.to_json(geometry="geometry"))
        {"type": "FeatureCollection", "features": [{"id": "0", "type": "Feature", "properties": {"A": 0, "B": 0.0, "other_geom": 0}, "geometry": {"type": "Point", "coordinates": [0.0, 0.0]}}]}
=======
        >>> gdf.to_json(geometry="geometry")
        '{"type": "FeatureCollection", "features": [{"id": "0", "type": "Feature", "properties": {"A": 0, "B": 0.0, "other_geom": 0}, "geometry": {"type": "Point", "coordinates": [0.0, 0.0]}}]}'
>>>>>>> 9482f75d
        """
        return json.dumps(self._to_geo(na=na, show_bbox=show_bbox, geometry=geometry), **kwargs)

    def _to_geo(self, na="null", show_bbox=False, geometry=None, **kwargs):
        geo = {
            "type": "FeatureCollection",
            "features": list(self.iterfeatures(na=na, show_bbox=show_bbox, geometry=geometry, **kwargs))
        }
        if show_bbox is True:
            geo["bbox"] = self[geometry].envelope_aggr().bbox[0]

        return geo

    def iterfeatures(self, na="null", show_bbox=False, geometry=None):
        if na not in ["null", "drop", "keep"]:
            raise ValueError("Unknown na method {0}".format(na))
        if geometry not in self._geometry_column_names:
            raise ValueError("{} is not a geometry column".format(geometry))
        ids = np.array(self.index, copy=False)
        geometries = self[geometry].as_geojson()
        geometries_bbox = self[geometry].bbox

        propertries_cols = self.columns.difference([geometry])

        if len(propertries_cols) > 0:
            properties = self[propertries_cols].astype(object).values
            if na == "null":
                properties[pd.isnull(self[propertries_cols]).values] = None

            for i, row in enumerate(properties):
                geom = geometries[i]

                if na == "drop":
                    propertries_items = {
                        k: v for k, v in zip(propertries_cols, row) if not pd.isnull(v)
                    }
                else:
                    propertries_items = {}
                    for k, v in zip(propertries_cols, row):
                        propertries_items[k] = v
                    # propertries_items = {
                    #     k: v for k, v in zip(propertries_cols, row)
                    # }

                feature = {
                    "id": str(ids[i]),
                    "type": "Feature",
                    "properties": propertries_items,
                    "geometry": json.loads(geom) if geom else None,
                }

                if show_bbox:
                    feature["bbox"] = geometries_bbox[i]
                yield feature

        else:
            for fid, geom, bbox in zip(ids, geometries, geometries_bbox):
                feature = {
                    "id": str(fid),
                    "type": "Feature",
                    "properties": {},
                    "geometry": geom,
                }
                if show_bbox:
                    feature["bbox"] = bbox if geom else None
                yield feature

    # pylint: disable=protected-access
    def reset_index(self, level=None, drop=False, inplace=False, col_level=0, col_fill=""):
        df = super(GeoDataFrame, self).reset_index(level, drop, inplace, col_level, col_fill)
        if not inplace:
            gdf = GeoDataFrame(df)
            gdf._geometry_column_names = self._geometry_column_names
            gdf._crs_for_cols = self._crs_for_cols
            return gdf
        return None

    # pylint: disable=protected-access
    def copy(self, deep=True):
        df = super(GeoDataFrame, self).copy(deep)
        gdf = GeoDataFrame(df)
        gdf._geometry_column_names = self._geometry_column_names
        gdf._crs_for_cols = self._crs_for_cols
        return gdf

    # pylint: disable=protected-access
    def drop(self, labels=None, axis=0, index=None, columns=None, level=None, inplace=False, errors="raise",):
        geometry_column_names = self._geometry_column_names.copy()
        crs_for_cols = self._crs_for_cols.copy()
        df = super(GeoDataFrame, self).drop(labels, axis, index, columns, level, inplace, errors)

        column_names = self.columns.values.tolist()
        for col in geometry_column_names:
            if col in column_names:
                self._crs_for_cols[col] = crs_for_cols[col]
                self._geometry_column_names.append(col)

        if not inplace:
            gdf = GeoDataFrame(df)
            gdf._geometry_column_names = self._geometry_column_names
            gdf._crs_for_cols = self._crs_for_cols
            return gdf
        return None


    def to_geopandas(self):
        """
        Transforms an arctern.GeoDataFrame object to a geopandas.GeoDataFrame object.

        Returns
        --------
        geopandas.GeoDataFrame
            A geopandas.GeoDataFrame object.

        Examples
        --------
        >>> from arctern import GeoDataFrame
        >>> import numpy as np
        >>> import geopandas
        >>> data = {
        ...     "A": range(5),
        ...     "B": np.arange(5.0),
        ...     "other_geom": range(5),
        ...     "geo1": ["POINT (0 0)", "POINT (1 1)", "POINT (2 2)", "POINT (3 3)", "POINT (4 4)"],
        ...     "geo2": ["POINT (0 0)", "POINT (1 1)", "POINT (2 2)", "POINT (3 3)", "POINT (4 4)"],
        ... }
        >>> gdf = GeoDataFrame(data, geometries=["geo1", "geo2"], crs=["epsg:4326", "epsg:3857"])
        >>> pdf = gdf.to_geopandas()
        >>> pdf.set_geometry("geo1", inplace=True)
        >>> pdf.geometry.name
        'geo1'
        >>> type(pdf["geo1"])
        <class 'geopandas.geoseries.GeoSeries'>
        """
        import geopandas
        copy_df = self.copy()
        if len(self._geometry_column_names) > 0:
            for col in self._geometry_column_names:
                copy_df[col] = Series(copy_df[col].to_geopandas())
        return geopandas.GeoDataFrame(copy_df.values, columns=copy_df.columns.values.tolist())

    # pylint: disable=protected-access
    @classmethod
    def from_geopandas(cls, pdf):
        """
        Constructs an arctern.GeoSeries object from a geopandas.GeoSeries object.

        Parameters
        ----------
        pdf: geopandas.GeoDataFrame
            A geopandas.GeoDataFrame object.

        Returns
        -------
        GeoDataFrame
            An arctern.GeoDataFrame object.

        Examples
        --------
        >>> from arctern import GeoDataFrame
        >>> import geopandas
        >>> from shapely.geometry import Point,LineString
        >>> import numpy as np
        >>> data = {
        ...     "A": range(5),
        ...     "B": np.arange(5.0),
        ...     "other_geom": range(5),
        ...     "geometry": [Point(x, y) for x, y in zip(range(5), range(5))],
        ...     "copy_geo": [Point(x + 1, y + 1) for x, y in zip(range(5), range(5))],
        ... }
        >>> pdf = geopandas.GeoDataFrame(data, geometry="geometry", crs='epsg:4326')
        >>> gdf = GeoDataFrame.from_geopandas(pdf)
        >>> gdf.geometries_name
        ['geometry', 'copy_geo']
        >>> type(gdf["geometry"])
        <class 'arctern.geoseries.geoseries.GeoSeries'>
        >>> gdf["geometry"].crs
        'EPSG:4326'
        """
        import geopandas
        import shapely
        if not isinstance(pdf, geopandas.GeoDataFrame):
            raise TypeError(f"pdf must be {geopandas.GeoSeries}, got {type(pdf)}")
        result = cls(pdf.values, columns=pdf.columns.values.tolist())
        column_names = pdf.columns.values.tolist()
        for col in column_names:
            if isinstance(pdf[col][0], shapely.geometry.base.BaseGeometry):
                geo_col = GeoSeries.from_geopandas(geopandas.GeoSeries(pdf[col]))
                result[col] = geo_col
                result._geometry_column_names.append(col)
                if isinstance(pdf[col], geopandas.GeoSeries):
                    result._crs_for_cols[col] = pdf[col].crs
                else:
                    result._crs_for_cols[col] = None
        return result

    def dissolve(self, by=None, col="geometry", aggfunc="first", as_index=True):
        """
        Dissolves geometries within ``by`` into a single observation.

        This is accomplished by applying the ``unary_union`` method to all geometries within a group.

        Observations associated with each ``by`` group will be aggregated using the ``aggfunc``.

        Parameters
        ----------
        by: str
            Column whose values define groups to be dissolved, by default None.
        aggfunc: function or str
            Aggregation function for manipulation of data associated with each group, by default "first". Passed to pandas ``groupby.agg`` method.
        as_index: bool
            Whether to use the ``by`` column as the index of result, by default True.

            * *True:* The ``by`` column becomes the index of result.
            * *False:* The result uses the default ascending index that starts from 0.

        Returns
        -------
        GeoDataFrame
            A GeoDataFrame object.

        Examples
        --------
        >>> from arctern import GeoDataFrame
        >>> import numpy as np
        >>> data = {
        ...     "A": range(5),
        ...     "B": np.arange(5.0),
        ...     "other_geom": [1, 1, 1, 2, 2],
        ...     "geo1": ["POINT (0 0)", "POINT (1 1)", "POINT (2 2)", "POINT (3 3)", "POINT (4 4)"],
        ... }
        >>> gdf = GeoDataFrame(data, geometries=["geo1"], crs=["epsg:4326"])
        >>> gdf.dissolve(by="other_geom", col="geo1") # doctest: +NORMALIZE_WHITESPACE
                                        geo1  A    B
        other_geom
        1           MULTIPOINT (0 0,1 1,2 2)  0  0.0
        2               MULTIPOINT (3 3,4 4)  3  3.0
        """
        data = self.drop(labels=col, axis=1)
        aggregated_data = data.groupby(by=by).agg(aggfunc)

        def merge_geometries(block):
            merge_geom = block.unary_union()
            return merge_geom[0]

        g = self.groupby(by=by, group_keys=False)[col].agg(
            merge_geometries
        )

        crs_str = self[col].crs
        aggregated_geometry = GeoDataFrame(g, geometries=[col], crs=[crs_str])

        aggregated = aggregated_geometry.join(aggregated_data)

        if not as_index:
            aggregated = aggregated.reset_index()

        return aggregated

    @property
    def geometries_name(self):
        return self._geometry_column_names

    @property
    def crs(self):
        """
        The Coordinate Reference System (CRS) of arctern.GeoDataFrame.

        Returns
        --------
        crs: list
            The Coordinate Reference System (CRS).

        Examples
        --------
        >>> from arctern import GeoDataFrame
        >>> import numpy as np
        >>> data = {
        ...    "A": range(5),
        ...    "B": np.arange(5.0),
        ...    "geo1": ["POINT (0 0)", "POINT (1 1)", "POINT (2 2)", "POINT (3 3)", "POINT (4 4)"],
        ...    "geo2": ["POINT (0 0)", "POINT (1 1)", "POINT (2 2)", "POINT (3 3)", "POINT (4 4)"],
        ... }
        >>> gdf = GeoDataFrame(data, geometries=["geo1", "geo2"], crs=["epsg:4326", "epsg:3857"])
        >>> gdf.crs
        {'geo1': 'epsg:4326', 'geo2': 'epsg:3857'}
        """
        return self._crs_for_cols

    # pylint: disable=too-many-arguments
    def merge(
            self,
            right,
            how="inner",
            on=None,
            left_on=None,
            right_on=None,
            left_index=False,
            right_index=False,
            sort=False,
            suffixes=("_x", "_y"),
            copy=True,
            indicator=False,
            validate=None,
    ):
        """
        Merges two GeoDataFrame objects with a database-style join.

        Parameters
        ----------
        right : DataFrame or named Series
            Object to merge with.
        how : {'left', 'right', 'outer', 'inner'}, default 'inner'
            Type of merge to be performed.

            * left: use only keys from left frame, similar to a SQL left outer join;
              preserve key order.
            * right: use only keys from right frame, similar to a SQL right outer join;
              preserve key order.
            * outer: use union of keys from both frames, similar to a SQL full outer
              join; sort keys lexicographically.
            * inner: use intersection of keys from both frames, similar to a SQL inner
              join; preserve the order of the left keys.
        on : label or list
           Column or index level names to join on. These must be found in both
           DataFrames. If ``on`` is None and not merging on indexes then this defaults
           to the intersection of the columns in both DataFrames.
        left_on : label or list, or array-like
            Column or index level names to join on in the left DataFrame. Can also
            be an array or list of arrays of the length of the left DataFrame.
            These arrays are treated as if they are columns.
        right_on : label or list, or array-like
            Column or index level names to join on in the right DataFrame. Can also
            be an array or list of arrays of the length of the right DataFrame.
            These arrays are treated as if they are columns.
        left_index : bool, default False
            Use the index from the left DataFrame as the join key(s). If it is a
            MultiIndex, the number of keys in the other DataFrame (either the index
            or a number of columns) must match the number of levels.
        right_index : bool, default False
            Use the index from the right DataFrame as the join key. Same caveats as
            left_index.
        sort : bool, default False
            Sort the join keys lexicographically in the result DataFrame. If False,
            the order of the join keys depends on the join type (how keyword).
        suffixes : tuple of (str, str), default ('_x', '_y')
            Suffix to apply to overlapping column names in the left and right
            side, respectively. To raise an exception on overlapping columns use
            (False, False).
        copy : bool, default True
            If False, avoid copy if possible.
        indicator : bool or str, default False
            If True, adds a column to output DataFrame called "_merge" with
            information on the source of each row.
            If string, column with information on source of each row will be added to
            output DataFrame, and column will be named value of string.
            Information column is Categorical-type and takes on a value of "left_only"
            for observations whose merge key only appears in 'left' DataFrame,
            "right_only" for observations whose merge key only appears in 'right'
            DataFrame, and "both" if the observation's merge key is found in both.
        validate : str, optional
            If specified, checks if merge is of specified type.

            * "one_to_one" or "1:1": check if merge keys are unique in both
              left and right datasets.
            * "one_to_many" or "1:m": check if merge keys are unique in left
              dataset.
            * "many_to_one" or "m:1": check if merge keys are unique in right
              dataset.
            * "many_to_many" or "m:m": allowed, but does not result in checks.

        Returns
        -------
            GeoDataFrame or pandas.DataFrame
            Returns a GeoDataFrame if a geometry column is present; otherwise, returns a pandas DataFrame.

        Examples
        -------
        >>> from arctern import GeoDataFrame
        >>> import numpy as np
        >>> data1 = {
        ...      "A": range(5),
        ...      "B": np.arange(5.0),
        ...      "other_geom": range(5),
        ...      "geometry": ["POINT (0 0)", "POINT (1 1)", "POINT (2 2)", "POINT (3 3)", "POINT (4 4)"],
        ... }
        >>> gdf1 = GeoDataFrame(data1, geometries=["geometry"], crs=["epsg:4326"])
        >>> data2 = {
        ...      "A": range(5),
        ...      "location": ["POINT (3 0)", "POINT (1 6)", "POINT (2 4)", "POINT (3 4)", "POINT (4 2)"],
        ... }
        >>> gdf2 = GeoDataFrame(data2, geometries=["location"], crs=["epsg:4326"])
        >>> gdf1.merge(gdf2, left_on="A", right_on="A")
           A    B  other_geom     geometry     location
        0  0  0.0           0  POINT (0 0)  POINT (3 0)
        1  1  1.0           1  POINT (1 1)  POINT (1 6)
        2  2  2.0           2  POINT (2 2)  POINT (2 4)
        3  3  3.0           3  POINT (3 3)  POINT (3 4)
        4  4  4.0           4  POINT (4 4)  POINT (4 2)
        """
        result = DataFrame.merge(self, right, how, on, left_on, right_on,
                                 left_index, right_index, sort, suffixes,
                                 copy, indicator, validate)
        result = GeoDataFrame(result)

        lsuffix, rsuffix = suffixes
        for col in result.columns:
            kser = result[col]
            if isinstance(kser, GeoSeries):
                pick = self
                if col.endswith(lsuffix) and col not in self.columns:
                    col = col[:-len(lsuffix)]
                elif col.endswith(rsuffix) and col not in right.columns:
                    col = col[:-len(rsuffix)]
                    pick = right
                elif col in right.columns:
                    pick = right

                picked_crs = pick._crs_for_cols.get(col, None)
                kser.set_crs(picked_crs)
                result._crs_for_cols[col] = picked_crs

        return result

    # pylint: disable=protected-access
    @classmethod
    def from_file(cls, filename, **kwargs):
        """
        Constructs a GeoDataFrame from a file or url.

        Parameters
        -----------
        filename: str
            File path or file handle to read from.
        bbox: tuple or GeoSeries
            Filters for geometries that spatially intersect with the provided bounding box. The bounding box can be a tuple ``(min_x, min_y, max_x, max_y)``, or a GeoSeries.

            * min_x: The minimum x coordinate of the bounding box.
            * min_y: The minimum y coordinate of the bounding box.
            * max_x: The maximum x coordinate of the bounding box.
            * max_y: The maximum y coordinate of the bounding box.

        mask: dict, GeoSeries
            Filters for geometries that spatially intersect with the geometries in ``mask``. ``mask`` should have the same crs with the GeoSeries that calls this method.
        rows: int or slice
            Rows to load.

            * If ``rows`` is an integer *n*, this function loads the first *n* rows.
            * If ``rows`` is a slice object (for example, *[start, end, step]*), this function loads rows by skipping over rows.

                * *start:* The position to start the slicing, by default 0.
                * *end:* The position to end the slicing.
                * *step:* The step of the slicing, by default 1.

        **kwargs:
            Parameters to be passed to the ``open`` or ``BytesCollection`` method in the fiona library when opening the file. For more information on possible keywords, type ``import fiona; help(fiona.open)``.

        Notes
        -------
        ``bbox`` and ``mask`` cannot be used together.

        Returns
        --------
        GeoDataFrame
            A GeoDataFrame read from file.
        """
        return arctern.tools.file._read_file(filename, **kwargs)

    # pylint: disable=protected-access
    def to_file(self, filename, driver="ESRI Shapefile", geometry=None, schema=None, index=None, crs=None, **kwargs):
        """
        Writes a GeoDataFrame to a file.

        Parameters
        ----------
        df: GeoDataFrame
            GeoDataFrame to be written.
        filename: str
            File path or file handle to write to.
        driver: str
            The OGR format driver used to write the vector file, by default 'ESRI Shapefile'.
        schema: dict
            Data schema.

            * If specified, the schema dictionary is passed to Fiona to better control how the file is written.
            * If None (default), this function determines the schema based on each column's dtype.
        index: bool
            Whether to write index.

            * If None (default), writes the index into one or more columns only if the index is named, is a MultiIndex, or has a non-integer data type.
            * If True, writes index into one or more columns (for MultiIndex).
            * If False, no index is written.
        mode: str
            Mode of writing data to file.

            * 'a': Append
            * 'w' (default): Write
        crs: str
            The coordinate reference system to use.

            * If specified, the CRS is passed to Fiona to better control how the file is written.
            * If None (default), this function determines the crs based on crs df attribute.
        geometry: str
            Specifys geometry column, by default None.

        **kwargs:
            Parameters to be passed to ``fiona.open``. Can be used to write to multi-layer data, store data within archives (zip files), etc.

        Notes
        -----
        The format drivers will attempt to detect the encoding of your data, but may fail. In this case, the proper encoding can be specified explicitly by using the encoding keyword parameter, e.g. ``encoding='utf-8'``.

        Examples
        --------
        >>> from arctern import GeoDataFrame
        >>> import numpy as np
        >>> data = {
        ...     "A": range(5),
        ...     "B": np.arange(5.0),
        ...     "other_geom": range(5),
        ...     "geo1": ["POINT (0 0)", "POINT (1 1)", "POINT (2 2)", "POINT (3 3)", "POINT (4 4)"],
        ...     "geo2": ["POINT (1 1)", "POINT (2 2)", "POINT (3 3)", "POINT (4 4)", "POINT (5 5)"],
        ...     "geo3": ["POINT (2 2)", "POINT (3 3)", "POINT (4 4)", "POINT (5 5)", "POINT (6 6)"],
        ... }
        >>> gdf = GeoDataFrame(data, geometries=["geo1", "geo2"], crs=["epsg:4326", "epsg:3857"])
        >>> gdf.to_file(filename="/tmp/test.shp", geometry="geo1", crs="epsg:3857")
        >>> read_gdf = GeoDataFrame.from_file(filename="/tmp/test.shp")
        >>> read_gdf
           A    B  other_geom         geo2         geo3     geometry
        0  0  0.0           0  POINT (1 1)  POINT (2 2)  POINT (0 0)
        1  1  1.0           1  POINT (2 2)  POINT (3 3)  POINT (1 1)
        2  2  2.0           2  POINT (3 3)  POINT (4 4)  POINT (2 2)
        3  3  3.0           3  POINT (4 4)  POINT (5 5)  POINT (3 3)
        4  4  4.0           4  POINT (5 5)  POINT (6 6)  POINT (4 4)
        """
        arctern.tools.file._to_file(self, filename=filename, driver=driver,
                                    schema=schema, index=index, geometry=geometry, crs=crs, **kwargs)

    @property
    def _constructor(self):
        return GeoDataFrame

    @property
    def _constructor_expanddim(self):
        pass<|MERGE_RESOLUTION|>--- conflicted
+++ resolved
@@ -187,10 +187,7 @@
 
             * *True:* Includes bounding box in the GeoJSON string.
             * *False:* Don't include bounding box in the GeoJSON string.
-<<<<<<< HEAD
-=======
-
->>>>>>> 9482f75d
+
         geometry: str
             The name of geometry column.
 
@@ -213,13 +210,8 @@
         ...     "geometry": ["POINT (0 0)"],
         ... }
         >>> gdf = GeoDataFrame(data, geometries=["geometry"], crs=["epsg:4326"])
-<<<<<<< HEAD
-        >>> print(gdf.to_json(geometry="geometry"))
-        {"type": "FeatureCollection", "features": [{"id": "0", "type": "Feature", "properties": {"A": 0, "B": 0.0, "other_geom": 0}, "geometry": {"type": "Point", "coordinates": [0.0, 0.0]}}]}
-=======
         >>> gdf.to_json(geometry="geometry")
         '{"type": "FeatureCollection", "features": [{"id": "0", "type": "Feature", "properties": {"A": 0, "B": 0.0, "other_geom": 0}, "geometry": {"type": "Point", "coordinates": [0.0, 0.0]}}]}'
->>>>>>> 9482f75d
         """
         return json.dumps(self._to_geo(na=na, show_bbox=show_bbox, geometry=geometry), **kwargs)
 
@@ -363,9 +355,9 @@
 
     # pylint: disable=protected-access
     @classmethod
-    def from_geopandas(cls, pdf):
-        """
-        Constructs an arctern.GeoSeries object from a geopandas.GeoSeries object.
+    def from_geopandas(cls, gdf):
+        """
+        Constructs an arctern.GeoDataFrame object from a geopandas.GeoDataFrame object.
 
         Parameters
         ----------
@@ -401,17 +393,17 @@
         """
         import geopandas
         import shapely
-        if not isinstance(pdf, geopandas.GeoDataFrame):
-            raise TypeError(f"pdf must be {geopandas.GeoSeries}, got {type(pdf)}")
-        result = cls(pdf.values, columns=pdf.columns.values.tolist())
-        column_names = pdf.columns.values.tolist()
+        if not isinstance(gdf, geopandas.GeoDataFrame):
+            raise TypeError(f"pdf must be {geopandas.GeoSeries}, got {type(gdf)}")
+        result = cls(gdf.values, columns=gdf.columns.values.tolist())
+        column_names = gdf.columns.values.tolist()
         for col in column_names:
-            if isinstance(pdf[col][0], shapely.geometry.base.BaseGeometry):
-                geo_col = GeoSeries.from_geopandas(geopandas.GeoSeries(pdf[col]))
+            if isinstance(gdf[col][0], shapely.geometry.base.BaseGeometry):
+                geo_col = GeoSeries.from_geopandas(geopandas.GeoSeries(gdf[col]))
                 result[col] = geo_col
                 result._geometry_column_names.append(col)
-                if isinstance(pdf[col], geopandas.GeoSeries):
-                    result._crs_for_cols[col] = pdf[col].crs
+                if isinstance(gdf[col], geopandas.GeoSeries):
+                    result._crs_for_cols[col] = gdf[col].crs
                 else:
                     result._crs_for_cols[col] = None
         return result
