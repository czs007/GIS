/*
 * Copyright (C) 2019-2020 Zilliz. All rights reserved.
 *
 * Licensed under the Apache License, Version 2.0 (the "License");
 * you may not use this file except in compliance with the License.
 * You may obtain a copy of the License at
 *
 *     http://www.apache.org/licenses/LICENSE-2.0
 *
 * Unless required by applicable law or agreed to in writing, software
 * distributed under the License is distributed on an "AS IS" BASIS,
 * WITHOUT WARRANTIES OR CONDITIONS OF ANY KIND, either express or implied.
 * See the License for the specific language governing permissions and
 * limitations under the License.
 */

import org.apache.spark.sql.Row
import org.apache.spark.sql.arctern.GeometryUDT
import org.apache.spark.sql.arctern.functions._
import org.apache.spark.sql.functions._
import org.apache.spark.sql.types._
import org.apache.spark.sql.arctern.gis_functions._
import org.apache.spark.sql.functions._

class ConstructorsTest extends AdapterTest {
  test("ST_GeomFromText-Null") {
    val data = Seq(
      Row(1, "POINT (10 20)"),
      Row(2, "LINESTRING (0 0, 10 10, 20 20)"),
      Row(3, "POLYGON ((30 10, 40 40, 20 40, 10 20, 30 10))"),
      Row(4, "MULTIPOINT ((10 40), (40 30), (20 20), (30 10))"),
      Row(5, "MULTIPOLYGON (((30 20, 45 40, 10 40, 30 20)), ((15 5, 40 10, 10 20, 5 10, 15 5)))"),
      Row(6, null),
      Row(7, "plygon(111, 123)")
    )

    val rdd_d = spark.sparkContext.parallelize(data)
    val schema = StructType(Array(StructField("idx", IntegerType, nullable = false), StructField("wkt", StringType, nullable = true)))
    val df = spark.createDataFrame(rdd_d, schema)
    df.createOrReplaceTempView("table_ST_GeomFromText")

    val rst = spark.sql("select idx, ST_GeomFromText(wkt) from table_ST_GeomFromText")
    rst.show(false)

    //    rst.queryExecution.debug.codegen()

    val collect = rst.collect()

    assert(collect(0).getAs[GeometryUDT](1).toString == "POINT (10 20)")
    assert(collect(1).getAs[GeometryUDT](1).toString == "LINESTRING (0 0, 10 10, 20 20)")
    assert(collect(2).getAs[GeometryUDT](1).toString == "POLYGON ((30 10, 40 40, 20 40, 10 20, 30 10))")
    assert(collect(3).getAs[GeometryUDT](1).toString == "MULTIPOINT ((10 40), (40 30), (20 20), (30 10))")
    assert(collect(4).getAs[GeometryUDT](1).toString == "MULTIPOLYGON (((30 20, 45 40, 10 40, 30 20)), ((15 5, 40 10, 10 20, 5 10, 15 5)))")
    assert(collect(5).isNullAt(1))
    assert(collect(6).isNullAt(1))

    val rst2 = df.select(st_geomfromtext(col("wkt")))
    rst2.show(false)

    val collect2 = rst2.collect()

    assert(collect2(0).getAs[GeometryUDT](0).toString == "POINT (10 20)")
    assert(collect2(1).getAs[GeometryUDT](0).toString == "LINESTRING (0 0, 10 10, 20 20)")
    assert(collect2(2).getAs[GeometryUDT](0).toString == "POLYGON ((30 10, 40 40, 20 40, 10 20, 30 10))")
    assert(collect2(3).getAs[GeometryUDT](0).toString == "MULTIPOINT ((10 40), (40 30), (20 20), (30 10))")
    assert(collect2(4).getAs[GeometryUDT](0).toString == "MULTIPOLYGON (((30 20, 45 40, 10 40, 30 20)), ((15 5, 40 10, 10 20, 5 10, 15 5)))")
    assert(collect2(5).isNullAt(0))
    assert(collect2(6).isNullAt(0))
  }

  test("ST_GeomFromText") {
    val data = Seq(
      Row(1, "POINT (10 20)"),
      Row(2, "LINESTRING (0 0, 10 10, 20 20)"),
      Row(3, "POLYGON ((30 10, 40 40, 20 40, 10 20, 30 10))"),
      Row(4, "MULTIPOINT ((10 40), (40 30), (20 20), (30 10))"),
      Row(5, "MULTIPOLYGON (((30 20, 45 40, 10 40, 30 20)), ((15 5, 40 10, 10 20, 5 10, 15 5)))")
    )

    val rdd_d = spark.sparkContext.parallelize(data)
    val schema = StructType(Array(StructField("idx", IntegerType, nullable = false), StructField("wkt", StringType, nullable = false)))
    val df = spark.createDataFrame(rdd_d, schema)
    df.createOrReplaceTempView("table_ST_GeomFromText")

    val rst = spark.sql("select idx, ST_GeomFromText(wkt) from table_ST_GeomFromText")
    rst.show(false)

    //    rst.queryExecution.debug.codegen()

    val collect = rst.collect()

    assert(collect(0).getAs[GeometryUDT](1).toString == "POINT (10 20)")
    assert(collect(1).getAs[GeometryUDT](1).toString == "LINESTRING (0 0, 10 10, 20 20)")
    assert(collect(2).getAs[GeometryUDT](1).toString == "POLYGON ((30 10, 40 40, 20 40, 10 20, 30 10))")
    assert(collect(3).getAs[GeometryUDT](1).toString == "MULTIPOINT ((10 40), (40 30), (20 20), (30 10))")
    assert(collect(4).getAs[GeometryUDT](1).toString == "MULTIPOLYGON (((30 20, 45 40, 10 40, 30 20)), ((15 5, 40 10, 10 20, 5 10, 15 5)))")

    val rst2 = df.select(st_geomfromtext(col("wkt")))
    rst2.show(false)

    val collect2 = rst2.collect()

    assert(collect2(0).getAs[GeometryUDT](0).toString == "POINT (10 20)")
    assert(collect2(1).getAs[GeometryUDT](0).toString == "LINESTRING (0 0, 10 10, 20 20)")
    assert(collect2(2).getAs[GeometryUDT](0).toString == "POLYGON ((30 10, 40 40, 20 40, 10 20, 30 10))")
    assert(collect2(3).getAs[GeometryUDT](0).toString == "MULTIPOINT ((10 40), (40 30), (20 20), (30 10))")
    assert(collect2(4).getAs[GeometryUDT](0).toString == "MULTIPOLYGON (((30 20, 45 40, 10 40, 30 20)), ((15 5, 40 10, 10 20, 5 10, 15 5)))")
  }

  test("ST_Point-Null") {
    val data = Seq(
      Row(1.0, 1.1),
      Row(2.1, 2.0),
      Row(3.3, 3.0),
      Row(null, 4.4),
      Row(5.5, 5.5),
      Row(6.6, null),
      Row(null, null)
    )

    val rdd_d = spark.sparkContext.parallelize(data)
    val schema = StructType(Array(StructField("x", DoubleType, nullable = true), StructField("y", DoubleType, nullable = true)))
    val df = spark.createDataFrame(rdd_d, schema)
    df.createOrReplaceTempView("table_ST_Point")

    val rst = spark.sql("select ST_Point(x, y) from table_ST_Point")
    rst.show(false)

    //    rst.queryExecution.debug.codegen()

    val collect = rst.collect()

    assert(collect(0).getAs[GeometryUDT](0).toString == "POINT (1 1.1)")
    assert(collect(1).getAs[GeometryUDT](0).toString == "POINT (2.1 2)")
    assert(collect(2).getAs[GeometryUDT](0).toString == "POINT (3.3 3)")
    assert(collect(3).isNullAt(0))
    assert(collect(4).getAs[GeometryUDT](0).toString == "POINT (5.5 5.5)")
    assert(collect(5).isNullAt(0))
    assert(collect(6).isNullAt(0))

    val rst2 = df.select(st_point(col("x"), col("y")))
    rst2.show(false)

    val collect2 = rst2.collect()

    assert(collect2(0).getAs[GeometryUDT](0).toString == "POINT (1 1.1)")
    assert(collect2(1).getAs[GeometryUDT](0).toString == "POINT (2.1 2)")
    assert(collect2(2).getAs[GeometryUDT](0).toString == "POINT (3.3 3)")
    assert(collect2(3).isNullAt(0))
    assert(collect2(4).getAs[GeometryUDT](0).toString == "POINT (5.5 5.5)")
    assert(collect2(5).isNullAt(0))
    assert(collect2(6).isNullAt(0))
  }

  test("ST_Point") {
    val data = Seq(
      Row(1.1, 1.1),
      Row(2.1, 2.0),
      Row(3.0, 3.1),
      Row(4.0, 4.0),
    )

    val rdd_d = spark.sparkContext.parallelize(data)
    val schema = StructType(Array(StructField("x", DoubleType, nullable = true), StructField("y", DoubleType, nullable = true)))
    val df = spark.createDataFrame(rdd_d, schema)
    df.createOrReplaceTempView("table_ST_Point")

    val rst = spark.sql("select ST_Point(x, y) from table_ST_Point")
<<<<<<< HEAD
    rst.show()
=======
    rst.show(false)
>>>>>>> 1508ca7b

    val rst2= df.select(st_point(col("x"),col("y")))
    rst2.show()
    //    rst.queryExecution.debug.codegen()
<<<<<<< HEAD
=======

    val collect = rst.collect()

    assert(collect(0).getAs[GeometryUDT](0).toString == "POINT (1.1 1.1)")
    assert(collect(1).getAs[GeometryUDT](0).toString == "POINT (2.1 2)")
    assert(collect(2).getAs[GeometryUDT](0).toString == "POINT (3 3.1)")
    assert(collect(3).getAs[GeometryUDT](0).toString == "POINT (4 4)")

    val rst2 = df.select(st_point(col("x"), col("y")))
    rst2.show(false)

    val collect2 = rst2.collect()

    assert(collect2(0).getAs[GeometryUDT](0).toString == "POINT (1.1 1.1)")
    assert(collect2(1).getAs[GeometryUDT](0).toString == "POINT (2.1 2)")
    assert(collect2(2).getAs[GeometryUDT](0).toString == "POINT (3 3.1)")
    assert(collect2(3).getAs[GeometryUDT](0).toString == "POINT (4 4)")
>>>>>>> 1508ca7b
  }

  test("ST_PolygonFromEnvelope-Null") {
    val data = Seq(
      Row(1.0, 1.0, 2.0, 2.0),
      Row(null, 1.0, 2.0, 2.0),
      Row(1.0, null, 2.0, 2.0),
      Row(1.0, 1.0, null, 2.0),
      Row(1.0, 1.0, 2.0, null),
      Row(null, null, 2.0, 2.0),
      Row(null, null, null, null),
    )

    val rdd_d = spark.sparkContext.parallelize(data)
    val schema = StructType(Array(StructField("xMin", DoubleType, nullable = true), StructField("yMin", DoubleType, nullable = true), StructField("xMax", DoubleType, nullable = true), StructField("yMax", DoubleType, nullable = true)))
    val df = spark.createDataFrame(rdd_d, schema)
    df.createOrReplaceTempView("table_ST_PolygonFromEnvelope")

    val rst = spark.sql("select ST_PolygonFromEnvelope(xMin, yMin, xMax, yMax) from table_ST_PolygonFromEnvelope")
    rst.show(false)

    //    rst.queryExecution.debug.codegen()

    val collect = rst.collect()

    assert(collect(0).getAs[GeometryUDT](0).toString == "POLYGON ((1 1, 1 2, 2 2, 2 1, 1 1))")
    assert(collect(1).isNullAt(0))
    assert(collect(2).isNullAt(0))
    assert(collect(3).isNullAt(0))
    assert(collect(4).isNullAt(0))
    assert(collect(5).isNullAt(0))
    assert(collect(6).isNullAt(0))

    val rst2 = df.select(st_polygonfromenvelope(col("xMin"), col("yMin"), col("xMax"), col("yMax")))
    rst2.show(false)

    val collect2 = rst2.collect()

    assert(collect2(0).getAs[GeometryUDT](0).toString == "POLYGON ((1 1, 1 2, 2 2, 2 1, 1 1))")
    assert(collect2(1).isNullAt(0))
    assert(collect2(2).isNullAt(0))
    assert(collect2(3).isNullAt(0))
    assert(collect2(4).isNullAt(0))
    assert(collect2(5).isNullAt(0))
    assert(collect2(6).isNullAt(0))
  }

  test("ST_PolygonFromEnvelope") {
    val data = Seq(
      Row(1.0, 1.0, 2.0, 2.0),
      Row(10.1, 10.1, 20.2, 20.2),
      Row(-1.0, -1.0, 2.0, 2.0),
    )

    val rdd_d = spark.sparkContext.parallelize(data)
    val schema = StructType(Array(StructField("xMin", DoubleType, nullable = true), StructField("yMin", DoubleType, nullable = true), StructField("xMax", DoubleType, nullable = true), StructField("yMax", DoubleType, nullable = true)))
    val df = spark.createDataFrame(rdd_d, schema)
    df.createOrReplaceTempView("table_ST_PolygonFromEnvelope")
    
    val rst = spark.sql("select ST_PolygonFromEnvelope(xMin, yMin, xMax, yMax) from table_ST_PolygonFromEnvelope")
    rst.show(false)

    //    rst.queryExecution.debug.codegen()

    val collect = rst.collect()

    assert(collect(0).getAs[GeometryUDT](0).toString == "POLYGON ((1 1, 1 2, 2 2, 2 1, 1 1))")
    assert(collect(1).getAs[GeometryUDT](0).toString == "POLYGON ((10.1 10.1, 10.1 20.2, 20.2 20.2, 20.2 10.1, 10.1 10.1))")
    assert(collect(2).getAs[GeometryUDT](0).toString == "POLYGON ((-1 -1, -1 2, 2 2, 2 -1, -1 -1))")

    val rst2 = df.select(st_polygonfromenvelope(col("xMin"), col("yMin"), col("xMax"), col("yMax")))
    rst2.show(false)
    
    val collect2 = rst2.collect()

    assert(collect2(0).getAs[GeometryUDT](0).toString == "POLYGON ((1 1, 1 2, 2 2, 2 1, 1 1))")
    assert(collect2(1).getAs[GeometryUDT](0).toString == "POLYGON ((10.1 10.1, 10.1 20.2, 20.2 20.2, 20.2 10.1, 10.1 10.1))")
    assert(collect2(2).getAs[GeometryUDT](0).toString == "POLYGON ((-1 -1, -1 2, 2 2, 2 -1, -1 -1))")
  }

  test("ST_GeomFromGeoJSON-Null") {
    val data = Seq(
      Row("""{ "type": "Point", "coordinates": [ 1.0, 2.0 ] }"""),
      Row(null),
      Row("""{ "type": "LineString", "coordinates": [ [ 1.0, 2.0 ], [ 4.0, 5.0 ], [ 7.0, 8.0 ] ] }"""),
      Row(null),
    )

    val rdd_d = spark.sparkContext.parallelize(data)
    val schema = StructType(Array(StructField("json", StringType, nullable = true)))
    val df = spark.createDataFrame(rdd_d, schema)
    df.createOrReplaceTempView("table_ST_GeomFromGeoJSON")
    
    val rst = spark.sql("select ST_GeomFromGeoJSON(json) from table_ST_GeomFromGeoJSON")
    rst.show(false)

    //    rst.queryExecution.debug.codegen()
    
    val collect = rst.collect()

    assert(collect(0).getAs[GeometryUDT](0).toString == "POINT (1 2)")
    assert(collect(1).isNullAt(0))
    assert(collect(2).getAs[GeometryUDT](0).toString == "LINESTRING (1 2, 4 5, 7 8)")
    assert(collect(3).isNullAt(0))

    val rst2 = df.select(st_geomfromgeojson(col("json")))
    rst2.show(false)
    
    val collect2 = rst2.collect()

    assert(collect2(0).getAs[GeometryUDT](0).toString == "POINT (1 2)")
    assert(collect2(1).isNullAt(0))
    assert(collect2(2).getAs[GeometryUDT](0).toString == "LINESTRING (1 2, 4 5, 7 8)")
    assert(collect2(3).isNullAt(0))
  }

  test("ST_GeomFromGeoJSON") {
    val data = Seq(
      Row("""{ "type": "Point", "coordinates": [ 1.0, 2.0 ] }"""),
      Row("""{ "type": "LineString", "coordinates": [ [ 1.0, 2.0 ], [ 4.0, 5.0 ], [ 7.0, 8.0 ] ] }"""),
      Row("""{ "type": "Polygon", "coordinates": [ [ [ 0.0, 0.0 ], [ 0.0, 1.0 ], [ 1.0, 1.0 ], [ 1.0, 0.0 ], [ 0.0, 0.0 ] ] ] }"""),
    )

    val rdd_d = spark.sparkContext.parallelize(data)
    val schema = StructType(Array(StructField("json", StringType, nullable = true)))
    val df = spark.createDataFrame(rdd_d, schema)
    df.createOrReplaceTempView("table_ST_GeomFromGeoJSON")
    
    val rst = spark.sql("select ST_GeomFromGeoJSON(json) from table_ST_GeomFromGeoJSON")
    rst.show(false)

    //    rst.queryExecution.debug.codegen()
    
    val collect = rst.collect()

    assert(collect(0).getAs[GeometryUDT](0).toString == "POINT (1 2)")
    assert(collect(1).getAs[GeometryUDT](0).toString == "LINESTRING (1 2, 4 5, 7 8)")
    assert(collect(2).getAs[GeometryUDT](0).toString == "POLYGON ((0 0, 0 1, 1 1, 1 0, 0 0))")

    val rst2 = df.select(st_geomfromgeojson(col("json")))
    rst2.show(false)

    val collect2 = rst2.collect()

    assert(collect2(0).getAs[GeometryUDT](0).toString == "POINT (1 2)")
    assert(collect2(1).getAs[GeometryUDT](0).toString == "LINESTRING (1 2, 4 5, 7 8)")
    assert(collect2(2).getAs[GeometryUDT](0).toString == "POLYGON ((0 0, 0 1, 1 1, 1 0, 0 0))")
  }

  test("ST_AsText-Null") {
    val data = Seq(
      Row("POINT (10 20)"),
      Row(null),
      Row("POLYGON ((30 10, 40 40, 20 40, 10 20, 30 10))"),
      Row(null),
      Row("MULTIPOLYGON (((30 20, 45 40, 10 40, 30 20)), ((15 5, 40 10, 10 20, 5 10, 15 5)))"),
    )

    val rdd_d = spark.sparkContext.parallelize(data)
    val schema = StructType(Array(StructField("wkt", StringType, nullable = true)))
    val df = spark.createDataFrame(rdd_d, schema)
    df.createOrReplaceTempView("table_ST_AsText")
    
    val rst = spark.sql("select ST_AsText(ST_GeomFromText(wkt)) from table_ST_AsText")
    rst.show(false)
    
    //    rst.queryExecution.debug.codegen()

    val collect = rst.collect()

    assert(collect(0).getAs[GeometryUDT](0).toString == "POINT (10 20)")
    assert(collect(1).isNullAt(0))
    assert(collect(2).getAs[GeometryUDT](0).toString == "POLYGON ((30 10, 40 40, 20 40, 10 20, 30 10))")
    assert(collect(3).isNullAt(0))
    assert(collect(4).getAs[GeometryUDT](0).toString == "MULTIPOLYGON (((30 20, 45 40, 10 40, 30 20)), ((15 5, 40 10, 10 20, 5 10, 15 5)))")

    val rst2 = df.select(st_astext(st_geomfromtext(col("wkt"))))
    rst2.show(false)
    
    val collect2 = rst2.collect()

    assert(collect2(0).getAs[GeometryUDT](0).toString == "POINT (10 20)")
    assert(collect2(1).isNullAt(0))
    assert(collect2(2).getAs[GeometryUDT](0).toString == "POLYGON ((30 10, 40 40, 20 40, 10 20, 30 10))")
    assert(collect2(3).isNullAt(0))
    assert(collect2(4).getAs[GeometryUDT](0).toString == "MULTIPOLYGON (((30 20, 45 40, 10 40, 30 20)), ((15 5, 40 10, 10 20, 5 10, 15 5)))")
  }

  test("ST_AsText-FromArcternExpr") {
    val data = Seq(
      Row("POINT (10 20)"),
      Row("LINESTRING (0 0, 10 10, 20 20)"),
      Row("POLYGON ((30 10, 40 40, 20 40, 10 20, 30 10))"),
      Row("MULTIPOINT ((10 40), (40 30), (20 20), (30 10))"),
      Row("MULTIPOLYGON (((30 20, 45 40, 10 40, 30 20)), ((15 5, 40 10, 10 20, 5 10, 15 5)))"),
    )

    val rdd_d = spark.sparkContext.parallelize(data)
    val schema = StructType(Array(StructField("wkt", StringType, nullable = true)))
    val df = spark.createDataFrame(rdd_d, schema)
    df.createOrReplaceTempView("table_ST_AsText")
    
    val rst = spark.sql("select ST_AsText(ST_GeomFromText(wkt)) from table_ST_AsText")
    rst.show(false)

    //    rst.queryExecution.debug.codegen()

    val collect = rst.collect()

    assert(collect(0).getAs[GeometryUDT](0).toString == "POINT (10 20)")
    assert(collect(1).getAs[GeometryUDT](0).toString == "LINESTRING (0 0, 10 10, 20 20)")
    assert(collect(2).getAs[GeometryUDT](0).toString == "POLYGON ((30 10, 40 40, 20 40, 10 20, 30 10))")
    assert(collect(3).getAs[GeometryUDT](0).toString == "MULTIPOINT ((10 40), (40 30), (20 20), (30 10))")
    assert(collect(4).getAs[GeometryUDT](0).toString == "MULTIPOLYGON (((30 20, 45 40, 10 40, 30 20)), ((15 5, 40 10, 10 20, 5 10, 15 5)))")

    val rst2 = df.select(st_astext(st_geomfromtext(col("wkt"))))
    rst2.show(false)
    
    val collect2 = rst2.collect()

    assert(collect2(0).getAs[GeometryUDT](0).toString == "POINT (10 20)")
    assert(collect2(1).getAs[GeometryUDT](0).toString == "LINESTRING (0 0, 10 10, 20 20)")
    assert(collect2(2).getAs[GeometryUDT](0).toString == "POLYGON ((30 10, 40 40, 20 40, 10 20, 30 10))")
    assert(collect2(3).getAs[GeometryUDT](0).toString == "MULTIPOINT ((10 40), (40 30), (20 20), (30 10))")
    assert(collect2(4).getAs[GeometryUDT](0).toString == "MULTIPOLYGON (((30 20, 45 40, 10 40, 30 20)), ((15 5, 40 10, 10 20, 5 10, 15 5)))")
  }

  test("ST_AsText-FromNormalExpr") {
    val data = Seq(
      Row(GeometryUDT.FromWkt("POINT (10 20)")),
      Row(GeometryUDT.FromWkt("LINESTRING (0 0, 10 10, 20 20)")),
      Row(GeometryUDT.FromWkt("POLYGON ((30 10, 40 40, 20 40, 10 20, 30 10))")),
      Row(GeometryUDT.FromWkt("MULTIPOINT ((10 40), (40 30), (20 20), (30 10))")),
      Row(GeometryUDT.FromWkt("MULTIPOLYGON (((30 20, 45 40, 10 40, 30 20)), ((15 5, 40 10, 10 20, 5 10, 15 5)))")),
      Row(null)
    )

    val rdd_d = spark.sparkContext.parallelize(data)
    val schema = StructType(Array(StructField("geo", new GeometryUDT, nullable = true)))
    val df = spark.createDataFrame(rdd_d, schema)
    df.createOrReplaceTempView("table_ST_AsText")

    val rst = spark.sql("select ST_AsText(geo) from table_ST_AsText")
    rst.show(false)

    //    rst.queryExecution.debug.codegen()
    
    val collect = rst.collect()

    assert(collect(0).getAs[GeometryUDT](0).toString == "POINT (10 20)")
    assert(collect(1).getAs[GeometryUDT](0).toString == "LINESTRING (0 0, 10 10, 20 20)")
    assert(collect(2).getAs[GeometryUDT](0).toString == "POLYGON ((30 10, 40 40, 20 40, 10 20, 30 10))")
    assert(collect(3).getAs[GeometryUDT](0).toString == "MULTIPOINT ((10 40), (40 30), (20 20), (30 10))")
    assert(collect(4).getAs[GeometryUDT](0).toString == "MULTIPOLYGON (((30 20, 45 40, 10 40, 30 20)), ((15 5, 40 10, 10 20, 5 10, 15 5)))")
    assert(collect(5).isNullAt(0))
    
    val rst2 = df.select(st_astext(col("geo")))
    rst2.show(false)
    
    val collect2 = rst2.collect()

    assert(collect2(0).getAs[GeometryUDT](0).toString == "POINT (10 20)")
    assert(collect2(1).getAs[GeometryUDT](0).toString == "LINESTRING (0 0, 10 10, 20 20)")
    assert(collect2(2).getAs[GeometryUDT](0).toString == "POLYGON ((30 10, 40 40, 20 40, 10 20, 30 10))")
    assert(collect2(3).getAs[GeometryUDT](0).toString == "MULTIPOINT ((10 40), (40 30), (20 20), (30 10))")
    assert(collect2(4).getAs[GeometryUDT](0).toString == "MULTIPOLYGON (((30 20, 45 40, 10 40, 30 20)), ((15 5, 40 10, 10 20, 5 10, 15 5)))")
    assert(collect2(5).isNullAt(0))
  }

  test("ST_AsGeoJSON-Null") {
    val data = Seq(
      Row("POINT (10 20)"),
      Row(null),
      Row("POLYGON ((30 10, 40 40, 20 40, 10 20, 30 10))"),
      Row(null),
      Row("MULTIPOLYGON (((30 20, 45 40, 10 40, 30 20)), ((15 5, 40 10, 10 20, 5 10, 15 5)))"),
    )

    val rdd_d = spark.sparkContext.parallelize(data)
    val schema = StructType(Array(StructField("wkt", StringType, nullable = true)))
    val df = spark.createDataFrame(rdd_d, schema)
    df.createOrReplaceTempView("table_ST_AsGeoJSON")
    
    val rst = spark.sql("select ST_AsGeoJSON(ST_GeomFromText(wkt)) from table_ST_AsGeoJSON")
    rst.show(false)

    //    rst.queryExecution.debug.codegen()
    
    val collect = rst.collect()

    assert(collect(0).getAs[GeometryUDT](0).toString == """{"type":"Point","coordinates":[10.0,20.0]}""")
    assert(collect(1).isNullAt(0))
    assert(collect(2).getAs[GeometryUDT](0).toString == """{"type":"Polygon","coordinates":[[[30.0,10.0],[40.0,40.0],[20.0,40.0],[10.0,20.0],[30.0,10.0]]]}""")
    assert(collect(3).isNullAt(0))
    assert(collect(4).getAs[GeometryUDT](0).toString == """{"type":"MultiPolygon","coordinates":[[[[30.0,20.0],[45.0,40.0],[10.0,40.0],[30.0,20.0]]],[[[15.0,5.0],[40.0,10.0],[10.0,20.0],[5.0,10.0],[15.0,5.0]]]]}""")

    val rst2 = df.select(st_asgeojson(st_geomfromtext(col("wkt"))))
    rst2.show(false)
    
    val collect2 = rst2.collect()

    assert(collect2(0).getAs[GeometryUDT](0).toString == """{"type":"Point","coordinates":[10.0,20.0]}""")
    assert(collect2(1).isNullAt(0))
    assert(collect2(2).getAs[GeometryUDT](0).toString == """{"type":"Polygon","coordinates":[[[30.0,10.0],[40.0,40.0],[20.0,40.0],[10.0,20.0],[30.0,10.0]]]}""")
    assert(collect2(3).isNullAt(0))
    assert(collect2(4).getAs[GeometryUDT](0).toString == """{"type":"MultiPolygon","coordinates":[[[[30.0,20.0],[45.0,40.0],[10.0,40.0],[30.0,20.0]]],[[[15.0,5.0],[40.0,10.0],[10.0,20.0],[5.0,10.0],[15.0,5.0]]]]}""")
  }

  test("ST_AsGeoJSON-FromArcternExpr") {
    val data = Seq(
      Row("POINT (10 20)"),
      Row("LINESTRING (0 0, 10 10, 20 20)"),
      Row("POLYGON ((30 10, 40 40, 20 40, 10 20, 30 10))"),
      Row("MULTIPOINT ((10 40), (40 30), (20 20), (30 10))"),
      Row("MULTIPOLYGON (((30 20, 45 40, 10 40, 30 20)), ((15 5, 40 10, 10 20, 5 10, 15 5)))"),
    )

    val rdd_d = spark.sparkContext.parallelize(data)
    val schema = StructType(Array(StructField("wkt", StringType, nullable = true)))
    val df = spark.createDataFrame(rdd_d, schema)
    df.createOrReplaceTempView("table_ST_AsGeoJSON")
    
    val rst = spark.sql("select ST_AsGeoJSON(ST_GeomFromText(wkt)) from table_ST_AsGeoJSON")
    rst.show(false)

    //    rst.queryExecution.debug.codegen()

    val collect = rst.collect()

    assert(collect(0).getAs[GeometryUDT](0).toString == """{"type":"Point","coordinates":[10.0,20.0]}""")
    assert(collect(1).getAs[GeometryUDT](0).toString == """{"type":"LineString","coordinates":[[0.0,0.0],[10.0,10.0],[20.0,20.0]]}""")
    assert(collect(2).getAs[GeometryUDT](0).toString == """{"type":"Polygon","coordinates":[[[30.0,10.0],[40.0,40.0],[20.0,40.0],[10.0,20.0],[30.0,10.0]]]}""")
    assert(collect(3).getAs[GeometryUDT](0).toString == """{"type":"MultiPoint","coordinates":[[10.0,40.0],[40.0,30.0],[20.0,20.0],[30.0,10.0]]}""")
    assert(collect(4).getAs[GeometryUDT](0).toString == """{"type":"MultiPolygon","coordinates":[[[[30.0,20.0],[45.0,40.0],[10.0,40.0],[30.0,20.0]]],[[[15.0,5.0],[40.0,10.0],[10.0,20.0],[5.0,10.0],[15.0,5.0]]]]}""")

    val rst2 = df.select(st_asgeojson(st_geomfromtext(col("wkt"))))
    rst2.show(false)
    
    val collect2 = rst2.collect()

    assert(collect2(0).getAs[GeometryUDT](0).toString == """{"type":"Point","coordinates":[10.0,20.0]}""")
    assert(collect2(1).getAs[GeometryUDT](0).toString == """{"type":"LineString","coordinates":[[0.0,0.0],[10.0,10.0],[20.0,20.0]]}""")
    assert(collect2(2).getAs[GeometryUDT](0).toString == """{"type":"Polygon","coordinates":[[[30.0,10.0],[40.0,40.0],[20.0,40.0],[10.0,20.0],[30.0,10.0]]]}""")
    assert(collect2(3).getAs[GeometryUDT](0).toString == """{"type":"MultiPoint","coordinates":[[10.0,40.0],[40.0,30.0],[20.0,20.0],[30.0,10.0]]}""")
    assert(collect2(4).getAs[GeometryUDT](0).toString == """{"type":"MultiPolygon","coordinates":[[[[30.0,20.0],[45.0,40.0],[10.0,40.0],[30.0,20.0]]],[[[15.0,5.0],[40.0,10.0],[10.0,20.0],[5.0,10.0],[15.0,5.0]]]]}""")
  }

  test("ST_AsGeoJSON-FromNormalExpr") {
    val data = Seq(
      Row(GeometryUDT.FromWkt("POINT (10 20)")),
      Row(GeometryUDT.FromWkt("LINESTRING (0 0, 10 10, 20 20)")),
      Row(GeometryUDT.FromWkt("POLYGON ((30 10, 40 40, 20 40, 10 20, 30 10))")),
      Row(GeometryUDT.FromWkt("MULTIPOINT ((10 40), (40 30), (20 20), (30 10))")),
      Row(GeometryUDT.FromWkt("MULTIPOLYGON (((30 20, 45 40, 10 40, 30 20)), ((15 5, 40 10, 10 20, 5 10, 15 5)))")),
      Row(null)
    )

    val rdd_d = spark.sparkContext.parallelize(data)
    val schema = StructType(Array(StructField("geo", new GeometryUDT, nullable = true)))
    val df = spark.createDataFrame(rdd_d, schema)
    df.createOrReplaceTempView("table_ST_AsGeoJSON")
    
    val rst = spark.sql("select ST_AsGeoJSON(geo) from table_ST_AsGeoJSON")
    rst.show(false)

    //    rst.queryExecution.debug.codegen()

    val collect = rst.collect()

    assert(collect(0).getAs[GeometryUDT](0).toString == """{"type":"Point","coordinates":[10.0,20.0]}""")
    assert(collect(1).getAs[GeometryUDT](0).toString == """{"type":"LineString","coordinates":[[0.0,0.0],[10.0,10.0],[20.0,20.0]]}""")
    assert(collect(2).getAs[GeometryUDT](0).toString == """{"type":"Polygon","coordinates":[[[30.0,10.0],[40.0,40.0],[20.0,40.0],[10.0,20.0],[30.0,10.0]]]}""")
    assert(collect(3).getAs[GeometryUDT](0).toString == """{"type":"MultiPoint","coordinates":[[10.0,40.0],[40.0,30.0],[20.0,20.0],[30.0,10.0]]}""")
    assert(collect(4).getAs[GeometryUDT](0).toString == """{"type":"MultiPolygon","coordinates":[[[[30.0,20.0],[45.0,40.0],[10.0,40.0],[30.0,20.0]]],[[[15.0,5.0],[40.0,10.0],[10.0,20.0],[5.0,10.0],[15.0,5.0]]]]}""")
    assert(collect(5).isNullAt(0))

    val rst2 = df.select(st_asgeojson(col("geo")))
    rst2.show(false)

    val collect2 = rst2.collect()

    assert(collect2(0).getAs[GeometryUDT](0).toString == """{"type":"Point","coordinates":[10.0,20.0]}""")
    assert(collect2(1).getAs[GeometryUDT](0).toString == """{"type":"LineString","coordinates":[[0.0,0.0],[10.0,10.0],[20.0,20.0]]}""")
    assert(collect2(2).getAs[GeometryUDT](0).toString == """{"type":"Polygon","coordinates":[[[30.0,10.0],[40.0,40.0],[20.0,40.0],[10.0,20.0],[30.0,10.0]]]}""")
    assert(collect2(3).getAs[GeometryUDT](0).toString == """{"type":"MultiPoint","coordinates":[[10.0,40.0],[40.0,30.0],[20.0,20.0],[30.0,10.0]]}""")
    assert(collect2(4).getAs[GeometryUDT](0).toString == """{"type":"MultiPolygon","coordinates":[[[[30.0,20.0],[45.0,40.0],[10.0,40.0],[30.0,20.0]]],[[[15.0,5.0],[40.0,10.0],[10.0,20.0],[5.0,10.0],[15.0,5.0]]]]}""")
    assert(collect2(5).isNullAt(0))
  }
}<|MERGE_RESOLUTION|>--- conflicted
+++ resolved
@@ -166,17 +166,11 @@
     df.createOrReplaceTempView("table_ST_Point")
 
     val rst = spark.sql("select ST_Point(x, y) from table_ST_Point")
-<<<<<<< HEAD
-    rst.show()
-=======
-    rst.show(false)
->>>>>>> 1508ca7b
+    rst.show(false)
 
     val rst2= df.select(st_point(col("x"),col("y")))
     rst2.show()
     //    rst.queryExecution.debug.codegen()
-<<<<<<< HEAD
-=======
 
     val collect = rst.collect()
 
@@ -194,7 +188,6 @@
     assert(collect2(1).getAs[GeometryUDT](0).toString == "POINT (2.1 2)")
     assert(collect2(2).getAs[GeometryUDT](0).toString == "POINT (3 3.1)")
     assert(collect2(3).getAs[GeometryUDT](0).toString == "POINT (4 4)")
->>>>>>> 1508ca7b
   }
 
   test("ST_PolygonFromEnvelope-Null") {
