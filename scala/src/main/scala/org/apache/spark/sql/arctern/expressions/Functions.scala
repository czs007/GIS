--- conflicted
+++ resolved
@@ -131,11 +131,7 @@
       geometryArray = geometryArray :+ geometry
       for (j <- pointsArray.indices) {
         val point = pointsArray(j)
-<<<<<<< HEAD
-        if (point.union(geometry).getGeometryType != "GeometryCollection") pointsTmpArray = pointsTmpArray.filter(! _.contains(point))
-=======
         if (point.union(geometry).getGeometryType != "GeometryCollection") pointsTmpArray = pointsTmpArray.filter(!_.contains(point))
->>>>>>> 0f97d7e2
       }
       pointsArray = pointsTmpArray
     }
@@ -143,8 +139,6 @@
     new GeometryFactory().createGeometryCollection(geometryArray)
   }
 
-<<<<<<< HEAD
-=======
   def scale(geo: Geometry, factorX: Double, factorY: Double): Geometry = {
     val centre = geo.getEnvelopeInternal.centre
     val scalaX = centre.x
@@ -192,7 +186,6 @@
   }
 
   def rotate(geo: Geometry, rotationAngle: Double, originX: Double, originY: Double): Geometry = org.locationtech.jts.geom.util.AffineTransformation.rotationInstance(rotationAngle, originX, originY).transform(geo)
->>>>>>> 0f97d7e2
 }
 
 abstract class ST_BinaryOp extends ArcternExpr {
