/*
 * Copyright (C) 2019-2020 Zilliz. All rights reserved.
 *
 * Licensed under the Apache License, Version 2.0 (the "License");
 * you may not use this file except in compliance with the License.
 * You may obtain a copy of the License at
 *
 *     http://www.apache.org/licenses/LICENSE-2.0
 *
 * Unless required by applicable law or agreed to in writing, software
 * distributed under the License is distributed on an "AS IS" BASIS,
 * WITHOUT WARRANTIES OR CONDITIONS OF ANY KIND, either express or implied.
 * See the License for the specific language governing permissions and
 * limitations under the License.
 */
package org.apache.spark.sql.arctern.expressions

import org.apache.spark.sql.arctern.{ArcternExpr, CodeGenUtil, GeometryUDT}
import org.apache.spark.sql.catalyst.InternalRow
import org.apache.spark.sql.catalyst.expressions.Expression
import org.apache.spark.sql.catalyst.expressions.codegen.Block._
import org.apache.spark.sql.catalyst.expressions.codegen._
import org.apache.spark.sql.catalyst.util.ArrayData
import org.apache.spark.sql.catalyst.util.ArrayData._
import org.apache.spark.sql.types._
import org.geotools.geometry.jts.JTS
import org.geotools.referencing.CRS
import org.locationtech.jts.geom.{Geometry, GeometryCollection, GeometryFactory, MultiPoint, MultiPolygon, Polygon}

object utils {
  def envelopeAsList(geom: Geometry): ArrayData = {
    if (geom == null || geom.isEmpty) {
      val negInf = scala.Double.NegativeInfinity
      val posInf = scala.Double.PositiveInfinity
      toArrayData(Array(posInf, posInf, negInf, negInf))
    } else {
      val env = geom.getEnvelopeInternal
      val arr = Array(env.getMinX, env.getMinY, env.getMaxX, env.getMaxY)
      toArrayData(arr)
    }
  }

  def distanceSphere(from: Geometry, to: Geometry): Double = {
    var distance = Double.NaN
    if (!from.getGeometryType.equals("Point") || !to.getGeometryType.equals("Point")) {
      distance
    } else {
      // get coordinates
      val fromlon = from.getInteriorPoint.getX
      val fromlat = from.getInteriorPoint.getY
      val tolon = to.getInteriorPoint.getX
      val tolat = to.getInteriorPoint.getY
      if ((fromlat > 180) || (fromlat < -180) || (fromlon > 90) || (fromlon < -90) ||
        (tolat > 180) || (tolat < -180) || (tolon > 90) || (tolon < -90)) {
        distance
      } else {
        // calculate distance
        val latitudeArc = (fromlat - tolat) * 0.017453292519943295769236907684886
        val longitudeArc = (fromlon - tolon) * 0.017453292519943295769236907684886
        var latitudeH = java.lang.Math.sin(latitudeArc * 0.5)
        latitudeH *= latitudeH
        var lontitudeH = java.lang.Math.sin(longitudeArc * 0.5)
        lontitudeH *= lontitudeH
        val tmp = java.lang.Math.cos(fromlat * 0.017453292519943295769236907684886) *
          java.lang.Math.cos(tolat * 0.017453292519943295769236907684886)
        distance = 6372797.560856 * (2.0 * java.lang.Math.asin(java.lang.Math.sqrt(latitudeH + tmp * lontitudeH)))
        distance
      }
    }
  }

  def transform(geo: Geometry, sourceCRS: String, targetCRS: String): Geometry = {
    System.setProperty("org.geotools.referencing.forceXY", "true")
    val sourceCRScode = CRS.decode(sourceCRS)
    val targetCRScode = CRS.decode(targetCRS)
    val transform = CRS.findMathTransform(sourceCRScode, targetCRScode)
    val res = JTS.transform(geo, transform)
    res
  }

  def makeValid(geo: Geometry): Geometry = {
    val geoType = geo.getGeometryType
    if (geoType != "Polygon" || geoType != "MultiPolygon") return geo
    val polygonList: java.util.List[Polygon] = geo match {
      case g: Polygon =>
        JTS.makeValid(g, true)
      case g: MultiPolygon =>
        val list = new java.util.ArrayList[Polygon]
        for (i <- 0 until g.getNumGeometries) {
          val polygon = g.getGeometryN(i).asInstanceOf[Polygon]
          val polygons = JTS.makeValid(polygon, true)
          for (j <- 0 until polygons.size()) list.add(polygons.get(j))
        }
        list
      case _ => null
    }
    val result = polygonList.toArray.map(g => {
      val polygon = g.asInstanceOf[Geometry]
      polygon
    })
    val res = if (result.length == 1) result(0) else new GeometryFactory().createGeometryCollection(result)
    res
  }

  def collectionUnionPoint(geometries: Geometry, point: Geometry): Geometry = {
    var geometryArray = Array[Geometry]()
    val geometryCollection = geometries.asInstanceOf[GeometryCollection]
    var canUnion = false
    for (i <- 0 until geometryCollection.getNumGeometries) {
      val geometry = geometryCollection.getGeometryN(i)
      geometryArray = geometryArray :+ geometry
      if (point.union(geometry).getGeometryType != "GeometryCollection") canUnion = true
    }
    if (!canUnion) geometryArray = geometryArray :+ point
    new GeometryFactory().createGeometryCollection(geometryArray)
  }

  def collectionUnionPoints(geometries: Geometry, points: Geometry): Geometry = {
    var geometryArray = Array[Geometry]()
    var pointsArray = Array[Geometry]()
    var pointsTmpArray = Array[Geometry]()
    val multiPoints = points.asInstanceOf[MultiPoint]
    val geometryCollection = geometries.asInstanceOf[GeometryCollection]
    for (i <- 0 until multiPoints.getNumPoints) {
      val point = multiPoints.getGeometryN(i)
      pointsArray = pointsArray :+ point
      pointsTmpArray = pointsTmpArray :+ point
    }
    for (i <- 0 until geometryCollection.getNumGeometries) {
      val geometry = geometryCollection.getGeometryN(i)
      geometryArray = geometryArray :+ geometry
      for (j <- pointsArray.indices) {
        val point = pointsArray(j)
        if (point.union(geometry).getGeometryType != "GeometryCollection") pointsTmpArray = pointsTmpArray.filter(!_.contains(point))
      }
      pointsArray = pointsTmpArray
    }
    geometryArray = geometryArray ++ pointsTmpArray
    new GeometryFactory().createGeometryCollection(geometryArray)
  }

  def scale(geo: Geometry, factorX: Double, factorY: Double): Geometry = {
    val centre = geo.getEnvelopeInternal.centre
    val scalaX = centre.x
    val scalaY = centre.y
    org.locationtech.jts.geom.util.AffineTransformation.scaleInstance(factorX, factorY, scalaX, scalaY).transform(geo)
  }

  def scale(geo: Geometry, factorX: Double, factorY: Double, origin: String): Geometry = {
    var scalaX: Double = 0
    var scalaY: Double = 0
    if (origin.equalsIgnoreCase("Center")) {
      val centre = geo.getEnvelopeInternal.centre
      scalaX = centre.x
      scalaY = centre.y
    } else if (origin.equalsIgnoreCase("Centroid")) {
      val centroid = geo.getCentroid
      scalaX = centroid.getX
      scalaY = centroid.getY
    } else throw new Exception("Illegal scale origin: " + origin)
    org.locationtech.jts.geom.util.AffineTransformation.scaleInstance(factorX, factorY, scalaX, scalaY).transform(geo)
  }

  def scale(geo: Geometry, factorX: Double, factorY: Double, originX: Double, originY: Double): Geometry = org.locationtech.jts.geom.util.AffineTransformation.scaleInstance(factorX, factorY, originX, originY).transform(geo)

  def rotate(geo: Geometry, rotationAngle: Double): Geometry = {
    val centre = geo.getEnvelopeInternal.centre
    val scalaX = centre.x
    val scalaY = centre.y
    org.locationtech.jts.geom.util.AffineTransformation.rotationInstance(rotationAngle, scalaX, scalaY).transform(geo)
  }

  def rotate(geo: Geometry, rotationAngle: Double, origin: String): Geometry = {
    var scalaX: Double = 0
    var scalaY: Double = 0
    if (origin.equalsIgnoreCase("Center")) {
      val centre = geo.getEnvelopeInternal.centre
      scalaX = centre.x
      scalaY = centre.y
    } else if (origin.equalsIgnoreCase("Centroid")) {
      val centroid = geo.getCentroid
      scalaX = centroid.getX
      scalaY = centroid.getY
    } else throw new Exception("Illegal rotate origin: " + origin)
    org.locationtech.jts.geom.util.AffineTransformation.rotationInstance(rotationAngle, scalaX, scalaY).transform(geo)
  }

  def rotate(geo: Geometry, rotationAngle: Double, originX: Double, originY: Double): Geometry = org.locationtech.jts.geom.util.AffineTransformation.rotationInstance(rotationAngle, originX, originY).transform(geo)
}

abstract class ST_BinaryOp extends ArcternExpr {

  def leftExpr: Expression

  def rightExpr: Expression

  override def nullable: Boolean = leftExpr.nullable || rightExpr.nullable

  override def eval(input: InternalRow): Any = {
    throw new RuntimeException("call implement method")
  }

  override def children: Seq[Expression] = Seq(leftExpr, rightExpr)

  protected def codeGenJob(ctx: CodegenContext, ev: ExprCode, f: (String, String) => String): ExprCode = {
    assert(CodeGenUtil.isGeometryExpr(leftExpr))
    assert(CodeGenUtil.isGeometryExpr(rightExpr))

    var leftGeo: String = ""
    var leftGeoDeclare: String = ""
    var leftGeoCode: String = ""
    var rightGeo: String = ""
    var rightGeoDeclare: String = ""
    var rightGeoCode: String = ""

    val leftCode = leftExpr.genCode(ctx)
    val rightCode = rightExpr.genCode(ctx)

    if (CodeGenUtil.isArcternExpr(leftExpr)) {
      val (geo, declare, code) = CodeGenUtil.geometryFromArcternExpr(leftCode.code.toString())
      leftGeo = geo;
      leftGeoDeclare = declare;
      leftGeoCode = code
    } else {
      val (geo, declare, code) = CodeGenUtil.geometryFromNormalExpr(leftCode, ctx.freshName(leftCode.value))
      leftGeo = geo;
      leftGeoDeclare = declare;
      leftGeoCode = code
    }

    if (CodeGenUtil.isArcternExpr(rightExpr)) {
      val (geo, declare, code) = CodeGenUtil.geometryFromArcternExpr(rightCode.code.toString())
      rightGeo = geo;
      rightGeoDeclare = declare;
      rightGeoCode = code
    } else {
      val (geo, declare, code) = CodeGenUtil.geometryFromNormalExpr(rightCode, ctx.freshName(rightCode.value))
      rightGeo = geo;
      rightGeoDeclare = declare;
      rightGeoCode = code
    }

    val assignment = CodeGenUtil.assignmentCode(f(leftGeo, rightGeo), ev.value, ctx.freshName(ev.value), dataType)

    if (nullable) {
      val nullSafeEval =
        leftGeoCode + ctx.nullSafeExec(leftExpr.nullable, leftCode.isNull) {
          rightGeoCode + ctx.nullSafeExec(rightExpr.nullable, rightCode.isNull) {
            s"""
               |${ev.isNull} = false; // resultCode could change nullability.
               |$assignment
               |""".stripMargin
          }
        }
      ev.copy(code =
        code"""
            boolean ${ev.isNull} = true;
            $leftGeoDeclare
            $rightGeoDeclare
            ${CodeGenerator.javaType(dataType)} ${ev.value} = ${CodeGenerator.defaultValue(dataType)};
            $nullSafeEval
            """)

    }
    else {
      ev.copy(code =
        code"""
          $leftGeoDeclare
          $rightGeoDeclare
          $leftGeoCode
          $rightGeoCode
          ${CodeGenerator.javaType(dataType)} ${ev.value} = ${CodeGenerator.defaultValue(dataType)};
          $assignment
          """, FalseLiteral)
    }
  }

}

abstract class ST_UnaryOp extends ArcternExpr {

  def expr: Expression

  override def nullable: Boolean = expr.nullable

  override def eval(input: InternalRow): Any = {
    throw new RuntimeException("call implement method")
  }

  override def children: Seq[Expression] = Seq(expr)

  protected def codeGenJob(ctx: CodegenContext, ev: ExprCode, f: String => String): ExprCode = {
    assert(CodeGenUtil.isGeometryExpr(expr))

    val exprCode = expr.genCode(ctx)

    var exprGeo: String = ""
    var exprGeoDeclare: String = ""
    var exprGeoCode: String = ""

    if (CodeGenUtil.isArcternExpr(expr)) {
      val (geo, declare, code) = CodeGenUtil.geometryFromArcternExpr(exprCode.code.toString())
      exprGeo = geo;
      exprGeoDeclare = declare;
      exprGeoCode = code
    } else {
      val (geo, declare, code) = CodeGenUtil.geometryFromNormalExpr(exprCode, ctx.freshName(exprCode.value))
      exprGeo = geo;
      exprGeoDeclare = declare;
      exprGeoCode = code
    }

    val assignment = CodeGenUtil.assignmentCode(f(exprGeo), ev.value, ctx.freshName(ev.value), dataType)

    if (nullable) {
      val nullSafeEval =
        exprGeoCode + ctx.nullSafeExec(expr.nullable, exprCode.isNull) {
          s"""
             |${ev.isNull} = false; // resultCode could change nullability.
             |$assignment
             |""".stripMargin
        }
      ev.copy(code =
        code"""
            boolean ${ev.isNull} = true;
            $exprGeoDeclare
            ${CodeGenerator.javaType(dataType)} ${ev.value} = ${CodeGenerator.defaultValue(dataType)};
            $nullSafeEval
            """)
    } else {
      ev.copy(code =
        code"""
            $exprGeoDeclare
            $exprGeoCode
            ${CodeGenerator.javaType(dataType)} ${ev.value} = ${CodeGenerator.defaultValue(dataType)};
            $assignment
            """, FalseLiteral)
    }
  }

}


case class ST_Within(inputsExpr: Seq[Expression]) extends ST_BinaryOp {

  override def leftExpr: Expression = inputsExpr(0)

  override def rightExpr: Expression = inputsExpr(1)

  override protected def doGenCode(ctx: CodegenContext, ev: ExprCode): ExprCode = codeGenJob(ctx, ev, (left, right) => s"$left.within($right)")

  override def dataType: DataType = BooleanType

  override def inputTypes: Seq[AbstractDataType] = Seq(new GeometryUDT, new GeometryUDT)
}

case class ST_Centroid(inputsExpr: Seq[Expression]) extends ST_UnaryOp {

  override def expr: Expression = inputsExpr(0)

  override protected def doGenCode(ctx: CodegenContext, ev: ExprCode): ExprCode = codeGenJob(ctx, ev, geo => s"$geo.getCentroid()")

  override def dataType: DataType = new GeometryUDT

  override def inputTypes: Seq[AbstractDataType] = Seq(new GeometryUDT)
}

case class ST_IsValid(inputsExpr: Seq[Expression]) extends ST_UnaryOp {

  override def expr: Expression = inputsExpr.head

  override protected def doGenCode(ctx: CodegenContext, ev: ExprCode): ExprCode = codeGenJob(ctx, ev, geo => s"new org.locationtech.jts.operation.valid.IsValidOp($geo).isValid()")

  override def dataType: DataType = BooleanType

  override def inputTypes: Seq[AbstractDataType] = Seq(new GeometryUDT)
}

case class ST_GeometryType(inputsExpr: Seq[Expression]) extends ST_UnaryOp {

  override def expr: Expression = inputsExpr.head

  override protected def doGenCode(ctx: CodegenContext, ev: ExprCode): ExprCode = codeGenJob(ctx, ev, geo => CodeGenUtil.utf8StringFromStringCode(s"${GeometryUDT.getClass.getName.dropRight(1)}.GetGeoType($geo)"))

  override def dataType: DataType = StringType

  override def inputTypes: Seq[AbstractDataType] = Seq(new GeometryUDT)
}

case class ST_IsSimple(inputsExpr: Seq[Expression]) extends ST_UnaryOp {

  override def expr: Expression = inputsExpr.head

  override protected def doGenCode(ctx: CodegenContext, ev: ExprCode): ExprCode = codeGenJob(ctx, ev, geo => s"$geo.isSimple()")

  override def dataType: DataType = BooleanType

  override def inputTypes: Seq[AbstractDataType] = Seq(new GeometryUDT)
}

case class ST_NPoints(inputsExpr: Seq[Expression]) extends ST_UnaryOp {

  override def expr: Expression = inputsExpr.head

  override protected def doGenCode(ctx: CodegenContext, ev: ExprCode): ExprCode = codeGenJob(ctx, ev, geo => s"$geo.getNumPoints()")

  override def dataType: DataType = IntegerType

  override def inputTypes: Seq[AbstractDataType] = Seq(new GeometryUDT)
}

case class ST_Envelope(inputsExpr: Seq[Expression]) extends ST_UnaryOp {

  override def expr: Expression = inputsExpr.head

  override protected def doGenCode(ctx: CodegenContext, ev: ExprCode): ExprCode = codeGenJob(ctx, ev, geo => s"$geo.getEnvelope()")

  override def dataType: DataType = new GeometryUDT

  override def inputTypes: Seq[AbstractDataType] = Seq(new GeometryUDT)
}

case class ST_Buffer(inputsExpr: Seq[Expression]) extends ST_UnaryOp {

  override def expr: Expression = inputsExpr.head

  def distanceValue(ctx: CodegenContext): ExprValue = inputsExpr(1).genCode(ctx).value

  override protected def doGenCode(ctx: CodegenContext, ev: ExprCode): ExprCode = codeGenJob(ctx, ev, geo => s"$geo.buffer(${distanceValue(ctx)})")

  override def dataType: DataType = new GeometryUDT

  override def inputTypes: Seq[AbstractDataType] = Seq(new GeometryUDT, NumericType)

  override def children: Seq[Expression] = inputsExpr
}

case class ST_PrecisionReduce(inputsExpr: Seq[Expression]) extends ST_UnaryOp {

  override def expr: Expression = inputsExpr.head

  def precisionValue(ctx: CodegenContext): ExprValue = inputsExpr(1).genCode(ctx).value

  override protected def doGenCode(ctx: CodegenContext, ev: ExprCode): ExprCode = codeGenJob(ctx, ev, geo => s"org.locationtech.jts.precision.GeometryPrecisionReducer.reduce($geo, new org.locationtech.jts.geom.PrecisionModel(java.lang.Math.pow(10, ${precisionValue(ctx)})))")

  override def dataType: DataType = new GeometryUDT

  override def inputTypes: Seq[AbstractDataType] = Seq(new GeometryUDT, NumericType)

  override def children: Seq[Expression] = inputsExpr
}

case class ST_Intersection(inputsExpr: Seq[Expression]) extends ST_BinaryOp {

  override def leftExpr: Expression = inputsExpr.head

  override def rightExpr: Expression = inputsExpr(1)

  override protected def doGenCode(ctx: CodegenContext, ev: ExprCode): ExprCode = codeGenJob(ctx, ev, (left, right) => s"$left.intersection($right).isEmpty() ? new org.locationtech.jts.geom.GeometryFactory().createGeometryCollection() : $left.intersection($right)")

  override def dataType: DataType = new GeometryUDT

  override def inputTypes: Seq[AbstractDataType] = Seq(new GeometryUDT, new GeometryUDT)
}

case class ST_SimplifyPreserveTopology(inputsExpr: Seq[Expression]) extends ST_UnaryOp {

  override def expr: Expression = inputsExpr.head

  def toleranceValue(ctx: CodegenContext): ExprValue = inputsExpr(1).genCode(ctx).value

  override protected def doGenCode(ctx: CodegenContext, ev: ExprCode): ExprCode = codeGenJob(ctx, ev, geo => s"org.locationtech.jts.simplify.TopologyPreservingSimplifier.simplify($geo, ${toleranceValue(ctx)})")

  override def dataType: DataType = new GeometryUDT

  override def inputTypes: Seq[AbstractDataType] = Seq(new GeometryUDT, NumericType)

  override def children: Seq[Expression] = inputsExpr
}

case class ST_ConvexHull(inputsExpr: Seq[Expression]) extends ST_UnaryOp {

  override def expr: Expression = inputsExpr.head

  override protected def doGenCode(ctx: CodegenContext, ev: ExprCode): ExprCode = codeGenJob(ctx, ev, geo => s"$geo.convexHull()")

  override def dataType: DataType = new GeometryUDT

  override def inputTypes: Seq[AbstractDataType] = Seq(new GeometryUDT)
}

case class ST_Area(inputsExpr: Seq[Expression]) extends ST_UnaryOp {

  override def expr: Expression = inputsExpr.head

  override protected def doGenCode(ctx: CodegenContext, ev: ExprCode): ExprCode = codeGenJob(ctx, ev, geo => s"$geo.getArea()")

  override def dataType: DataType = DoubleType

  override def inputTypes: Seq[AbstractDataType] = Seq(new GeometryUDT)
}

case class ST_Length(inputsExpr: Seq[Expression]) extends ST_UnaryOp {

  override def expr: Expression = inputsExpr.head

  override protected def doGenCode(ctx: CodegenContext, ev: ExprCode): ExprCode = codeGenJob(ctx, ev, geo => s"$geo.getLength()")

  override def dataType: DataType = DoubleType

  override def inputTypes: Seq[AbstractDataType] = Seq(new GeometryUDT)
}

case class ST_HausdorffDistance(inputsExpr: Seq[Expression]) extends ST_BinaryOp {

  override def leftExpr: Expression = inputsExpr.head

  override def rightExpr: Expression = inputsExpr(1)

  override protected def doGenCode(ctx: CodegenContext, ev: ExprCode): ExprCode = codeGenJob(ctx, ev, (left, right) => s"org.locationtech.jts.algorithm.distance.DiscreteHausdorffDistance.distance($left, $right)")

  override def dataType: DataType = DoubleType

  override def inputTypes: Seq[AbstractDataType] = Seq(new GeometryUDT, new GeometryUDT)
}

case class ST_Distance(inputsExpr: Seq[Expression]) extends ST_BinaryOp {

  override def leftExpr: Expression = inputsExpr.head

  override def rightExpr: Expression = inputsExpr(1)

  override protected def doGenCode(ctx: CodegenContext, ev: ExprCode): ExprCode = codeGenJob(ctx, ev, (left, right) => s"$left.distance($right)")

  override def dataType: DataType = DoubleType

  override def inputTypes: Seq[AbstractDataType] = Seq(new GeometryUDT, new GeometryUDT)
}

case class ST_Equals(inputsExpr: Seq[Expression]) extends ST_BinaryOp {

  override def leftExpr: Expression = inputsExpr.head

  override def rightExpr: Expression = inputsExpr(1)

  override protected def doGenCode(ctx: CodegenContext, ev: ExprCode): ExprCode = codeGenJob(ctx, ev, (left, right) => s"$left.equals($right)")

  override def dataType: DataType = BooleanType

  override def inputTypes: Seq[AbstractDataType] = Seq(new GeometryUDT, new GeometryUDT)
}

case class ST_Touches(inputsExpr: Seq[Expression]) extends ST_BinaryOp {

  override def leftExpr: Expression = inputsExpr.head

  override def rightExpr: Expression = inputsExpr(1)

  override protected def doGenCode(ctx: CodegenContext, ev: ExprCode): ExprCode = codeGenJob(ctx, ev, (left, right) => s"$left.touches($right)")

  override def dataType: DataType = BooleanType

  override def inputTypes: Seq[AbstractDataType] = Seq(new GeometryUDT, new GeometryUDT)
}

case class ST_Overlaps(inputsExpr: Seq[Expression]) extends ST_BinaryOp {

  override def leftExpr: Expression = inputsExpr.head

  override def rightExpr: Expression = inputsExpr(1)

  override protected def doGenCode(ctx: CodegenContext, ev: ExprCode): ExprCode = codeGenJob(ctx, ev, (left, right) => s"$left.overlaps($right)")

  override def dataType: DataType = BooleanType

  override def inputTypes: Seq[AbstractDataType] = Seq(new GeometryUDT, new GeometryUDT)
}

case class ST_Crosses(inputsExpr: Seq[Expression]) extends ST_BinaryOp {

  override def leftExpr: Expression = inputsExpr.head

  override def rightExpr: Expression = inputsExpr(1)

  override protected def doGenCode(ctx: CodegenContext, ev: ExprCode): ExprCode = codeGenJob(ctx, ev, (left, right) => s"$left.crosses($right)")

  override def dataType: DataType = BooleanType

  override def inputTypes: Seq[AbstractDataType] = Seq(new GeometryUDT, new GeometryUDT)
}

case class ST_Contains(inputsExpr: Seq[Expression]) extends ST_BinaryOp {

  override def leftExpr: Expression = inputsExpr.head

  override def rightExpr: Expression = inputsExpr(1)

  override protected def doGenCode(ctx: CodegenContext, ev: ExprCode): ExprCode = codeGenJob(ctx, ev, (left, right) => s"$left.contains($right)")

  override def dataType: DataType = BooleanType

  override def inputTypes: Seq[AbstractDataType] = Seq(new GeometryUDT, new GeometryUDT)
}

case class ST_Intersects(inputsExpr: Seq[Expression]) extends ST_BinaryOp {

  override def leftExpr: Expression = inputsExpr.head

  override def rightExpr: Expression = inputsExpr(1)

  override protected def doGenCode(ctx: CodegenContext, ev: ExprCode): ExprCode = codeGenJob(ctx, ev, (left, right) => s"$left.intersects($right)")

  override def dataType: DataType = BooleanType

  override def inputTypes: Seq[AbstractDataType] = Seq(new GeometryUDT, new GeometryUDT)
}

case class ST_DistanceSphere(inputsExpr: Seq[Expression]) extends ST_BinaryOp {

  override def leftExpr: Expression = inputsExpr.head

  override def rightExpr: Expression = inputsExpr(1)

  override protected def doGenCode(ctx: CodegenContext, ev: ExprCode): ExprCode = codeGenJob(ctx, ev, (left, right) => s"org.apache.spark.sql.arctern.expressions.utils.distanceSphere($left, $right)")

  override def dataType: DataType = DoubleType

  override def inputTypes: Seq[AbstractDataType] = Seq(new GeometryUDT, new GeometryUDT)
}

case class ST_Transform(inputsExpr: Seq[Expression]) extends ST_UnaryOp {

  override def expr: Expression = inputsExpr.head

  def sourceCRSCode(ctx: CodegenContext): ExprValue = inputsExpr(1).genCode(ctx).value

  def targetCRSCode(ctx: CodegenContext): ExprValue = inputsExpr(2).genCode(ctx).value

  override protected def doGenCode(ctx: CodegenContext, ev: ExprCode): ExprCode = codeGenJob(ctx, ev, geo => s"org.apache.spark.sql.arctern.expressions.utils.transform($geo, ${sourceCRSCode(ctx)}.toString(), ${targetCRSCode(ctx)}.toString())")

  override def dataType: DataType = new GeometryUDT

  override def inputTypes: Seq[AbstractDataType] = Seq(new GeometryUDT, StringType, StringType)
}

case class ST_MakeValid(inputsExpr: Seq[Expression]) extends ST_UnaryOp {

  override def expr: Expression = inputsExpr.head

  override protected def doGenCode(ctx: CodegenContext, ev: ExprCode): ExprCode = codeGenJob(ctx, ev, geo => s"org.apache.spark.sql.arctern.expressions.utils.makeValid($geo)")

  override def dataType: DataType = new GeometryUDT

  override def inputTypes: Seq[AbstractDataType] = Seq(new GeometryUDT)
}

case class ST_CurveToLine(inputsExpr: Seq[Expression]) extends ST_UnaryOp {

  override def expr: Expression = inputsExpr.head

  override protected def doGenCode(ctx: CodegenContext, ev: ExprCode): ExprCode = codeGenJob(ctx, ev, geo => s"$geo")

  override def dataType: DataType = new GeometryUDT

  override def inputTypes: Seq[AbstractDataType] = Seq(new GeometryUDT)
}

case class ST_Translate(inputsExpr: Seq[Expression]) extends ST_UnaryOp {

  override def expr: Expression = inputsExpr.head

  def shifterXValue(ctx: CodegenContext): ExprValue = inputsExpr(1).genCode(ctx).value

  def shifterYValue(ctx: CodegenContext): ExprValue = inputsExpr(2).genCode(ctx).value

  override protected def doGenCode(ctx: CodegenContext, ev: ExprCode): ExprCode = codeGenJob(ctx, ev, geo => s"new org.locationtech.jts.geom.util.AffineTransformation().translate(${shifterXValue(ctx)}, ${shifterYValue(ctx)}).transform($geo)")

  override def dataType: DataType = new GeometryUDT

  override def inputTypes: Seq[AbstractDataType] = Seq(new GeometryUDT, NumericType, NumericType)

  override def children: Seq[Expression] = inputsExpr
}

case class ST_Rotate(inputsExpr: Seq[Expression]) extends ST_UnaryOp {

  override def expr: Expression = inputsExpr.head

  def rotationAngle(ctx: CodegenContext): ExprValue = inputsExpr(1).genCode(ctx).value

  def origin(ctx: CodegenContext): ExprValue = if (inputsExpr.length == 3) inputsExpr(2).genCode(ctx).value else null

  def originX(ctx: CodegenContext): ExprValue = if (inputsExpr.length == 4) inputsExpr(2).genCode(ctx).value else null

  def originY(ctx: CodegenContext): ExprValue = if (inputsExpr.length == 4) inputsExpr(3).genCode(ctx).value else null

  override protected def doGenCode(ctx: CodegenContext, ev: ExprCode): ExprCode = codeGenJob(ctx, ev, geo => {
    val originValue = origin(ctx)
    val originXValue = originX(ctx)
    val originYValue = originY(ctx)
    if (originValue == null && originXValue == null && originYValue == null) s"org.apache.spark.sql.arctern.expressions.utils.rotate($geo, ${rotationAngle(ctx)})"
    else if (originValue != null) s"org.apache.spark.sql.arctern.expressions.utils.rotate($geo, ${rotationAngle(ctx)}, $originValue.toString())"
    else if (originXValue != null && originYValue != null) s"org.apache.spark.sql.arctern.expressions.utils.rotate($geo, ${rotationAngle(ctx)}, $originXValue, $originYValue)"
<<<<<<< HEAD
    else throw new Exception("Illegal argument in ST_Scale")
=======
    else throw new Exception("Illegal argument in ST_Rotate")
>>>>>>> 79be1045
  })

  override def dataType: DataType = new GeometryUDT

  override def inputTypes: Seq[AbstractDataType] = if (inputsExpr.length == 2) Seq(new GeometryUDT, NumericType) else if (inputsExpr.length == 3) Seq(new GeometryUDT, NumericType, StringType) else Seq(new GeometryUDT, NumericType, NumericType, NumericType)

  override def children: Seq[Expression] = inputsExpr
}

case class ST_SymDifference(inputsExpr: Seq[Expression]) extends ST_BinaryOp {

  override def leftExpr: Expression = inputsExpr.head

  override def rightExpr: Expression = inputsExpr(1)

  override protected def doGenCode(ctx: CodegenContext, ev: ExprCode): ExprCode = codeGenJob(ctx, ev, (left, right) => s"$left.symDifference($right)")

  override def dataType: DataType = new GeometryUDT

  override def inputTypes: Seq[AbstractDataType] = Seq(new GeometryUDT, new GeometryUDT)
}

case class ST_Difference(inputsExpr: Seq[Expression]) extends ST_BinaryOp {

  override def leftExpr: Expression = inputsExpr.head

  override def rightExpr: Expression = inputsExpr(1)

  override protected def doGenCode(ctx: CodegenContext, ev: ExprCode): ExprCode = codeGenJob(ctx, ev, (left, right) => s"$left.difference($right)")

  override def dataType: DataType = new GeometryUDT

  override def inputTypes: Seq[AbstractDataType] = Seq(new GeometryUDT, new GeometryUDT)
}

case class ST_Union(inputsExpr: Seq[Expression]) extends ST_BinaryOp {

  override def leftExpr: Expression = inputsExpr.head

  override def rightExpr: Expression = inputsExpr(1)

  override protected def doGenCode(ctx: CodegenContext, ev: ExprCode): ExprCode = codeGenJob(ctx, ev, (left, right) => s"$left.union($right)")

  override def dataType: DataType = new GeometryUDT

  override def inputTypes: Seq[AbstractDataType] = Seq(new GeometryUDT, new GeometryUDT)
}

case class ST_Disjoint(inputsExpr: Seq[Expression]) extends ST_BinaryOp {

  override def leftExpr: Expression = inputsExpr.head

  override def rightExpr: Expression = inputsExpr(1)

  override protected def doGenCode(ctx: CodegenContext, ev: ExprCode): ExprCode = codeGenJob(ctx, ev, (left, right) => s"$left.disjoint($right)")

  override def dataType: DataType = BooleanType

  override def inputTypes: Seq[AbstractDataType] = Seq(new GeometryUDT, new GeometryUDT)
}

case class ST_IsEmpty(inputsExpr: Seq[Expression]) extends ST_UnaryOp {

  override def expr: Expression = inputsExpr.head

  override protected def doGenCode(ctx: CodegenContext, ev: ExprCode): ExprCode = codeGenJob(ctx, ev, geo => s"$geo.isEmpty()")

  override def dataType: DataType = BooleanType

  override def inputTypes: Seq[AbstractDataType] = Seq(new GeometryUDT)
}

case class ST_Boundary(inputsExpr: Seq[Expression]) extends ST_UnaryOp {

  override def expr: Expression = inputsExpr.head

  override protected def doGenCode(ctx: CodegenContext, ev: ExprCode): ExprCode = codeGenJob(ctx, ev, geo => s"$geo.getBoundary()")

  override def dataType: DataType = new GeometryUDT

  override def inputTypes: Seq[AbstractDataType] = Seq(new GeometryUDT)
}

case class ST_ExteriorRing(inputsExpr: Seq[Expression]) extends ST_UnaryOp {

  override def expr: Expression = inputsExpr.head

  override protected def doGenCode(ctx: CodegenContext, ev: ExprCode): ExprCode = codeGenJob(ctx, ev, geo => s"""$geo.getGeometryType().equals("Polygon") ? new org.locationtech.jts.geom.GeometryFactory().createPolygon($geo.getCoordinates()).getExteriorRing() : $geo """)

  override def dataType: DataType = new GeometryUDT

  override def inputTypes: Seq[AbstractDataType] = Seq(new GeometryUDT)
}

case class ST_Scale(inputsExpr: Seq[Expression]) extends ST_UnaryOp {

  override def expr: Expression = inputsExpr.head

  def factorX(ctx: CodegenContext): ExprValue = inputsExpr(1).genCode(ctx).value

  def factorY(ctx: CodegenContext): ExprValue = inputsExpr(2).genCode(ctx).value

  def origin(ctx: CodegenContext): ExprValue = if (inputsExpr.length == 4) inputsExpr(3).genCode(ctx).value else null

  def originX(ctx: CodegenContext): ExprValue = if (inputsExpr.length == 5) inputsExpr(3).genCode(ctx).value else null

  def originY(ctx: CodegenContext): ExprValue = if (inputsExpr.length == 5) inputsExpr(4).genCode(ctx).value else null

  override protected def doGenCode(ctx: CodegenContext, ev: ExprCode): ExprCode = codeGenJob(ctx, ev, geo => {
    val originValue = origin(ctx)
    val originXValue = originX(ctx)
    val originYValue = originY(ctx)
    if (originValue == null && originXValue == null && originYValue == null) s"org.apache.spark.sql.arctern.expressions.utils.scale($geo, ${factorX(ctx)}, ${factorY(ctx)})"
    else if (originValue != null) s"org.apache.spark.sql.arctern.expressions.utils.scale($geo, ${factorX(ctx)}, ${factorY(ctx)}, $originValue.toString())"
    else if (originXValue != null && originYValue != null) s"org.apache.spark.sql.arctern.expressions.utils.scale($geo, ${factorX(ctx)}, ${factorY(ctx)}, $originXValue, $originYValue)"
    else throw new Exception("Illegal argument in ST_Scale")
  })

  override def dataType: DataType = new GeometryUDT

  override def inputTypes: Seq[AbstractDataType] = if (inputsExpr.length == 3) Seq(new GeometryUDT, NumericType, NumericType) else if (inputsExpr.length == 4) Seq(new GeometryUDT, NumericType, NumericType, StringType) else Seq(new GeometryUDT, NumericType, NumericType, NumericType, NumericType)

  override def children: Seq[Expression] = inputsExpr
}

case class ST_Affine(inputsExpr: Seq[Expression]) extends ST_UnaryOp {

  override def expr: Expression = inputsExpr.head

  def a(ctx: CodegenContext): ExprValue = inputsExpr(1).genCode(ctx).value

  def b(ctx: CodegenContext): ExprValue = inputsExpr(2).genCode(ctx).value

  def d(ctx: CodegenContext): ExprValue = inputsExpr(3).genCode(ctx).value

  def e(ctx: CodegenContext): ExprValue = inputsExpr(4).genCode(ctx).value

  def offsetX(ctx: CodegenContext): ExprValue = inputsExpr(5).genCode(ctx).value

  def offsetY(ctx: CodegenContext): ExprValue = inputsExpr(6).genCode(ctx).value

  override protected def doGenCode(ctx: CodegenContext, ev: ExprCode): ExprCode = codeGenJob(ctx, ev, geo => s"new org.locationtech.jts.geom.util.AffineTransformation(${a(ctx)}, ${b(ctx)}, ${d(ctx)}, ${e(ctx)}, ${offsetX(ctx)}, ${offsetY(ctx)}).transform($geo)")

  override def dataType: DataType = new GeometryUDT

  override def inputTypes: Seq[AbstractDataType] = Seq(new GeometryUDT, NumericType, NumericType, NumericType, NumericType, NumericType, NumericType)

  override def children: Seq[Expression] = inputsExpr
}<|MERGE_RESOLUTION|>--- conflicted
+++ resolved
@@ -701,11 +701,7 @@
     if (originValue == null && originXValue == null && originYValue == null) s"org.apache.spark.sql.arctern.expressions.utils.rotate($geo, ${rotationAngle(ctx)})"
     else if (originValue != null) s"org.apache.spark.sql.arctern.expressions.utils.rotate($geo, ${rotationAngle(ctx)}, $originValue.toString())"
     else if (originXValue != null && originYValue != null) s"org.apache.spark.sql.arctern.expressions.utils.rotate($geo, ${rotationAngle(ctx)}, $originXValue, $originYValue)"
-<<<<<<< HEAD
-    else throw new Exception("Illegal argument in ST_Scale")
-=======
     else throw new Exception("Illegal argument in ST_Rotate")
->>>>>>> 79be1045
   })
 
   override def dataType: DataType = new GeometryUDT
