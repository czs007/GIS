--- conflicted
+++ resolved
@@ -218,12 +218,8 @@
 def run_test_st_buffer(spark):
     data = "buffer.csv"
     table_name = 'test_buffer'
-<<<<<<< HEAD
-    sql = "select st_buffer(geos, 1) as geos from test_buffer"
-=======
-    sql = "select st_buffer_udf(geos, distance) as geos from test_buffer"
->>>>>>> db1298ee
-    
+    sql = "select st_buffer(geos, distance) as geos from test_buffer"
+
     df = read_data(spark, base_dir, data)
     df = df.withColumn("distance", col("distance").cast("double"))
     df.printSchema()
@@ -375,7 +371,7 @@
 def run_test_st_transform1(spark):
     data = "transform.csv"
     table_name = 'test_transform1'
-    sql = "select st_transform_udf(geos, 'epsg:4326', 'epsg:3857') as geos from test_transform1"
+    sql = "select st_transform(geos, 'epsg:4326', 'epsg:3857') as geos from test_transform1"
 
     df = read_data(spark, base_dir, data)
     df.printSchema()
@@ -391,7 +387,7 @@
 def run_test_st_precisionreduce(spark):
     data = "precisionreduce.csv"
     table_name = 'test_precisionreduce'
-    sql = "select st_precisionreduce_udf(geos,4) as geos from test_precisionreduce"
+    sql = "select st_precisionreduce(geos,4) as geos from test_precisionreduce"
 
     df = read_data(spark, base_dir, data)
     df.printSchema()
@@ -566,11 +562,7 @@
 def run_test_st_simplifypreservetopology(spark):
     data = "simplifypreservetopology.csv"
     table_name = 'test_simplifypreservetopology'
-<<<<<<< HEAD
-    sql = "select st_simplifypreservetopology(geos, 10) as geos from test_simplifypreservetopology"
-=======
-    sql = "select st_simplifypreservetopology_udf(geos, 1) as geos from test_simplifypreservetopology"
->>>>>>> db1298ee
+    sql = "select st_simplifypreservetopology(geos, 1) as geos from test_simplifypreservetopology"
     
     df = read_data(spark, base_dir, data)
     df.printSchema()
@@ -632,7 +624,7 @@
 def run_test_st_hausdorffdistance(spark):
     data = "hausdorffdistance.csv"
     table_name = 'test_hausdorffdistance'
-    sql = "select st_hausdorffdistance_udf(left,right) as geos from test_hausdorffdistance"
+    sql = "select st_hausdorffdistance(left,right) as geos from test_hausdorffdistance"
 
     df = read_data(spark, base_dir, data)
     df.printSchema()
