<<<<<<< HEAD
#include "render/utils/vega/vega_scatter_plot/vega_circle2d.h"
#include "render/utils/color/color.h"
=======
#include <iostream>
#include "vega_circle2d.h"
#include "../color_parser/color.h"
>>>>>>> 4b139d3e

namespace zilliz {
namespace render {

VegaCircle2d::VegaCircle2d(const std::string &json) {
    Parse(json);
}

std::string
VegaCircle2d::Build() {
    // TODO: add Build() api to build a vega json string.
    return "";
}


void
VegaCircle2d::Parse(const std::string &json) {

    rapidjson::Document document;
    rapidjson::ParseResult parse_result = document.Parse(json.c_str());

    if (parse_result.IsError()) {
        printf("json format error\n");
        return;
    }

<<<<<<< HEAD
    window_params_.mutable_width() = document["width"].GetInt();
    window_params_.mutable_height() = document["height"].GetInt();
=======
    if (!JsonLabelCheck(document, "width") ||
        !JsonLabelCheck(document, "height") ||
        !JsonTypeCheck(document["width"], rapidjson::Type::kNumberType) ||
        !JsonTypeCheck(document["height"], rapidjson::Type::kNumberType)) {
        return;
    }
    window_params_.width = document["width"].GetInt();
    window_params_.height = document["height"].GetInt();
>>>>>>> 4b139d3e

    if (!JsonLabelCheck(document, "marks") ||
        !JsonTypeCheck(document["marks"], rapidjson::Type::kArrayType) ||
        !JsonSizeCheck(document["marks"], "marks", 1) ||
        !JsonLabelCheck(document["marks"][0], "encode") ||
        !JsonLabelCheck(document["marks"][0]["encode"], "enter")) {
        return;
    }
    rapidjson::Value mark_enter;
    mark_enter = document["marks"][0]["encode"]["enter"];

    if (!JsonLabelCheck(mark_enter, "strokeWidth") ||
        !JsonLabelCheck(mark_enter, "stroke") ||
        !JsonLabelCheck(mark_enter, "opacity") ||
        !JsonLabelCheck(mark_enter["strokeWidth"], "value") ||
        !JsonLabelCheck(mark_enter["stroke"], "value") ||
        !JsonLabelCheck(mark_enter["opacity"], "value") ||
        !JsonTypeCheck(mark_enter["strokeWidth"]["value"], rapidjson::Type::kNumberType) ||
        !JsonTypeCheck(mark_enter["stroke"]["value"], rapidjson::Type::kStringType) ||
        !JsonTypeCheck(mark_enter["opacity"]["value"], rapidjson::Type::kNumberType)) {
        return;
    }
    circle_params_.radius = mark_enter["strokeWidth"]["value"].GetInt();
    circle_params_.color = ColorParser(mark_enter["stroke"]["value"].GetString()).color();
    circle_params_.color.a = mark_enter["opacity"]["value"].GetFloat();
}


} //namespace render
} //namespace zilliz
<|MERGE_RESOLUTION|>--- conflicted
+++ resolved
@@ -1,11 +1,6 @@
-<<<<<<< HEAD
+
 #include "render/utils/vega/vega_scatter_plot/vega_circle2d.h"
 #include "render/utils/color/color.h"
-=======
-#include <iostream>
-#include "vega_circle2d.h"
-#include "../color_parser/color.h"
->>>>>>> 4b139d3e
 
 namespace zilliz {
 namespace render {
@@ -32,19 +27,16 @@
         return;
     }
 
-<<<<<<< HEAD
-    window_params_.mutable_width() = document["width"].GetInt();
-    window_params_.mutable_height() = document["height"].GetInt();
-=======
+
     if (!JsonLabelCheck(document, "width") ||
         !JsonLabelCheck(document, "height") ||
         !JsonTypeCheck(document["width"], rapidjson::Type::kNumberType) ||
         !JsonTypeCheck(document["height"], rapidjson::Type::kNumberType)) {
         return;
     }
-    window_params_.width = document["width"].GetInt();
-    window_params_.height = document["height"].GetInt();
->>>>>>> 4b139d3e
+    window_params_.mutable_width() = document["width"].GetInt();
+    window_params_.mutable_height() = document["height"].GetInt();
+
 
     if (!JsonLabelCheck(document, "marks") ||
         !JsonTypeCheck(document["marks"], rapidjson::Type::kArrayType) ||
