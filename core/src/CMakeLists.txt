set(2d_src
        ${CMAKE_CURRENT_SOURCE_DIR}/render/2d/pointmap.cpp
        ${CMAKE_CURRENT_SOURCE_DIR}/render/2d/general_2d.cpp
        )
set(window_src
        ${CMAKE_CURRENT_SOURCE_DIR}/render/window/window2d.cpp
        )

<<<<<<< HEAD
#add_subdirectory(thirdparty2)
add_subdirectory(render)
=======
set(util_src
        ${CMAKE_CURRENT_SOURCE_DIR}/render/utils/vega/vega_scatter_plot/vega_circle2d.cpp
        ${CMAKE_CURRENT_SOURCE_DIR}/render/utils/color/color.cpp
        ${CMAKE_CURRENT_SOURCE_DIR}/render/utils/vega/vega.cpp
        )

set(render_src
        ${2d_src}
        ${window_src}
        ${util_src}
)

set(gis_src
        ${CMAKE_CURRENT_SOURCE_DIR}/gis/make_point.cpp
        ${CMAKE_CURRENT_SOURCE_DIR}/gis/point_map.cpp
)

set(LIBRARY_TYPE SHARED)
if (STATIC_LIB_SWITCH)
    set(LIBRARY_TYPE STATIC)
endif(STATIC_LIB_SWITCH)
add_library(
    GIS ${LIBRARY_TYPE}
    ${render_src}
    ${gis_src}
)
add_dependencies(GIS miniz_ep)

set_property(TARGET GIS PROPERTY CUDA_STANDARD 11)
target_link_libraries(GIS
        GL
        EGL
        cudart
        arrow
        pthread
        miniz
        )

install(TARGETS GIS
        DESTINATION lib)
>>>>>>> 365b08d2
<|MERGE_RESOLUTION|>--- conflicted
+++ resolved
@@ -6,10 +6,6 @@
         ${CMAKE_CURRENT_SOURCE_DIR}/render/window/window2d.cpp
         )
 
-<<<<<<< HEAD
-#add_subdirectory(thirdparty2)
-add_subdirectory(render)
-=======
 set(util_src
         ${CMAKE_CURRENT_SOURCE_DIR}/render/utils/vega/vega_scatter_plot/vega_circle2d.cpp
         ${CMAKE_CURRENT_SOURCE_DIR}/render/utils/color/color.cpp
@@ -49,5 +45,4 @@
         )
 
 install(TARGETS GIS
-        DESTINATION lib)
->>>>>>> 365b08d2
+        DESTINATION lib)