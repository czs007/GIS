<<<<<<< HEAD
project(ZILLIZ_GIS)

cmake_minimum_required(VERSION 3.12)
message(STATUS "Building using CMake version: ${CMAKE_VERSION}")

set(CMAKE_MODULE_PATH ${CMAKE_MODULE_PATH} "${CMAKE_CURRENT_SOURCE_DIR}/cmake")

file(MAKE_DIRECTORY "${CMAKE_BINARY_DIR}/thirdparty/include")
file(MAKE_DIRECTORY "${CMAKE_BINARY_DIR}/thirdparty/lib")

include(ExternalProject)
include(ThirdParty)
=======
cmake_minimum_required(VERSION 3.5)

project(GIS LANGUAGES CXX CUDA)

set(CMAKE_CXX_STANDARD 14)
set(CMAKE_POSITION_INDEPENDENT_CODE ON)

set(DEPEN)

if (CMAKE_SYSTEM_PROCESSOR MATCHES "(x86)|(X86)|(amd64)|(AMD64)")
    message("building GIS on x86 architecture")
    set(RENDER_ENGINE_BUILD_ARCH x86_64)
elseif (CMAKE_SYSTEM_PROCESSOR MATCHES "(ppc)")
    message("building GIS on ppc architecture")
    set(RENDER_ENGINE_BUILD_ARCH ppc64le)
else ()
    message("unknown processor type")
    message("CMAKE_SYSTEM_PROCESSOR=${CMAKE_SYSTEM_PROCESSOR}")
    set(RENDER_ENGINE_BUILD_ARCH unknown)
endif ()


if (DEFINED APPLE)
    message("building GIS on MacOS")
    set(RENDER_ENGINE_BUILD_SYSTEM macos)
elseif (DEFINED UNIX)
    message("building GIS on Unix")
    set(RENDER_ENGINE_BUILD_SYSTEM unix)
else ()
    message("unknown OS")
    set(RENDER_ENGINE_BUILD_SYSTEM unknown)
endif ()

if (RENDER_ENGINE_BUILD_ARCH STREQUAL "ppc64le")
    set(CMAKE_CXX_FLAGS "${CMAKE_CXX_FLAGS} -mfloat128")
endif ()

set(CMAKE_CXX_FLAGS "${CMAKE_CXX_FLAGS} -fPIC -Wall -Wno-unused-variable -Wno-sign-compare -Werror")
set(CUDA_NVCC_FLAGS "${CUDA_NVCC_FLAGS} -Xcompiler -fPIC -std=c++11 -D_FORCE_INLINES -arch sm_60 --expt-extended-lambda")

if( CMAKE_BUILD_TYPE STREQUAL "Release" )
    message("Building Release version")
    set(CMAKE_CXX_FLAGS "${CMAKE_CXX_FLAGS} -O3")
else()
    message("Building Debug version")
    add_definitions(-DWRITE_IMAGE)
    set(CMAKE_CXX_FLAGS "${CMAKE_CXX_FLAGS} -O0 -g")
endif()

message("CMAKE_CXX_FLAGS=${CMAKE_CXX_FLAGS}")
# Arch info over

set(THIRD_PARTY_PATH ${ZDB_BUILD_HOME}/third_party)
set(THIRD_PARTY_INCLUDE ${THIRD_PARTY_PATH}/include)
set(THIRD_PARTY_LIB64 ${THIRD_PARTY_PATH}/lib64)
set(THIRD_PARTY_LIB ${THIRD_PARTY_PATH}/lib)

set(LIB_GIS_INCLUDE ${PROJECT_SOURCE_DIR}/src)
set(LIB_GIS_SRC_INCLUDE ${PROJECT_SOURCE_DIR}/src)

set(cuda_inc /usr/local/cuda/include)
if (DEFINED APPLE)
    set(cuda_lib /usr/local/cuda/lib)
elseif (DEFINED UNIX)
    set(cuda_lib /usr/local/cuda/lib64)
endif ()

include_directories(${LIB_GIS_INCLUDE})
include_directories(${LIB_GIS_SRC_INCLUDE})
include_directories(${PROJECT_BINARY_DIR})
message("PROJECT_BINARY_DIR = ${PROJECT_BINARY_DIR}")

include_directories(${cuda_inc})
link_directories(${cuda_lib})

include_directories(${THIRD_PARTY_INCLUDE})
message("THIRD_PARTY_INCLUDE = ${THIRD_PARTY_INCLUDE}")
link_directories(${THIRD_PARTY_LIB64})
link_directories(${THIRD_PARTY_LIB})

add_subdirectory(src)

if (BUILD_UNIT_TEST)
    add_subdirectory(unittest)
endif (BUILD_UNIT_TEST)
unset(BUILD_UNIT_TEST CACHE)

#install
INSTALL(DIRECTORY ${PROJECT_SOURCE_DIR}/src DESTINATION .
        FILES_MATCHING
        PATTERN "*.h")


install(FILES
        package.conf
        DESTINATION package/${PROJECT_NAME})

# install images

INSTALL(DIRECTORY ${PROJECT_SOURCE_DIR}/images/
        DESTINATION conf/image
        FILES_MATCHING PATTERN "*.png")
>>>>>>> bc01ba0b
<|MERGE_RESOLUTION|>--- conflicted
+++ resolved
@@ -1,4 +1,3 @@
-<<<<<<< HEAD
 project(ZILLIZ_GIS)
 
 cmake_minimum_required(VERSION 3.12)
@@ -11,13 +10,6 @@
 
 include(ExternalProject)
 include(ThirdParty)
-=======
-cmake_minimum_required(VERSION 3.5)
-
-project(GIS LANGUAGES CXX CUDA)
-
-set(CMAKE_CXX_STANDARD 14)
-set(CMAKE_POSITION_INDEPENDENT_CODE ON)
 
 set(DEPEN)
 
@@ -113,5 +105,4 @@
 
 INSTALL(DIRECTORY ${PROJECT_SOURCE_DIR}/images/
         DESTINATION conf/image
-        FILES_MATCHING PATTERN "*.png")
->>>>>>> bc01ba0b
+        FILES_MATCHING PATTERN "*.png")