--- conflicted
+++ resolved
@@ -33,20 +33,11 @@
 
 # To keep compatibility with python bind, we need to link to arrow
 # under python package
-<<<<<<< HEAD
-
-set(Python_ADDITIONAL_VERSIONS 3.5 3.6 3.7)
-
-find_package(PythonInterp)
-if(NOT PYTHONINTERP_FOUND)
-    message("connot find python interpreter")
-=======
 #find_package(PythonInterp)
 find_package(Python3 COMPONENTS Interpreter Development)
 if(NOT Python3_Interpreter_FOUND)
 #if(NOT PYTHONINTERP_FOUND)
     message("cannot find python interpreter")
->>>>>>> fbeb9e2b
     exit()
 endif()
 
